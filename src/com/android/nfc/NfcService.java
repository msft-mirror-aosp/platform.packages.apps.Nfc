/*
 * Copyright (C) 2010 The Android Open Source Project
 *
 * Licensed under the Apache License, Version 2.0 (the "License");
 * you may not use this file except in compliance with the License.
 * You may obtain a copy of the License at
 *
 *      http://www.apache.org/licenses/LICENSE-2.0
 *
 * Unless required by applicable law or agreed to in writing, software
 * distributed under the License is distributed on an "AS IS" BASIS,
 * WITHOUT WARRANTIES OR CONDITIONS OF ANY KIND, either express or implied.
 * See the License for the specific language governing permissions and
 * limitations under the License.
 */

package com.android.nfc;

import android.app.ActivityManager;
import android.app.Application;
import android.app.BroadcastOptions;
import android.app.KeyguardManager;
import android.app.PendingIntent;
import android.app.admin.DevicePolicyManager;
import android.app.backup.BackupManager;
import android.content.BroadcastReceiver;
import android.content.ComponentName;
import android.content.ContentResolver;
import android.content.Context;
import android.content.Intent;
import android.content.IntentFilter;
import android.content.SharedPreferences;
import android.content.pm.ApplicationInfo;
import android.content.pm.IPackageManager;
import android.content.pm.PackageInfo;
import android.content.pm.PackageManager;
import android.content.pm.UserInfo;
import android.content.res.Resources.NotFoundException;
import android.media.AudioAttributes;
import android.media.SoundPool;
import android.net.Uri;
import android.nfc.BeamShareData;
import android.nfc.ErrorCodes;
import android.nfc.FormatException;
import android.nfc.IAppCallback;
import android.nfc.INfcAdapter;
import android.nfc.INfcAdapterExtras;
import android.nfc.INfcCardEmulation;
import android.nfc.INfcControllerAlwaysOnListener;
import android.nfc.INfcDta;
import android.nfc.INfcFCardEmulation;
import android.nfc.INfcTag;
import android.nfc.INfcUnlockHandler;
import android.nfc.ITagRemovedCallback;
import android.nfc.NdefMessage;
import android.nfc.NfcAdapter;
import android.nfc.Tag;
import android.nfc.TechListParcel;
import android.nfc.TransceiveResult;
import android.nfc.tech.Ndef;
import android.nfc.tech.TagTechnology;
import android.os.AsyncTask;
import android.os.Binder;
import android.os.Build;
import android.os.Bundle;
import android.os.Handler;
import android.os.IBinder;
import android.os.Message;
import android.os.PowerManager;
import android.os.Process;
import android.os.RemoteException;
import android.os.ServiceManager;
import android.os.SystemClock;
import android.os.SystemProperties;
import android.os.UserHandle;
import android.os.UserManager;
import android.os.VibrationEffect;
import android.os.Vibrator;
import android.provider.Settings;
import android.se.omapi.ISecureElementService;
import android.service.vr.IVrManager;
import android.service.vr.IVrStateCallbacks;
import android.text.TextUtils;
import android.util.Log;
import android.util.proto.ProtoOutputStream;
import android.widget.Toast;

import com.android.internal.logging.MetricsLogger;
import com.android.internal.util.ArrayUtils;
import com.android.nfc.DeviceHost.DeviceHostListener;
import com.android.nfc.DeviceHost.LlcpConnectionlessSocket;
import com.android.nfc.DeviceHost.LlcpServerSocket;
import com.android.nfc.DeviceHost.LlcpSocket;
import com.android.nfc.DeviceHost.NfcDepEndpoint;
import com.android.nfc.DeviceHost.TagEndpoint;
import com.android.nfc.cardemulation.CardEmulationManager;
import com.android.nfc.dhimpl.NativeNfcManager;
import com.android.nfc.handover.HandoverDataParser;

import java.io.File;
import java.io.FileDescriptor;
import java.io.FileOutputStream;
import java.io.IOException;
import java.io.PrintWriter;
import java.io.UnsupportedEncodingException;
import java.nio.ByteBuffer;
import java.nio.file.Files;
import java.util.ArrayList;
import java.util.Arrays;
import java.util.Collections;
import java.util.HashMap;
import java.util.HashSet;
import java.util.List;
import java.util.Map;
import java.util.NoSuchElementException;
import java.util.Scanner;
import java.util.Set;
import java.util.concurrent.atomic.AtomicInteger;
import java.util.stream.Collectors;

public class NfcService implements DeviceHostListener {
    static final boolean DBG = SystemProperties.getBoolean("persist.nfc.debug_enabled", false);
    static final String TAG = "NfcService";

    public static final String SERVICE_NAME = "nfc";

    private static final String SYSTEM_UI = "com.android.systemui";

    public static final String PREF = "NfcServicePrefs";

    static final String PREF_NFC_ON = "nfc_on";
    static final boolean NFC_ON_DEFAULT = true;
    static final String PREF_NDEF_PUSH_ON = "ndef_push_on";
    static final boolean NDEF_PUSH_ON_DEFAULT = false;
    static final String PREF_SECURE_NFC_ON = "secure_nfc_on";
    static final boolean SECURE_NFC_ON_DEFAULT = false;
    static final String PREF_FIRST_BEAM = "first_beam";
    static final String PREF_FIRST_BOOT = "first_boot";

    static final String PREF_ANTENNA_BLOCKED_MESSAGE_SHOWN = "antenna_blocked_message_shown";
    static final boolean ANTENNA_BLOCKED_MESSAGE_SHOWN_DEFAULT = false;

    static final String TRON_NFC_CE = "nfc_ce";
    static final String TRON_NFC_P2P = "nfc_p2p";
    static final String TRON_NFC_TAG = "nfc_tag";

    static final String NATIVE_LOG_FILE_NAME = "native_crash_logs";
    static final String NATIVE_LOG_FILE_PATH = "/data/misc/nfc/logs";
    static final int NATIVE_CRASH_FILE_SIZE = 1024 * 1024;

    static final int MSG_NDEF_TAG = 0;
    static final int MSG_LLCP_LINK_ACTIVATION = 1;
    static final int MSG_LLCP_LINK_DEACTIVATED = 2;
    static final int MSG_MOCK_NDEF = 3;
    static final int MSG_LLCP_LINK_FIRST_PACKET = 4;
    static final int MSG_ROUTE_AID = 5;
    static final int MSG_UNROUTE_AID = 6;
    static final int MSG_COMMIT_ROUTING = 7;
    static final int MSG_INVOKE_BEAM = 8;
    static final int MSG_RF_FIELD_ACTIVATED = 9;
    static final int MSG_RF_FIELD_DEACTIVATED = 10;
    static final int MSG_RESUME_POLLING = 11;
    static final int MSG_REGISTER_T3T_IDENTIFIER = 12;
    static final int MSG_DEREGISTER_T3T_IDENTIFIER = 13;
    static final int MSG_TAG_DEBOUNCE = 14;
    static final int MSG_UPDATE_STATS = 15;
    static final int MSG_APPLY_SCREEN_STATE = 16;
    static final int MSG_TRANSACTION_EVENT = 17;
    static final int MSG_PREFERRED_PAYMENT_CHANGED = 18;
    static final int MSG_TOAST_DEBOUNCE_EVENT = 19;
    static final int MSG_DELAY_POLLING = 20;

    static final String MSG_ROUTE_AID_PARAM_TAG = "power";

    // Negative value for NO polling delay
    static final int NO_POLL_DELAY = -1;

    // Update stats every 4 hours
    static final long STATS_UPDATE_INTERVAL_MS = 4 * 60 * 60 * 1000;
    static final long MAX_POLLING_PAUSE_TIMEOUT = 40000;

    static final int MAX_TOAST_DEBOUNCE_TIME = 10000;

    static final int TASK_ENABLE = 1;
    static final int TASK_DISABLE = 2;
    static final int TASK_BOOT = 3;
    static final int TASK_ENABLE_ALWAYS_ON = 4;
    static final int TASK_DISABLE_ALWAYS_ON = 5;

    // Polling technology masks
    static final int NFC_POLL_A = 0x01;
    static final int NFC_POLL_B = 0x02;
    static final int NFC_POLL_F = 0x04;
    static final int NFC_POLL_V = 0x08;
    static final int NFC_POLL_B_PRIME = 0x10;
    static final int NFC_POLL_KOVIO = 0x20;

    // minimum screen state that enables NFC polling
    static final int NFC_POLLING_MODE = ScreenStateHelper.SCREEN_STATE_ON_UNLOCKED;

    // Time to wait for NFC controller to initialize before watchdog
    // goes off. This time is chosen large, because firmware download
    // may be a part of initialization.
    static final int INIT_WATCHDOG_MS = 90000;

    // Time to wait for routing to be applied before watchdog
    // goes off
    static final int ROUTING_WATCHDOG_MS = 10000;

    // Default delay used for presence checks
    static final int DEFAULT_PRESENCE_CHECK_DELAY = 125;

    // The amount of time we wait before manually launching
    // the Beam animation when called through the share menu.
    static final int INVOKE_BEAM_DELAY_MS = 1000;

    // RF field events as defined in NFC extras
    public static final String ACTION_RF_FIELD_ON_DETECTED =
            "com.android.nfc_extras.action.RF_FIELD_ON_DETECTED";
    public static final String ACTION_RF_FIELD_OFF_DETECTED =
            "com.android.nfc_extras.action.RF_FIELD_OFF_DETECTED";

    public static boolean sIsShortRecordLayout = false;

    // for use with playSound()
    public static final int SOUND_START = 0;
    public static final int SOUND_END = 1;
    public static final int SOUND_ERROR = 2;

    public static final int NCI_VERSION_2_0 = 0x20;

    public static final int NCI_VERSION_1_0 = 0x10;

    public static final String ACTION_LLCP_UP =
            "com.android.nfc.action.LLCP_UP";

    public static final String ACTION_LLCP_DOWN =
            "com.android.nfc.action.LLCP_DOWN";

    // Timeout to re-apply routing if a tag was present and we postponed it
    private static final int APPLY_ROUTING_RETRY_TIMEOUT_MS = 5000;

    private final UserManager mUserManager;

    private static int nci_version = NCI_VERSION_1_0;
    // NFC Execution Environment
    // fields below are protected by this
    private final boolean mPollingDisableAllowed;
    private HashMap<Integer, ReaderModeDeathRecipient> mPollingDisableDeathRecipients =
            new HashMap<Integer, ReaderModeDeathRecipient>();
    private final ReaderModeDeathRecipient mReaderModeDeathRecipient =
            new ReaderModeDeathRecipient();
    private final NfcUnlockManager mNfcUnlockManager;

    private final BackupManager mBackupManager;

    // cached version of installed packages requesting Android.permission.NFC_TRANSACTION_EVENTS
    // for current user and profiles. The Integer part is the userId.
    HashMap<Integer, List<String>> mNfcEventInstalledPackages =
            new HashMap<Integer, List<String>>();

    // cached version of installed packages requesting
    // Android.permission.NFC_PREFERRED_PAYMENT_INFO for current user and profiles.
    // The Integer part is the userId.
    HashMap<Integer, List<String>> mNfcPreferredPaymentChangedInstalledPackages =
            new HashMap<Integer, List<String>>();

    // fields below are used in multiple threads and protected by synchronized(this)
    final HashMap<Integer, Object> mObjectMap = new HashMap<Integer, Object>();
    int mScreenState;
    boolean mInProvisionMode; // whether we're in setup wizard and enabled NFC provisioning
    boolean mIsNdefPushEnabled;
    boolean mIsSecureNfcEnabled;
    NfcDiscoveryParameters mCurrentDiscoveryParameters =
            NfcDiscoveryParameters.getNfcOffParameters();

    ReaderModeParams mReaderModeParams;

    private int mUserId;
    boolean mPollingPaused;
    boolean mPollingDelayed;

    // True if nfc notification message already shown
    boolean mAntennaBlockedMessageShown;
    private static int mDispatchFailedCount;
    private static int mDispatchFailedMax;

    static final int INVALID_NATIVE_HANDLE = -1;
    byte mDebounceTagUid[];
    int mDebounceTagDebounceMs;
    int mDebounceTagNativeHandle = INVALID_NATIVE_HANDLE;
    ITagRemovedCallback mDebounceTagRemovedCallback;

    // Only accessed on one thread so doesn't need locking
    NdefMessage mLastReadNdefMessage;

    // Metrics
    AtomicInteger mNumTagsDetected;
    AtomicInteger mNumP2pDetected;
    AtomicInteger mNumHceDetected;

    // mState is protected by this, however it is only modified in onCreate()
    // and the default AsyncTask thread so it is read unprotected from that
    // thread
    int mState;  // one of NfcAdapter.STATE_ON, STATE_TURNING_ON, etc
    // mAlwaysOnState is protected by this, however it is only modified in onCreate()
    // and the default AsyncTask thread so it is read unprotected from that thread
    int mAlwaysOnState;  // one of NfcAdapter.STATE_ON, STATE_TURNING_ON, etc
    // fields below are final after onCreate()
    Context mContext;
    private DeviceHost mDeviceHost;
    private SharedPreferences mPrefs;
    private SharedPreferences.Editor mPrefsEditor;
    private PowerManager.WakeLock mRoutingWakeLock;
    private PowerManager.WakeLock mRequireUnlockWakeLock;

    int mStartSound;
    int mEndSound;
    int mErrorSound;
    SoundPool mSoundPool; // playback synchronized on this
    P2pLinkManager mP2pLinkManager;
    TagService mNfcTagService;
    NfcAdapterService mNfcAdapter;
    NfcDtaService mNfcDtaService;
    boolean mIsDebugBuild;
    boolean mIsHceCapable;
    boolean mIsHceFCapable;
    boolean mIsBeamCapable;
    boolean mIsSecureNfcCapable;
    boolean mIsRequestUnlockShowed;
    boolean mIsRecovering;

    int mPollDelay;
    boolean mNotifyDispatchFailed;
    boolean mNotifyReadFailed;

    private NfcDispatcher mNfcDispatcher;
    private PowerManager mPowerManager;
    private KeyguardManager mKeyguard;
    private HandoverDataParser mHandoverDataParser;
    private ContentResolver mContentResolver;
    private CardEmulationManager mCardEmulationManager;
    private Vibrator mVibrator;
    private VibrationEffect mVibrationEffect;
    private ISecureElementService mSEService;

    private ScreenStateHelper mScreenStateHelper;
    private ForegroundUtils mForegroundUtils;

    private static NfcService sService;
    private static boolean sToast_debounce = false;
    private static int sToast_debounce_time_ms = 3000;
    public  static boolean sIsDtaMode = false;

    private IVrManager vrManager;
    boolean mIsVrModeEnabled;

    private final boolean mIsAlwaysOnSupported;
    private final Set<INfcControllerAlwaysOnListener> mAlwaysOnListeners =
            Collections.synchronizedSet(new HashSet<>());

    public static NfcService getInstance() {
        return sService;
    }

    @Override
    public void onRemoteEndpointDiscovered(TagEndpoint tag) {
        sendMessage(NfcService.MSG_NDEF_TAG, tag);
    }

    /**
     * Notifies transaction
     */
    @Override
    public void onHostCardEmulationActivated(int technology) {
        if (mCardEmulationManager != null) {
            mCardEmulationManager.onHostCardEmulationActivated(technology);
        }
    }

    @Override
    public void onHostCardEmulationData(int technology, byte[] data) {
        if (mCardEmulationManager != null) {
            mCardEmulationManager.onHostCardEmulationData(technology, data);
        }
    }

    @Override
    public void onHostCardEmulationDeactivated(int technology) {
        if (mCardEmulationManager != null) {
            // Do metrics here so we don't slow the CE path down
            mNumHceDetected.incrementAndGet();
            mCardEmulationManager.onHostCardEmulationDeactivated(technology);
        }
    }

    /**
     * Notifies P2P Device detected, to activate LLCP link
     */
    @Override
    public void onLlcpLinkActivated(NfcDepEndpoint device) {
        if (!mIsBeamCapable) return;
        sendMessage(NfcService.MSG_LLCP_LINK_ACTIVATION, device);
    }

    /**
     * Notifies P2P Device detected, to activate LLCP link
     */
    @Override
    public void onLlcpLinkDeactivated(NfcDepEndpoint device) {
        if (!mIsBeamCapable) return;
        sendMessage(NfcService.MSG_LLCP_LINK_DEACTIVATED, device);
    }

    /**
     * Notifies P2P Device detected, first packet received over LLCP link
     */
    @Override
    public void onLlcpFirstPacketReceived(NfcDepEndpoint device) {
        if (!mIsBeamCapable) return;
        mNumP2pDetected.incrementAndGet();
        sendMessage(NfcService.MSG_LLCP_LINK_FIRST_PACKET, device);
    }

    @Override
    public void onRemoteFieldActivated() {
        sendMessage(NfcService.MSG_RF_FIELD_ACTIVATED, null);
    }

    @Override
    public void onRemoteFieldDeactivated() {
        sendMessage(NfcService.MSG_RF_FIELD_DEACTIVATED, null);
    }

    @Override
    public void onNfcTransactionEvent(byte[] aid, byte[] data, String seName) {
        byte[][] dataObj = {aid, data, seName.getBytes()};
        sendMessage(NfcService.MSG_TRANSACTION_EVENT, dataObj);
        NfcStatsLog.write(NfcStatsLog.NFC_CARDEMULATION_OCCURRED,
                NfcStatsLog.NFC_CARDEMULATION_OCCURRED__CATEGORY__OFFHOST, seName);
    }

    @Override
    public void onEeUpdated() {
        new ApplyRoutingTask().execute();
    }

    @Override
    public void onHwErrorReported() {
        try {
            mContext.unregisterReceiver(mReceiver);
        } catch (IllegalArgumentException e) {
            Log.w(TAG, "Failed to unregisterScreenState BroadCastReceiver: " + e);
        }
        mIsRecovering = true;
        new EnableDisableTask().execute(TASK_DISABLE);
        new EnableDisableTask().execute(TASK_ENABLE);
    }

    final class ReaderModeParams {
        public int flags;
        public IAppCallback callback;
        public int presenceCheckDelay;
    }

    public NfcService(Application nfcApplication) {
        mUserId = ActivityManager.getCurrentUser();
        mContext = nfcApplication;

        mNfcTagService = new TagService();
        mNfcAdapter = new NfcAdapterService();
        Log.i(TAG, "Starting NFC service");

        sService = this;

        mScreenStateHelper = new ScreenStateHelper(mContext);
        mContentResolver = mContext.getContentResolver();
        mDeviceHost = new NativeNfcManager(mContext, this);

        mNfcUnlockManager = NfcUnlockManager.getInstance();

        mHandoverDataParser = new HandoverDataParser();
        boolean isNfcProvisioningEnabled = false;
        try {
            isNfcProvisioningEnabled = mContext.getResources().getBoolean(
                    R.bool.enable_nfc_provisioning);
        } catch (NotFoundException e) {
        }

        if (isNfcProvisioningEnabled) {
            mInProvisionMode = Settings.Global.getInt(mContentResolver,
                    Settings.Global.DEVICE_PROVISIONED, 0) == 0;
        } else {
            mInProvisionMode = false;
        }

        mNfcDispatcher = new NfcDispatcher(mContext, mHandoverDataParser, mInProvisionMode);

        mPrefs = mContext.getSharedPreferences(PREF, Context.MODE_PRIVATE);
        mPrefsEditor = mPrefs.edit();

        mState = NfcAdapter.STATE_OFF;
        mAlwaysOnState = NfcAdapter.STATE_OFF;

        mIsDebugBuild = "userdebug".equals(Build.TYPE) || "eng".equals(Build.TYPE);

        mPowerManager = (PowerManager) mContext.getSystemService(Context.POWER_SERVICE);

        mRoutingWakeLock = mPowerManager.newWakeLock(
                PowerManager.PARTIAL_WAKE_LOCK, "NfcService:mRoutingWakeLock");

        mRequireUnlockWakeLock = mPowerManager.newWakeLock(PowerManager.SCREEN_BRIGHT_WAKE_LOCK
                        | PowerManager.ACQUIRE_CAUSES_WAKEUP
                        | PowerManager.ON_AFTER_RELEASE, "NfcService:mRequireUnlockWakeLock");

        mKeyguard = (KeyguardManager) mContext.getSystemService(Context.KEYGUARD_SERVICE);
        mUserManager = (UserManager) mContext.getSystemService(Context.USER_SERVICE);
        mVibrator = (Vibrator) mContext.getSystemService(Context.VIBRATOR_SERVICE);
        mVibrationEffect = VibrationEffect.createOneShot(200, VibrationEffect.DEFAULT_AMPLITUDE);

        mScreenState = mScreenStateHelper.checkScreenState();

        mNumTagsDetected = new AtomicInteger();
        mNumP2pDetected = new AtomicInteger();
        mNumHceDetected = new AtomicInteger();

        mBackupManager = new BackupManager(mContext);

        // Intents for all users
        IntentFilter filter = new IntentFilter(Intent.ACTION_SCREEN_OFF);
        filter.addAction(Intent.ACTION_SCREEN_ON);
        filter.addAction(Intent.ACTION_USER_PRESENT);
        filter.addAction(Intent.ACTION_USER_SWITCHED);
        mContext.registerReceiverAsUser(mReceiver, UserHandle.ALL, filter, null, null);

        // Listen for work profile adds or removes.
        IntentFilter managedProfileFilter = new IntentFilter();
        managedProfileFilter.addAction(Intent.ACTION_MANAGED_PROFILE_ADDED);
        managedProfileFilter.addAction(Intent.ACTION_MANAGED_PROFILE_REMOVED);
        managedProfileFilter.addAction(Intent.ACTION_MANAGED_PROFILE_AVAILABLE);
        managedProfileFilter.addAction(Intent.ACTION_MANAGED_PROFILE_UNAVAILABLE);
        mContext.registerReceiverAsUser(mManagedProfileReceiver, UserHandle.ALL,
                managedProfileFilter, null, null);

        IntentFilter ownerFilter = new IntentFilter(Intent.ACTION_EXTERNAL_APPLICATIONS_AVAILABLE);
        ownerFilter.addAction(Intent.ACTION_EXTERNAL_APPLICATIONS_UNAVAILABLE);
        ownerFilter.addAction(Intent.ACTION_SHUTDOWN);
        mContext.registerReceiverAsUser(mOwnerReceiver, UserHandle.ALL, ownerFilter, null, null);

        ownerFilter = new IntentFilter();
        ownerFilter.addAction(Intent.ACTION_PACKAGE_ADDED);
        ownerFilter.addAction(Intent.ACTION_PACKAGE_REMOVED);
        ownerFilter.addDataScheme("package");
        mContext.registerReceiverAsUser(mOwnerReceiver, UserHandle.ALL, ownerFilter, null, null);

        IntentFilter policyFilter = new IntentFilter(DevicePolicyManager.ACTION_DEVICE_POLICY_MANAGER_STATE_CHANGED);
        mContext.registerReceiverAsUser(mPolicyReceiver, UserHandle.ALL, policyFilter, null, null);

        updatePackageCache();

        PackageManager pm = mContext.getPackageManager();
        mIsBeamCapable = pm.hasSystemFeature(PackageManager.FEATURE_NFC_BEAM);
        mIsNdefPushEnabled =
            mPrefs.getBoolean(PREF_NDEF_PUSH_ON, NDEF_PUSH_ON_DEFAULT) &&
            mIsBeamCapable;

        if (mIsBeamCapable) {
            mP2pLinkManager = new P2pLinkManager(
                mContext, mHandoverDataParser, mDeviceHost.getDefaultLlcpMiu(),
                mDeviceHost.getDefaultLlcpRwSize());
        }
        enforceBeamShareActivityPolicy(mContext, new UserHandle(mUserId));

        mIsHceCapable =
                pm.hasSystemFeature(PackageManager.FEATURE_NFC_HOST_CARD_EMULATION) ||
                pm.hasSystemFeature(PackageManager.FEATURE_NFC_HOST_CARD_EMULATION_NFCF);
        mIsHceFCapable =
                pm.hasSystemFeature(PackageManager.FEATURE_NFC_HOST_CARD_EMULATION_NFCF);
        if (mIsHceCapable) {
            mCardEmulationManager = new CardEmulationManager(mContext);
        }
        mForegroundUtils = ForegroundUtils.getInstance();

        mIsSecureNfcCapable = mNfcAdapter.deviceSupportsNfcSecure();
        mIsSecureNfcEnabled =
            mPrefs.getBoolean(PREF_SECURE_NFC_ON, SECURE_NFC_ON_DEFAULT) &&
            mIsSecureNfcCapable;
        mDeviceHost.setNfcSecure(mIsSecureNfcEnabled);

        sToast_debounce_time_ms =
                mContext.getResources().getInteger(R.integer.toast_debounce_time_ms);
        if(sToast_debounce_time_ms > MAX_TOAST_DEBOUNCE_TIME) {
            sToast_debounce_time_ms = MAX_TOAST_DEBOUNCE_TIME;
        }

        // Notification message variables
        mDispatchFailedCount = 0;
        if (mContext.getResources().getBoolean(R.bool.enable_antenna_blocked_alert) &&
            !mPrefs.getBoolean(PREF_ANTENNA_BLOCKED_MESSAGE_SHOWN, ANTENNA_BLOCKED_MESSAGE_SHOWN_DEFAULT)) {
            mAntennaBlockedMessageShown = false;
            mDispatchFailedMax =
                mContext.getResources().getInteger(R.integer.max_antenna_blocked_failure_count);
        } else {
            mAntennaBlockedMessageShown = true;
        }

        // Polling delay variables
        mPollDelay = mContext.getResources().getInteger(R.integer.unknown_tag_polling_delay);
        mNotifyDispatchFailed = mContext.getResources().getBoolean(R.bool.enable_notify_dispatch_failed);
        mNotifyReadFailed = mContext.getResources().getBoolean(R.bool.enable_notify_read_failed);

        mPollingDisableAllowed = mContext.getResources().getBoolean(R.bool.polling_disable_allowed);

        // Make sure this is only called when object construction is complete.
        ServiceManager.addService(SERVICE_NAME, mNfcAdapter);

        mIsAlwaysOnSupported =
            mContext.getResources().getBoolean(R.bool.nfcc_always_on_allowed);

        new EnableDisableTask().execute(TASK_BOOT);  // do blocking boot tasks

        mHandler.sendEmptyMessageDelayed(MSG_UPDATE_STATS, STATS_UPDATE_INTERVAL_MS);

        IVrManager mVrManager = IVrManager.Stub.asInterface(ServiceManager.getService(
                mContext.VR_SERVICE));
        if (mVrManager != null) {
            try {
                mVrManager.registerListener(mVrStateCallbacks);
                mIsVrModeEnabled = mVrManager.getVrModeState();
            } catch (RemoteException e) {
                Log.e(TAG, "Failed to register VR mode state listener: " + e);
            }
        }
        mSEService = ISecureElementService.Stub.asInterface(ServiceManager.getService(
                Context.SECURE_ELEMENT_SERVICE));
    }

    private boolean isSEServiceAvailable() {
        if (mSEService == null) {
            mSEService = ISecureElementService.Stub.asInterface(ServiceManager.getService(
                    Context.SECURE_ELEMENT_SERVICE));
        }
        return (mSEService != null);
    }

    void initSoundPool() {
        synchronized (this) {
            if (mSoundPool == null) {
                mSoundPool = new SoundPool.Builder()
                        .setMaxStreams(1)
                        .setAudioAttributes(
                                new AudioAttributes.Builder()
                                        .setUsage(AudioAttributes.USAGE_ASSISTANCE_SONIFICATION)
                                        .setContentType(AudioAttributes.CONTENT_TYPE_SONIFICATION)
                                        .build())
                        .build();
                mStartSound = mSoundPool.load(mContext, R.raw.start, 1);
                mEndSound = mSoundPool.load(mContext, R.raw.end, 1);
                mErrorSound = mSoundPool.load(mContext, R.raw.error, 1);
            }
        }
    }

    void releaseSoundPool() {
        synchronized (this) {
            if (mSoundPool != null) {
                mSoundPool.release();
                mSoundPool = null;
            }
        }
    }

    void updatePackageCache() {
<<<<<<< HEAD
        PackageManager pm = mContext.createContextAsUser(UserHandle.of(mUserId), /*flags=*/0)
                .getPackageManager();
        List<PackageInfo> packagesNfcEvents = pm.getPackagesHoldingPermissions(
                new String[] {android.Manifest.permission.NFC_TRANSACTION_EVENT},
                PackageManager.GET_ACTIVITIES);
        List<PackageInfo> packagesNfcPreferredPaymentChanged = pm.getPackagesHoldingPermissions(
                new String[] {android.Manifest.permission.NFC_PREFERRED_PAYMENT_INFO},
                PackageManager.GET_ACTIVITIES);
        synchronized (this) {
            mNfcEventInstalledPackages.clear();
            for (int i = 0; i < packagesNfcEvents.size(); i++) {
                mNfcEventInstalledPackages.add(packagesNfcEvents.get(i).packageName);
            }
            mNfcPreferredPaymentChangedInstalledPackages.clear();
            for (int i = 0; i < packagesNfcPreferredPaymentChanged.size(); i++) {
                mNfcPreferredPaymentChangedInstalledPackages.add(
                        packagesNfcPreferredPaymentChanged.get(i).packageName);
=======
        UserManager um = mContext.createContextAsUser(
                UserHandle.of(ActivityManager.getCurrentUser()), /*flags=*/0)
                .getSystemService(UserManager.class);
        List<UserHandle> luh = um.getEnabledProfiles();

        for (UserHandle uh : luh) {
            if (um.isQuietModeEnabled(uh)) continue;

            PackageManager pm = mContext.createContextAsUser(uh,
                    /*flags=*/0).getPackageManager();
            List<PackageInfo> packagesNfcEvents = pm.getPackagesHoldingPermissions(
                    new String[] {android.Manifest.permission.NFC_TRANSACTION_EVENT},
                    PackageManager.GET_ACTIVITIES);
            List<PackageInfo> packagesNfcPreferredPaymentChanged =
                    pm.getPackagesHoldingPermissions(
                    new String[] {android.Manifest.permission.NFC_PREFERRED_PAYMENT_INFO},
                    PackageManager.GET_ACTIVITIES);
            synchronized (this) {
                mNfcEventInstalledPackages.clear();
                List<String> packageListNfcEvent = new ArrayList<String>();
                for (int i = 0; i < packagesNfcEvents.size(); i++) {
                    packageListNfcEvent.add(packagesNfcEvents.get(i).packageName);
                }
                mNfcEventInstalledPackages.put(uh.getIdentifier(), packageListNfcEvent);

                mNfcPreferredPaymentChangedInstalledPackages.clear();
                List<String> packageListNfcPreferredPaymentChanged = new ArrayList<String>();
                for (int i = 0; i < packagesNfcPreferredPaymentChanged.size(); i++) {
                    packageListNfcPreferredPaymentChanged.add(
                            packagesNfcPreferredPaymentChanged.get(i).packageName);
                }
                mNfcPreferredPaymentChangedInstalledPackages.put(
                        uh.getIdentifier(), packageListNfcPreferredPaymentChanged);
>>>>>>> ae4bea0e
            }
        }
    }

    /**
     * Manages tasks that involve turning on/off the NFC controller.
     * <p/>
     * <p>All work that might turn the NFC adapter on or off must be done
     * through this task, to keep the handling of mState simple.
     * In other words, mState is only modified in these tasks (and we
     * don't need a lock to read it in these tasks).
     * <p/>
     * <p>These tasks are all done on the same AsyncTask background
     * thread, so they are serialized. Each task may temporarily transition
     * mState to STATE_TURNING_OFF or STATE_TURNING_ON, but must exit in
     * either STATE_ON or STATE_OFF. This way each task can be guaranteed
     * of starting in either STATE_OFF or STATE_ON, without needing to hold
     * NfcService.this for the entire task.
     * <p/>
     * <p>AsyncTask's are also implicitly queued. This is useful for corner
     * cases like turning airplane mode on while TASK_ENABLE is in progress.
     * The TASK_DISABLE triggered by airplane mode will be correctly executed
     * immediately after TASK_ENABLE is complete. This seems like the most sane
     * way to deal with these situations.
     * <p/>
     * <p>{@link #TASK_ENABLE} enables the NFC adapter, without changing
     * preferences
     * <p>{@link #TASK_DISABLE} disables the NFC adapter, without changing
     * preferences
     * <p>{@link #TASK_BOOT} does first boot work and may enable NFC
     */
    class EnableDisableTask extends AsyncTask<Integer, Void, Void> {
        @Override
        protected Void doInBackground(Integer... params) {
            // Quick check mState
            switch (mState) {
                case NfcAdapter.STATE_TURNING_OFF:
                case NfcAdapter.STATE_TURNING_ON:
                    Log.e(TAG, "Processing EnableDisable task " + params[0] + " from bad state " +
                            mState);
                    return null;
            }

            /* AsyncTask sets this thread to THREAD_PRIORITY_BACKGROUND,
             * override with the default. THREAD_PRIORITY_BACKGROUND causes
             * us to service software I2C too slow for firmware download
             * with the NXP PN544.
             * TODO: move this to the DAL I2C layer in libnfc-nxp, since this
             * problem only occurs on I2C platforms using PN544
             */
            Process.setThreadPriority(Process.THREAD_PRIORITY_DEFAULT);

            switch (params[0].intValue()) {
                case TASK_ENABLE:
                    enableInternal();
                    break;
                case TASK_DISABLE:
                    disableInternal();
                    break;
                case TASK_BOOT:
                    boolean initialized;
                    if (mPrefs.getBoolean(PREF_FIRST_BOOT, true)) {
                        Log.i(TAG, "First Boot");
                        mPrefsEditor.putBoolean(PREF_FIRST_BOOT, false);
                        mPrefsEditor.apply();
                        mDeviceHost.factoryReset();
                    }
                    Log.d(TAG, "checking on firmware download");
                    if (mPrefs.getBoolean(PREF_NFC_ON, NFC_ON_DEFAULT)) {
                        Log.d(TAG, "NFC is on. Doing normal stuff");
                        initialized = enableInternal();
                    } else {
                        Log.d(TAG, "NFC is off.  Checking firmware version");
                        initialized = mDeviceHost.checkFirmware();
                    }

                    if (initialized) {
                        SystemProperties.set("nfc.initialized", "true");
                    }
                    break;
                case TASK_ENABLE_ALWAYS_ON:
                    enableAlwaysOnInternal();
                    break;
                case TASK_DISABLE_ALWAYS_ON:
                    disableAlwaysOnInternal();
                    break;
            }

            // Restore default AsyncTask priority
            Process.setThreadPriority(Process.THREAD_PRIORITY_BACKGROUND);
            return null;
        }

        /**
         * Enable NFC adapter functions.
         * Does not toggle preferences.
         */
        boolean enableInternal() {
            if (mState == NfcAdapter.STATE_ON) {
                return true;
            }
            Log.i(TAG, "Enabling NFC");
            NfcStatsLog.write(NfcStatsLog.NFC_STATE_CHANGED,
                    mIsSecureNfcEnabled ? NfcStatsLog.NFC_STATE_CHANGED__STATE__ON_LOCKED :
                    NfcStatsLog.NFC_STATE_CHANGED__STATE__ON);
            updateState(NfcAdapter.STATE_TURNING_ON);

            WatchDogThread watchDog = new WatchDogThread("enableInternal", INIT_WATCHDOG_MS);
            watchDog.start();
            try {
                mRoutingWakeLock.acquire();
                try {
                    if (!mIsAlwaysOnSupported || mIsRecovering
                            || mAlwaysOnState != NfcAdapter.STATE_ON
                            || mAlwaysOnState != NfcAdapter.STATE_TURNING_OFF) {
                        if (!mDeviceHost.initialize()) {
                            Log.w(TAG, "Error enabling NFC");
                            updateState(NfcAdapter.STATE_OFF);
                            return false;
                        }
                    } else if (mAlwaysOnState == NfcAdapter.STATE_ON
                            || mAlwaysOnState == NfcAdapter.STATE_TURNING_OFF) {
                        Log.i(TAG, "Already initialized");
                    } else {
                        Log.e(TAG, "Unexptected bad state " + mAlwaysOnState);
                        updateState(NfcAdapter.STATE_OFF);
                        return false;
                    }
                } finally {
                    mRoutingWakeLock.release();
                }
            } finally {
                watchDog.cancel();
            }

            if (mIsHceCapable) {
                // Generate the initial card emulation routing table
                mCardEmulationManager.onNfcEnabled();
            }

            nci_version = getNciVersion();
            Log.d(TAG, "NCI_Version: " + nci_version);

            synchronized (NfcService.this) {
                mObjectMap.clear();
                if (mIsBeamCapable) {
                    mP2pLinkManager.enableDisable(mIsNdefPushEnabled, true);
                }
                updateState(NfcAdapter.STATE_ON);

                onPreferredPaymentChanged(NfcAdapter.PREFERRED_PAYMENT_LOADED);
            }

            initSoundPool();

            mScreenState = mScreenStateHelper.checkScreenState();
            int screen_state_mask = (mNfcUnlockManager.isLockscreenPollingEnabled()) ?
                             (ScreenStateHelper.SCREEN_POLLING_TAG_MASK | mScreenState) : mScreenState;

            if(mNfcUnlockManager.isLockscreenPollingEnabled())
                applyRouting(false);

            mDeviceHost.doSetScreenState(screen_state_mask);

            sToast_debounce = false;

            /* Skip applyRouting if always on state is switching */
            if (!mIsAlwaysOnSupported
                    || mAlwaysOnState != NfcAdapter.STATE_TURNING_ON
                    || mAlwaysOnState != NfcAdapter.STATE_TURNING_OFF) {
                /* Start polling loop */
                applyRouting(true);
            }

            if (mIsRecovering) {
                 // Intents for all users
                 IntentFilter filter = new IntentFilter(Intent.ACTION_SCREEN_OFF);
                 filter.addAction(Intent.ACTION_SCREEN_ON);
                 filter.addAction(Intent.ACTION_USER_PRESENT);
                 filter.addAction(Intent.ACTION_USER_SWITCHED);
                 mContext.registerReceiverAsUser(mReceiver, UserHandle.ALL, filter, null, null);
                 mIsRecovering = false;
            }

            return true;
        }

        /**
         * Disable all NFC adapter functions.
         * Does not toggle preferences.
         */
        boolean disableInternal() {
            if (mState == NfcAdapter.STATE_OFF) {
                return true;
            }
            Log.i(TAG, "Disabling NFC");
            NfcStatsLog.write(
                    NfcStatsLog.NFC_STATE_CHANGED, NfcStatsLog.NFC_STATE_CHANGED__STATE__OFF);
            updateState(NfcAdapter.STATE_TURNING_OFF);

            /* Sometimes mDeviceHost.deinitialize() hangs, use a watch-dog.
             * Implemented with a new thread (instead of a Handler or AsyncTask),
             * because the UI Thread and AsyncTask thread-pools can also get hung
             * when the NFC controller stops responding */
            WatchDogThread watchDog = new WatchDogThread("disableInternal", ROUTING_WATCHDOG_MS);
            watchDog.start();

            if (mIsHceCapable) {
                mCardEmulationManager.onNfcDisabled();
            }

            if (mIsBeamCapable) {
                mP2pLinkManager.enableDisable(false, false);
            }

            // Disable delay polling when disabling
            mPollingDelayed = false;
            mHandler.removeMessages(MSG_DELAY_POLLING);

            // Stop watchdog if tag present
            // A convenient way to stop the watchdog properly consists of
            // disconnecting the tag. The polling loop shall be stopped before
            // to avoid the tag being discovered again.
            maybeDisconnectTarget();

            synchronized (NfcService.this) {
                mPollingDisableDeathRecipients.clear();
                mReaderModeParams = null;
            }
            mNfcDispatcher.setForegroundDispatch(null, null, null);

            boolean result;
            if (!mIsAlwaysOnSupported || mIsRecovering
                    || (mAlwaysOnState == NfcAdapter.STATE_OFF)
                    || (mAlwaysOnState == NfcAdapter.STATE_TURNING_OFF)) {
                result = mDeviceHost.deinitialize();
                if (DBG) Log.d(TAG, "mDeviceHost.deinitialize() = " + result);
            } else {
                mDeviceHost.disableDiscovery();
                result = true;
                Log.i(TAG, "AlwaysOn set, disableDiscovery()");
            }

            watchDog.cancel();

            synchronized (NfcService.this) {
                mCurrentDiscoveryParameters = NfcDiscoveryParameters.getNfcOffParameters();
                updateState(NfcAdapter.STATE_OFF);
            }

            releaseSoundPool();

            return result;
        }

        /**
         * Enable always on feature.
         */
        void enableAlwaysOnInternal() {
            if (mAlwaysOnState == NfcAdapter.STATE_ON) {
                return;
            } else if (mState == NfcAdapter.STATE_TURNING_ON
                    || mAlwaysOnState == NfcAdapter.STATE_TURNING_OFF) {
                Log.e(TAG, "Processing enableAlwaysOnInternal() from bad state");
                return;
            } else if (mState == NfcAdapter.STATE_ON) {
                updateAlwaysOnState(NfcAdapter.STATE_TURNING_ON);
                mDeviceHost.setNfceePowerAndLinkCtrl(true);
                updateAlwaysOnState(NfcAdapter.STATE_ON);
            } else if (mState == NfcAdapter.STATE_OFF) {
                /* Special case when NFCC is OFF without initialize.
                 * Temperatorily enable NfcAdapter but don't applyRouting.
                 * Then disable NfcAdapter without deinitialize to keep the NFCC stays initialized.
                 * mState will switch back to OFF in the end.
                 * And the NFCC stays initialized.
                 */
                updateAlwaysOnState(NfcAdapter.STATE_TURNING_ON);
                if (!enableInternal()) {
                    updateAlwaysOnState(NfcAdapter.STATE_OFF);
                    return;
                }
                disableInternal();
                mDeviceHost.setNfceePowerAndLinkCtrl(true);
                updateAlwaysOnState(NfcAdapter.STATE_ON);
            }
        }

        /**
         * Disable always on feature.
         */
        void disableAlwaysOnInternal() {
            if (mAlwaysOnState == NfcAdapter.STATE_OFF) {
                return;
            } else if (mState == NfcAdapter.STATE_TURNING_ON
                    || mAlwaysOnState == NfcAdapter.STATE_TURNING_OFF) {
                Log.e(TAG, "Processing disableAlwaysOnInternal() from bad state");
                return;
            } else if (mState == NfcAdapter.STATE_ON) {
                updateAlwaysOnState(NfcAdapter.STATE_TURNING_OFF);
                mDeviceHost.setNfceePowerAndLinkCtrl(false);
                updateAlwaysOnState(NfcAdapter.STATE_OFF);
            } else if (mState == NfcAdapter.STATE_OFF) {
                /* Special case when mState is OFF but NFCC is already initialized.
                 * Temperatorily enable NfcAdapter without initialize NFCC and applyRouting.
                 * And disable NfcAdapter normally with deinitialize.
                 * All state will switch back to OFF in the end.
                 */
                updateAlwaysOnState(NfcAdapter.STATE_TURNING_OFF);
                mDeviceHost.setNfceePowerAndLinkCtrl(false);
                if (!enableInternal()) {
                    updateAlwaysOnState(NfcAdapter.STATE_OFF);
                    return;
                }
                disableInternal();
                updateAlwaysOnState(NfcAdapter.STATE_OFF);
            }
        }

        void updateState(int newState) {
            synchronized (NfcService.this) {
                if (newState == mState) {
                    return;
                }
                mState = newState;
                Intent intent = new Intent(NfcAdapter.ACTION_ADAPTER_STATE_CHANGED);
                intent.setFlags(Intent.FLAG_RECEIVER_REGISTERED_ONLY_BEFORE_BOOT);
                intent.putExtra(NfcAdapter.EXTRA_ADAPTER_STATE, mState);
                mContext.sendBroadcastAsUser(intent, UserHandle.CURRENT);
            }
        }

        void updateAlwaysOnState(int newState) {
            synchronized (NfcService.this) {
                if (newState == mAlwaysOnState) {
                    return;
                }
                mAlwaysOnState = newState;
                if (mAlwaysOnState == NfcAdapter.STATE_OFF
                        || mAlwaysOnState == NfcAdapter.STATE_ON) {
                    synchronized (mAlwaysOnListeners) {
                        for (INfcControllerAlwaysOnListener listener
                                : mAlwaysOnListeners) {
                            try {
                                listener.onControllerAlwaysOnChanged(
                                        mAlwaysOnState == NfcAdapter.STATE_ON);
                            } catch (RemoteException e) {
                                Log.e(TAG, "error in updateAlwaysOnState");
                            }
                        }
                    }
                }
            }
        }

        int getAlwaysOnState() {
            synchronized (NfcService.this) {
                if (!mIsAlwaysOnSupported) {
                    return NfcAdapter.STATE_OFF;
                } else {
                    return mAlwaysOnState;
                }
            }
        }
    }

    void saveNfcOnSetting(boolean on) {
        synchronized (NfcService.this) {
            mPrefsEditor.putBoolean(PREF_NFC_ON, on);
            mPrefsEditor.apply();
            mBackupManager.dataChanged();
        }
    }

    public void playSound(int sound) {
        synchronized (this) {
            if (mSoundPool == null) {
                Log.w(TAG, "Not playing sound when NFC is disabled");
                return;
            }

            if (mIsVrModeEnabled) {
                Log.d(TAG, "Not playing NFC sound when Vr Mode is enabled");
                return;
            }
            switch (sound) {
                case SOUND_START:
                    mSoundPool.play(mStartSound, 1.0f, 1.0f, 0, 0, 1.0f);
                    break;
                case SOUND_END:
                    mSoundPool.play(mEndSound, 1.0f, 1.0f, 0, 0, 1.0f);
                    break;
                case SOUND_ERROR:
                    mSoundPool.play(mErrorSound, 1.0f, 1.0f, 0, 0, 1.0f);
                    break;
            }
        }
    }

    synchronized int getUserId() {
        return mUserId;
    }

    void enforceBeamShareActivityPolicy(Context context, UserHandle uh) {
        UserManager um = (UserManager) context.getSystemService(Context.USER_SERVICE);
        IPackageManager mIpm = IPackageManager.Stub.asInterface(ServiceManager.getService("package"));
        boolean isGlobalEnabled = mIsNdefPushEnabled;
        boolean isActiveForUser =
            (!um.hasUserRestriction(UserManager.DISALLOW_OUTGOING_BEAM, uh)) &&
            isGlobalEnabled && mIsBeamCapable;
        if (DBG) {
            Log.d(TAG, "Enforcing a policy change on user: " + uh.toString() +
                    ", isActiveForUser = " + isActiveForUser);
        }
        try {
            mIpm.setComponentEnabledSetting(new ComponentName(
                    BeamShareActivity.class.getPackageName(),
                    BeamShareActivity.class.getName()),
                    isActiveForUser ?
                            PackageManager.COMPONENT_ENABLED_STATE_ENABLED :
                            PackageManager.COMPONENT_ENABLED_STATE_DISABLED,
                            PackageManager.DONT_KILL_APP,
                    uh.getIdentifier());
        } catch (RemoteException e) {
            Log.w(TAG, "Unable to change Beam status for user " + uh);
        }
    }

    final class NfcAdapterService extends INfcAdapter.Stub {
        @Override
        public boolean enable() throws RemoteException {
            NfcPermissions.enforceAdminPermissions(mContext);

            saveNfcOnSetting(true);

            new EnableDisableTask().execute(TASK_ENABLE);

            return true;
        }

        @Override
        public boolean disable(boolean saveState) throws RemoteException {
            NfcPermissions.enforceAdminPermissions(mContext);

            if (saveState) {
                saveNfcOnSetting(false);
            }

            new EnableDisableTask().execute(TASK_DISABLE);

            return true;
        }

        @Override
        public void pausePolling(int timeoutInMs) {
            NfcPermissions.enforceAdminPermissions(mContext);

            if (timeoutInMs <= 0 || timeoutInMs > MAX_POLLING_PAUSE_TIMEOUT) {
                Log.e(TAG, "Refusing to pause polling for " + timeoutInMs + "ms.");
                return;
            }

            synchronized (NfcService.this) {
                mPollingPaused = true;
                mDeviceHost.disableDiscovery();
                mHandler.sendMessageDelayed(
                        mHandler.obtainMessage(MSG_RESUME_POLLING), timeoutInMs);
            }
        }

        @Override
        public void resumePolling() {
            NfcPermissions.enforceAdminPermissions(mContext);

            synchronized (NfcService.this) {
                if (!mPollingPaused) {
                    return;
                }

                mHandler.removeMessages(MSG_RESUME_POLLING);
                mPollingPaused = false;
                new ApplyRoutingTask().execute();
            }
            if (DBG) Log.d(TAG, "Polling is resumed");
        }

        @Override
        public boolean isNdefPushEnabled() throws RemoteException {
            synchronized (NfcService.this) {
                return mState == NfcAdapter.STATE_ON && mIsNdefPushEnabled;
            }
        }

        @Override
        public boolean enableNdefPush() throws RemoteException {
            NfcPermissions.enforceAdminPermissions(mContext);
            synchronized (NfcService.this) {
                if (mIsNdefPushEnabled || !mIsBeamCapable) {
                    return true;
                }
                Log.i(TAG, "enabling NDEF Push");
                mPrefsEditor.putBoolean(PREF_NDEF_PUSH_ON, true);
                mPrefsEditor.apply();
                mIsNdefPushEnabled = true;
                // Propagate the state change to all user profiles
                UserManager um = (UserManager) mContext.getSystemService(Context.USER_SERVICE);
                List <UserHandle> luh = um.getUserProfiles();
                for (UserHandle uh : luh){
                    enforceBeamShareActivityPolicy(mContext, uh);
                }
                enforceBeamShareActivityPolicy(mContext, new UserHandle(mUserId));
                if (isNfcEnabled()) {
                    mP2pLinkManager.enableDisable(true, true);
                }
                mBackupManager.dataChanged();
            }
            return true;
        }

        @Override
        public boolean isNfcSecureEnabled() throws RemoteException {
            synchronized (NfcService.this) {
                return mIsSecureNfcEnabled;
            }
        }

        @Override
        public boolean setNfcSecure(boolean enable) {
            NfcPermissions.enforceAdminPermissions(mContext);
            if(mKeyguard.isKeyguardLocked() && !enable) {
                Log.i(TAG, "KeyGuard need to be unlocked before setting Secure NFC OFF");
                return false;
            }

            synchronized (NfcService.this) {
                if (mIsSecureNfcEnabled == enable) {
                    Log.e(TAG, "setNfcSecure error, can't apply the same state twice!");
                    return false;
                }
                Log.i(TAG, "setting Secure NFC " + enable);
                mPrefsEditor.putBoolean(PREF_SECURE_NFC_ON, enable);
                mPrefsEditor.apply();
                mIsSecureNfcEnabled = enable;
                mBackupManager.dataChanged();
                mDeviceHost.setNfcSecure(enable);
                if (mIsHceCapable) {
                    // update HCE/HCEF routing and commitRouting if Nfc is enabled
                    mCardEmulationManager.onSecureNfcToggled();
                } else if (isNfcEnabled()) {
                    // commit only tech/protocol route without HCE support
                    mDeviceHost.commitRouting();
                }
            }

            NfcStatsLog.write(NfcStatsLog.NFC_STATE_CHANGED,
                    mIsSecureNfcEnabled ? NfcStatsLog.NFC_STATE_CHANGED__STATE__ON_LOCKED :
                    NfcStatsLog.NFC_STATE_CHANGED__STATE__ON);
            return true;
        }

        @Override
        public boolean disableNdefPush() throws RemoteException {
            NfcPermissions.enforceAdminPermissions(mContext);
            synchronized (NfcService.this) {
                if (!mIsNdefPushEnabled || !mIsBeamCapable) {
                    return true;
                }
                Log.i(TAG, "disabling NDEF Push");
                mPrefsEditor.putBoolean(PREF_NDEF_PUSH_ON, false);
                mPrefsEditor.apply();
                mIsNdefPushEnabled = false;
                // Propagate the state change to all user profiles
                UserManager um = (UserManager) mContext.getSystemService(Context.USER_SERVICE);
                List <UserHandle> luh = um.getUserProfiles();
                for (UserHandle uh : luh){
                    enforceBeamShareActivityPolicy(mContext, uh);
                }
                enforceBeamShareActivityPolicy(mContext, new UserHandle(mUserId));
                if (isNfcEnabled()) {
                    mP2pLinkManager.enableDisable(false, true);
                }
                mBackupManager.dataChanged();
            }
            return true;
        }

        @Override
        public void setForegroundDispatch(PendingIntent intent,
                IntentFilter[] filters, TechListParcel techListsParcel) {
            NfcPermissions.enforceUserPermissions(mContext);
            if (!mForegroundUtils.isInForeground(Binder.getCallingUid())) {
                Log.e(TAG, "setForegroundDispatch: Caller not in foreground.");
                return;
            }
            // Short-cut the disable path
            if (intent == null && filters == null && techListsParcel == null) {
                mNfcDispatcher.setForegroundDispatch(null, null, null);
                return;
            }

            // Validate the IntentFilters
            if (filters != null) {
                if (filters.length == 0) {
                    filters = null;
                } else {
                    for (IntentFilter filter : filters) {
                        if (filter == null) {
                            throw new IllegalArgumentException("null IntentFilter");
                        }
                    }
                }
            }

            // Validate the tech lists
            String[][] techLists = null;
            if (techListsParcel != null) {
                techLists = techListsParcel.getTechLists();
            }

            mNfcDispatcher.setForegroundDispatch(intent, filters, techLists);
        }


        @Override
        public void setAppCallback(IAppCallback callback) {
            NfcPermissions.enforceUserPermissions(mContext);

            // don't allow Beam for managed profiles, or devices with a device owner or policy owner
            UserInfo userInfo = mUserManager.getUserInfo(UserHandle.getCallingUserId());
            if (!mUserManager.hasUserRestriction(UserManager.DISALLOW_OUTGOING_BEAM,
                        userInfo.getUserHandle()) &&
                    mIsBeamCapable) {
                mP2pLinkManager.setNdefCallback(callback, Binder.getCallingUid());
            } else if (DBG) {
                Log.d(TAG, "Disabling default Beam behavior");
            }
        }

        @Override
        public boolean ignore(int nativeHandle, int debounceMs, ITagRemovedCallback callback)
                throws RemoteException {
            NfcPermissions.enforceUserPermissions(mContext);

            if (debounceMs == 0 && mDebounceTagNativeHandle != INVALID_NATIVE_HANDLE
                && nativeHandle == mDebounceTagNativeHandle) {
              // Remove any previous messages and immediately debounce.
              mHandler.removeMessages(MSG_TAG_DEBOUNCE);
              mHandler.sendEmptyMessage(MSG_TAG_DEBOUNCE);
              return true;
            }

            TagEndpoint tag = (TagEndpoint) findAndRemoveObject(nativeHandle);
            if (tag != null) {
                // Store UID and params
                int uidLength = tag.getUid().length;
                synchronized (NfcService.this) {
                    mDebounceTagDebounceMs = debounceMs;
                    mDebounceTagNativeHandle = nativeHandle;
                    mDebounceTagUid = new byte[uidLength];
                    mDebounceTagRemovedCallback = callback;
                    System.arraycopy(tag.getUid(), 0, mDebounceTagUid, 0, uidLength);
                }

                // Disconnect from this tag; this should resume the normal
                // polling loop (and enter listen mode for a while), before
                // we pick up any tags again.
                tag.disconnect();
                mHandler.sendEmptyMessageDelayed(MSG_TAG_DEBOUNCE, debounceMs);
                return true;
            } else {
                return false;
            }
        }

        @Override
        public void verifyNfcPermission() {
            NfcPermissions.enforceUserPermissions(mContext);
        }

        @Override
        public void invokeBeam() {
            if (!mIsBeamCapable) {
                return;
            }
            NfcPermissions.enforceUserPermissions(mContext);

            if (mForegroundUtils.isInForeground(Binder.getCallingUid())) {
                mP2pLinkManager.onManualBeamInvoke(null);
            } else {
                Log.e(TAG, "Calling activity not in foreground.");
            }
        }

        @Override
        public void invokeBeamInternal(BeamShareData shareData) {
            NfcPermissions.enforceAdminPermissions(mContext);
            Message msg = Message.obtain();
            msg.what = MSG_INVOKE_BEAM;
            msg.obj = shareData;
            // We have to send this message delayed for two reasons:
            // 1) This is an IPC call from BeamShareActivity, which is
            //    running when the user has invoked Beam through the
            //    share menu. As soon as BeamShareActivity closes, the UI
            //    will need some time to rebuild the original Activity.
            //    Waiting here for a while gives a better chance of the UI
            //    having been rebuilt, which means the screenshot that the
            //    Beam animation is using will be more accurate.
            // 2) Similarly, because the Activity that launched BeamShareActivity
            //    with an ACTION_SEND intent is now in paused state, the NDEF
            //    callbacks that it has registered may no longer be valid.
            //    Allowing the original Activity to resume will make sure we
            //    it has a chance to re-register the NDEF message / callback,
            //    so we share the right data.
            //
            //    Note that this is somewhat of a hack because the delay may not actually
            //    be long enough for 2) on very slow devices, but there's no better
            //    way to do this right now without additional framework changes.
            mHandler.sendMessageDelayed(msg, INVOKE_BEAM_DELAY_MS);
        }

        @Override
        public INfcTag getNfcTagInterface() throws RemoteException {
            return mNfcTagService;
        }

        @Override
        public INfcCardEmulation getNfcCardEmulationInterface() {
            if (mIsHceCapable) {
                return mCardEmulationManager.getNfcCardEmulationInterface();
            } else {
                return null;
            }
        }

        @Override
        public INfcFCardEmulation getNfcFCardEmulationInterface() {
            if (mIsHceFCapable) {
                return mCardEmulationManager.getNfcFCardEmulationInterface();
            } else {
                return null;
            }
        }

        @Override
        public int getState() throws RemoteException {
            synchronized (NfcService.this) {
                return mState;
            }
        }

        @Override
        protected void dump(FileDescriptor fd, PrintWriter pw, String[] args) {
            NfcService.this.dump(fd, pw, args);
        }

        @Override
        public void dispatch(Tag tag) throws RemoteException {
            NfcPermissions.enforceAdminPermissions(mContext);
            mNfcDispatcher.dispatchTag(tag);
        }

        @Override
        public void setP2pModes(int initiatorModes, int targetModes) throws RemoteException {
            NfcPermissions.enforceAdminPermissions(mContext);
            mDeviceHost.setP2pInitiatorModes(initiatorModes);
            mDeviceHost.setP2pTargetModes(targetModes);
            applyRouting(true);
        }

        @Override
        public void setReaderMode(IBinder binder, IAppCallback callback, int flags, Bundle extras)
                throws RemoteException {
            int callingUid = Binder.getCallingUid();
            int callingPid = Binder.getCallingPid();
            // Allow non-foreground callers with system uid or systemui
            boolean privilegedCaller = (callingUid == Process.SYSTEM_UID
                    || getPackageNameFromUid(callingUid).equals(SYSTEM_UI));
            if (!privilegedCaller && !mForegroundUtils.isInForeground(callingUid)) {
                Log.e(TAG, "setReaderMode: Caller is not in foreground and is not system process.");
                return;
            }
            boolean disablePolling = flags != 0 && getReaderModeTechMask(flags) == 0;
            // Only allow to disable polling for specific callers
            if (disablePolling && !(privilegedCaller && mPollingDisableAllowed)) {
                Log.e(TAG, "setReaderMode() called with invalid flag parameter.");
                return;
            }
            synchronized (NfcService.this) {
                if (!isNfcEnabled() && !privilegedCaller) {
                    Log.e(TAG, "setReaderMode() called while NFC is not enabled.");
                    return;
                }
                if (flags != 0) {
                    try {
                        if (disablePolling) {
                            ReaderModeDeathRecipient pollingDisableDeathRecipient =
                                    new ReaderModeDeathRecipient();
                            binder.linkToDeath(pollingDisableDeathRecipient, 0);
                            mPollingDisableDeathRecipients.put(
                                    callingPid, pollingDisableDeathRecipient);
                        } else {
                            if (mPollingDisableDeathRecipients.size() != 0) {
                                Log.e(TAG, "active polling is forced to disable now.");
                                return;
                            }
                            binder.linkToDeath(mReaderModeDeathRecipient, 0);
                        }
                        updateReaderModeParams(callback, flags, extras);
                    } catch (RemoteException e) {
                        Log.e(TAG, "Remote binder has already died.");
                        return;
                    }
                } else {
                    try {
                        ReaderModeDeathRecipient pollingDisableDeathRecipient =
                                mPollingDisableDeathRecipients.get(callingPid);
                        mPollingDisableDeathRecipients.remove(callingPid);

                        if (mPollingDisableDeathRecipients.size() == 0) {
                            mReaderModeParams = null;
                            StopPresenceChecking();
                        }

                        if (pollingDisableDeathRecipient != null) {
                            binder.unlinkToDeath(pollingDisableDeathRecipient, 0);
                        } else {
                            binder.unlinkToDeath(mReaderModeDeathRecipient, 0);
                        }
                    } catch (NoSuchElementException e) {
                        Log.e(TAG, "Reader mode Binder was never registered.");
                    }
                }
                if (isNfcEnabled()) {
                    applyRouting(false);
                }
            }
        }

        @Override
        public INfcAdapterExtras getNfcAdapterExtrasInterface(String pkg) throws RemoteException {
            // nfc-extras implementation is no longer present in AOSP.
            return null;
        }

        @Override
        public INfcDta getNfcDtaInterface(String pkg) throws RemoteException {
            NfcPermissions.enforceAdminPermissions(mContext);
            if (mNfcDtaService == null) {
                mNfcDtaService = new NfcDtaService();
            }
            return mNfcDtaService;
        }

        @Override
        public void addNfcUnlockHandler(INfcUnlockHandler unlockHandler, int[] techList) {
            NfcPermissions.enforceAdminPermissions(mContext);

            int lockscreenPollMask = computeLockscreenPollMask(techList);
            synchronized (NfcService.this) {
                mNfcUnlockManager.addUnlockHandler(unlockHandler, lockscreenPollMask);
            }

            applyRouting(false);
        }

        @Override
        public void removeNfcUnlockHandler(INfcUnlockHandler token) throws RemoteException {
            synchronized (NfcService.this) {
                mNfcUnlockManager.removeUnlockHandler(token.asBinder());
            }

            applyRouting(false);
        }

        @Override
        public boolean deviceSupportsNfcSecure() {
            String skuList[] = mContext.getResources().getStringArray(
                R.array.config_skuSupportsSecureNfc);
            String sku = SystemProperties.get("ro.boot.hardware.sku");
            if (TextUtils.isEmpty(sku) || !ArrayUtils.contains(skuList, sku)) {
                return false;
            }
            return true;
        }

        private int computeLockscreenPollMask(int[] techList) {

            Map<Integer, Integer> techCodeToMask = new HashMap<Integer, Integer>();

            techCodeToMask.put(TagTechnology.NFC_A, NfcService.NFC_POLL_A);
            techCodeToMask.put(TagTechnology.NFC_B, NfcService.NFC_POLL_B);
            techCodeToMask.put(TagTechnology.NFC_V, NfcService.NFC_POLL_V);
            techCodeToMask.put(TagTechnology.NFC_F, NfcService.NFC_POLL_F);
            techCodeToMask.put(TagTechnology.NFC_BARCODE, NfcService.NFC_POLL_KOVIO);

            int mask = 0;

            for (int i = 0; i < techList.length; i++) {
                if (techCodeToMask.containsKey(techList[i])) {
                    mask |= techCodeToMask.get(techList[i]).intValue();
                }
            }

            return mask;
        }

        private int getReaderModeTechMask(int flags) {
            int techMask = 0;
            if ((flags & NfcAdapter.FLAG_READER_NFC_A) != 0) {
                techMask |= NFC_POLL_A;
            }
            if ((flags & NfcAdapter.FLAG_READER_NFC_B) != 0) {
                techMask |= NFC_POLL_B;
            }
            if ((flags & NfcAdapter.FLAG_READER_NFC_F) != 0) {
                techMask |= NFC_POLL_F;
            }
            if ((flags & NfcAdapter.FLAG_READER_NFC_V) != 0) {
                techMask |= NFC_POLL_V;
            }
            if ((flags & NfcAdapter.FLAG_READER_NFC_BARCODE) != 0) {
                techMask |= NFC_POLL_KOVIO;
            }

            return techMask;
        }

        private String getPackageNameFromUid(int uid) {
            PackageManager packageManager = mContext.getPackageManager();
            if (packageManager != null) {
                String[] packageName = packageManager.getPackagesForUid(uid);
                if (packageName != null && packageName.length > 0) {
                    return packageName[0];
                }
            }
            return null;
        }

        private void updateReaderModeParams(IAppCallback callback, int flags, Bundle extras) {
            synchronized (NfcService.this) {
                mReaderModeParams = new ReaderModeParams();
                mReaderModeParams.callback = callback;
                mReaderModeParams.flags = flags;
                mReaderModeParams.presenceCheckDelay = extras != null
                        ? (extras.getInt(NfcAdapter.EXTRA_READER_PRESENCE_CHECK_DELAY,
                                DEFAULT_PRESENCE_CHECK_DELAY))
                        : DEFAULT_PRESENCE_CHECK_DELAY;
            }
        }

        @Override
        public boolean setControllerAlwaysOn(boolean value) throws RemoteException {
            NfcPermissions.enforceSetControllerAlwaysOnPermissions(mContext);
            if (!mIsAlwaysOnSupported) {
                return false;
            }
            if (value) {
                new EnableDisableTask().execute(TASK_ENABLE_ALWAYS_ON);
            } else {
                new EnableDisableTask().execute(TASK_DISABLE_ALWAYS_ON);
            }
            return true;
        }

        @Override
        public boolean isControllerAlwaysOn() throws RemoteException {
            NfcPermissions.enforceSetControllerAlwaysOnPermissions(mContext);
            return mIsAlwaysOnSupported && mAlwaysOnState == NfcAdapter.STATE_ON;
        }

        @Override
        public boolean isControllerAlwaysOnSupported() throws RemoteException {
            NfcPermissions.enforceSetControllerAlwaysOnPermissions(mContext);
            return mIsAlwaysOnSupported;
        }

        @Override
        public void registerControllerAlwaysOnListener(
                INfcControllerAlwaysOnListener listener) throws RemoteException {
            NfcPermissions.enforceSetControllerAlwaysOnPermissions(mContext);
            if (!mIsAlwaysOnSupported) return;

            mAlwaysOnListeners.add(listener);
        }

        @Override
        public void unregisterControllerAlwaysOnListener(
                INfcControllerAlwaysOnListener listener) throws RemoteException {
            NfcPermissions.enforceSetControllerAlwaysOnPermissions(mContext);
            if (!mIsAlwaysOnSupported) return;

            mAlwaysOnListeners.remove(listener);
        }
    }

    final class ReaderModeDeathRecipient implements IBinder.DeathRecipient {
        @Override
        public void binderDied() {
            synchronized (NfcService.this) {
                if (mReaderModeParams != null) {
                    mPollingDisableDeathRecipients.values().remove(this);
                    if (mPollingDisableDeathRecipients.size() == 0) {
                        mReaderModeParams = null;
                        applyRouting(false);
                    }
                }
            }
        }
    }

    final class TagService extends INfcTag.Stub {
        @Override
        public int connect(int nativeHandle, int technology) throws RemoteException {
            NfcPermissions.enforceUserPermissions(mContext);

            TagEndpoint tag = null;

            if (!isNfcEnabled()) {
                return ErrorCodes.ERROR_NOT_INITIALIZED;
            }

            /* find the tag in the hmap */
            tag = (TagEndpoint) findObject(nativeHandle);
            if (tag == null) {
                return ErrorCodes.ERROR_DISCONNECT;
            }

            if (!tag.isPresent()) {
                return ErrorCodes.ERROR_DISCONNECT;
            }

            // Note that on most tags, all technologies are behind a single
            // handle. This means that the connect at the lower levels
            // will do nothing, as the tag is already connected to that handle.
            if (tag.connect(technology)) {
                return ErrorCodes.SUCCESS;
            } else {
                return ErrorCodes.ERROR_DISCONNECT;
            }
        }

        @Override
        public int reconnect(int nativeHandle) throws RemoteException {
            NfcPermissions.enforceUserPermissions(mContext);

            TagEndpoint tag = null;

            // Check if NFC is enabled
            if (!isNfcEnabled()) {
                return ErrorCodes.ERROR_NOT_INITIALIZED;
            }

            /* find the tag in the hmap */
            tag = (TagEndpoint) findObject(nativeHandle);
            if (tag != null) {
                if (tag.reconnect()) {
                    return ErrorCodes.SUCCESS;
                } else {
                    return ErrorCodes.ERROR_DISCONNECT;
                }
            }
            return ErrorCodes.ERROR_DISCONNECT;
        }

        @Override
        public int[] getTechList(int nativeHandle) throws RemoteException {
            NfcPermissions.enforceUserPermissions(mContext);

            // Check if NFC is enabled
            if (!isNfcEnabled()) {
                return null;
            }

            /* find the tag in the hmap */
            TagEndpoint tag = (TagEndpoint) findObject(nativeHandle);
            if (tag != null) {
                return tag.getTechList();
            }
            return null;
        }

        @Override
        public boolean isPresent(int nativeHandle) throws RemoteException {
            TagEndpoint tag = null;

            // Check if NFC is enabled
            if (!isNfcEnabled()) {
                return false;
            }

            /* find the tag in the hmap */
            tag = (TagEndpoint) findObject(nativeHandle);
            if (tag == null) {
                return false;
            }

            return tag.isPresent();
        }

        @Override
        public boolean isNdef(int nativeHandle) throws RemoteException {
            NfcPermissions.enforceUserPermissions(mContext);

            TagEndpoint tag = null;

            // Check if NFC is enabled
            if (!isNfcEnabled()) {
                return false;
            }

            /* find the tag in the hmap */
            tag = (TagEndpoint) findObject(nativeHandle);
            int[] ndefInfo = new int[2];
            if (tag == null) {
                return false;
            }
            return tag.checkNdef(ndefInfo);
        }

        @Override
        public TransceiveResult transceive(int nativeHandle, byte[] data, boolean raw)
                throws RemoteException {
            NfcPermissions.enforceUserPermissions(mContext);

            TagEndpoint tag = null;
            byte[] response;

            // Check if NFC is enabled
            if (!isNfcEnabled()) {
                return null;
            }

            /* find the tag in the hmap */
            tag = (TagEndpoint) findObject(nativeHandle);
            if (tag != null) {
                // Check if length is within limits
                if (data.length > getMaxTransceiveLength(tag.getConnectedTechnology())) {
                    return new TransceiveResult(TransceiveResult.RESULT_EXCEEDED_LENGTH, null);
                }
                int[] targetLost = new int[1];
                response = tag.transceive(data, raw, targetLost);
                int result;
                if (response != null) {
                    result = TransceiveResult.RESULT_SUCCESS;
                } else if (targetLost[0] == 1) {
                    result = TransceiveResult.RESULT_TAGLOST;
                } else {
                    result = TransceiveResult.RESULT_FAILURE;
                }
                return new TransceiveResult(result, response);
            }
            return null;
        }

        @Override
        public NdefMessage ndefRead(int nativeHandle) throws RemoteException {
            NfcPermissions.enforceUserPermissions(mContext);

            TagEndpoint tag;

            // Check if NFC is enabled
            if (!isNfcEnabled()) {
                return null;
            }

            /* find the tag in the hmap */
            tag = (TagEndpoint) findObject(nativeHandle);
            if (tag != null) {
                byte[] buf = tag.readNdef();
                if (buf == null) {
                    return null;
                }

                /* Create an NdefMessage */
                try {
                    return new NdefMessage(buf);
                } catch (FormatException e) {
                    return null;
                }
            }
            return null;
        }

        @Override
        public int ndefWrite(int nativeHandle, NdefMessage msg) throws RemoteException {
            NfcPermissions.enforceUserPermissions(mContext);

            TagEndpoint tag;

            // Check if NFC is enabled
            if (!isNfcEnabled()) {
                return ErrorCodes.ERROR_NOT_INITIALIZED;
            }

            /* find the tag in the hmap */
            tag = (TagEndpoint) findObject(nativeHandle);
            if (tag == null) {
                return ErrorCodes.ERROR_IO;
            }

            if (msg == null) return ErrorCodes.ERROR_INVALID_PARAM;

            if (tag.writeNdef(msg.toByteArray())) {
                return ErrorCodes.SUCCESS;
            } else {
                return ErrorCodes.ERROR_IO;
            }

        }

        @Override
        public boolean ndefIsWritable(int nativeHandle) throws RemoteException {
            throw new UnsupportedOperationException();
        }

        @Override
        public int ndefMakeReadOnly(int nativeHandle) throws RemoteException {
            NfcPermissions.enforceUserPermissions(mContext);

            TagEndpoint tag;

            // Check if NFC is enabled
            if (!isNfcEnabled()) {
                return ErrorCodes.ERROR_NOT_INITIALIZED;
            }

            /* find the tag in the hmap */
            tag = (TagEndpoint) findObject(nativeHandle);
            if (tag == null) {
                return ErrorCodes.ERROR_IO;
            }

            if (tag.makeReadOnly()) {
                return ErrorCodes.SUCCESS;
            } else {
                return ErrorCodes.ERROR_IO;
            }
        }

        @Override
        public int formatNdef(int nativeHandle, byte[] key) throws RemoteException {
            NfcPermissions.enforceUserPermissions(mContext);

            TagEndpoint tag;

            // Check if NFC is enabled
            if (!isNfcEnabled()) {
                return ErrorCodes.ERROR_NOT_INITIALIZED;
            }

            /* find the tag in the hmap */
            tag = (TagEndpoint) findObject(nativeHandle);
            if (tag == null) {
                return ErrorCodes.ERROR_IO;
            }

            if (tag.formatNdef(key)) {
                return ErrorCodes.SUCCESS;
            } else {
                return ErrorCodes.ERROR_IO;
            }
        }

        @Override
        public Tag rediscover(int nativeHandle) throws RemoteException {
            NfcPermissions.enforceUserPermissions(mContext);

            TagEndpoint tag = null;

            // Check if NFC is enabled
            if (!isNfcEnabled()) {
                return null;
            }

            /* find the tag in the hmap */
            tag = (TagEndpoint) findObject(nativeHandle);
            if (tag != null) {
                // For now the prime usecase for rediscover() is to be able
                // to access the NDEF technology after formatting without
                // having to remove the tag from the field, or similar
                // to have access to NdefFormatable in case low-level commands
                // were used to remove NDEF. So instead of doing a full stack
                // rediscover (which is poorly supported at the moment anyway),
                // we simply remove these two technologies and detect them
                // again.
                tag.removeTechnology(TagTechnology.NDEF);
                tag.removeTechnology(TagTechnology.NDEF_FORMATABLE);
                tag.findAndReadNdef();
                // Build a new Tag object to return
                try {
                    Tag newTag = new Tag(tag.getUid(), tag.getTechList(),
                            tag.getTechExtras(), tag.getHandle(), this);
                    return newTag;
                } catch (Exception e) {
                    Log.e(TAG, "Tag creation exception.", e);
                    return null;
                }
            }
            return null;
        }

        @Override
        public int setTimeout(int tech, int timeout) throws RemoteException {
            NfcPermissions.enforceUserPermissions(mContext);
            boolean success = mDeviceHost.setTimeout(tech, timeout);
            if (success) {
                return ErrorCodes.SUCCESS;
            } else {
                return ErrorCodes.ERROR_INVALID_PARAM;
            }
        }

        @Override
        public int getTimeout(int tech) throws RemoteException {
            NfcPermissions.enforceUserPermissions(mContext);

            return mDeviceHost.getTimeout(tech);
        }

        @Override
        public void resetTimeouts() throws RemoteException {
            NfcPermissions.enforceUserPermissions(mContext);

            mDeviceHost.resetTimeouts();
        }

        @Override
        public boolean canMakeReadOnly(int ndefType) throws RemoteException {
            return mDeviceHost.canMakeReadOnly(ndefType);
        }

        @Override
        public int getMaxTransceiveLength(int tech) throws RemoteException {
            return mDeviceHost.getMaxTransceiveLength(tech);
        }

        @Override
        public boolean getExtendedLengthApdusSupported() throws RemoteException {
            return mDeviceHost.getExtendedLengthApdusSupported();
        }
    }

    final class NfcDtaService extends INfcDta.Stub {
        public void enableDta() throws RemoteException {
            NfcPermissions.enforceAdminPermissions(mContext);
            if(!sIsDtaMode) {
                mDeviceHost.enableDtaMode();
                sIsDtaMode = true;
                Log.d(TAG, "DTA Mode is Enabled ");
            }
        }

        public void disableDta() throws RemoteException {
            NfcPermissions.enforceAdminPermissions(mContext);
            if(sIsDtaMode) {
                mDeviceHost.disableDtaMode();
                sIsDtaMode = false;
            }
        }

        public boolean enableServer(String serviceName, int serviceSap, int miu,
                int rwSize,int testCaseId) throws RemoteException {
            NfcPermissions.enforceAdminPermissions(mContext);

            if (serviceName.equals(null) || !mIsBeamCapable)
                return false;

            mP2pLinkManager.enableExtDtaSnepServer(serviceName, serviceSap, miu, rwSize,testCaseId);
            return true;
        }

        public void disableServer() throws RemoteException {
            if (!mIsBeamCapable)
                return;
            NfcPermissions.enforceAdminPermissions(mContext);
            mP2pLinkManager.disableExtDtaSnepServer();
        }

        public boolean enableClient(String serviceName, int miu, int rwSize,
                int testCaseId) throws RemoteException {
            NfcPermissions.enforceAdminPermissions(mContext);

            if (testCaseId == 0 || !mIsBeamCapable)
                return false;

            if (testCaseId>20){
                sIsShortRecordLayout=true;
                testCaseId=testCaseId-20;
            } else {
                sIsShortRecordLayout=false;
            }
            Log.d("testCaseId", ""+testCaseId);
            mP2pLinkManager.enableDtaSnepClient(serviceName, miu, rwSize, testCaseId);
            return true;
        }

        public void disableClient() throws RemoteException {
          if (!mIsBeamCapable)
              return;
          NfcPermissions.enforceAdminPermissions(mContext);
          mP2pLinkManager.disableDtaSnepClient();
        }

        public boolean registerMessageService(String msgServiceName)
                throws RemoteException {
            NfcPermissions.enforceAdminPermissions(mContext);
            if(msgServiceName.equals(null))
                return false;

            DtaServiceConnector.setMessageService(msgServiceName);
            return true;
        }

    };

    boolean isNfcEnabledOrShuttingDown() {
        synchronized (this) {
            return (mState == NfcAdapter.STATE_ON || mState == NfcAdapter.STATE_TURNING_OFF);
        }
    }

    boolean isNfcEnabled() {
        synchronized (this) {
            return mState == NfcAdapter.STATE_ON;
        }
    }

    class WatchDogThread extends Thread {
        final Object mCancelWaiter = new Object();
        final int mTimeout;
        boolean mCanceled = false;

        public WatchDogThread(String threadName, int timeout) {
            super(threadName);
            mTimeout = timeout;
        }

        @Override
        public void run() {
            try {
                synchronized (mCancelWaiter) {
                    mCancelWaiter.wait(mTimeout);
                    if (mCanceled) {
                        return;
                    }
                }
            } catch (InterruptedException e) {
                // Should not happen; fall-through to abort.
                Log.w(TAG, "Watchdog thread interruped.");
                interrupt();
            }
            if(mRoutingWakeLock.isHeld()){
                Log.e(TAG, "Watchdog triggered, release lock before aborting.");
                mRoutingWakeLock.release();
            }
            Log.e(TAG, "Watchdog triggered, aborting.");
            NfcStatsLog.write(NfcStatsLog.NFC_STATE_CHANGED,
                    NfcStatsLog.NFC_STATE_CHANGED__STATE__CRASH_RESTART);
            storeNativeCrashLogs();
            mDeviceHost.doAbort(getName());
        }

        public synchronized void cancel() {
            synchronized (mCancelWaiter) {
                mCanceled = true;
                mCancelWaiter.notify();
            }
        }
    }

    static byte[] hexStringToBytes(String s) {
        if (s == null || s.length() == 0) return null;
        int len = s.length();
        if (len % 2 != 0) {
            s = '0' + s;
            len++;
        }
        byte[] data = new byte[len / 2];
        for (int i = 0; i < len; i += 2) {
            data[i / 2] = (byte) ((Character.digit(s.charAt(i), 16) << 4)
                    + Character.digit(s.charAt(i + 1), 16));
        }
        return data;
    }

    /**
     * Read mScreenState and apply NFC-C polling and NFC-EE routing
     */
    void applyRouting(boolean force) {
        synchronized (this) {
            if (!isNfcEnabledOrShuttingDown()) {
                return;
            }
            WatchDogThread watchDog = new WatchDogThread("applyRouting", ROUTING_WATCHDOG_MS);
            if (mInProvisionMode) {
                mInProvisionMode = Settings.Global.getInt(mContentResolver,
                        Settings.Global.DEVICE_PROVISIONED, 0) == 0;
                if (!mInProvisionMode) {
                    // Notify dispatcher it's fine to dispatch to any package now
                    // and allow handover transfers.
                    mNfcDispatcher.disableProvisioningMode();
                }
            }
            // Special case: if we're transitioning to unlocked state while
            // still talking to a tag, postpone re-configuration.
            if (mScreenState == ScreenStateHelper.SCREEN_STATE_ON_UNLOCKED && isTagPresent()) {
                Log.d(TAG, "Not updating discovery parameters, tag connected.");
                mHandler.sendMessageDelayed(mHandler.obtainMessage(MSG_RESUME_POLLING),
                        APPLY_ROUTING_RETRY_TIMEOUT_MS);
                return;
            }

            try {
                watchDog.start();
                // Compute new polling parameters
                NfcDiscoveryParameters newParams = computeDiscoveryParameters(mScreenState);
                if (force || !newParams.equals(mCurrentDiscoveryParameters)) {
                    if (newParams.shouldEnableDiscovery()) {
                        boolean shouldRestart = mCurrentDiscoveryParameters.shouldEnableDiscovery();
                        mDeviceHost.enableDiscovery(newParams, shouldRestart);
                    } else {
                        mDeviceHost.disableDiscovery();
                    }
                    mCurrentDiscoveryParameters = newParams;
                } else {
                    Log.d(TAG, "Discovery configuration equal, not updating.");
                }
            } finally {
                watchDog.cancel();
            }
        }
    }

    private NfcDiscoveryParameters computeDiscoveryParameters(int screenState) {
        // Recompute discovery parameters based on screen state
        NfcDiscoveryParameters.Builder paramsBuilder = NfcDiscoveryParameters.newBuilder();
        // Polling
        if (screenState >= NFC_POLLING_MODE) {
            // Check if reader-mode is enabled
            if (mReaderModeParams != null) {
                int techMask = 0;
                if ((mReaderModeParams.flags & NfcAdapter.FLAG_READER_NFC_A) != 0)
                    techMask |= NFC_POLL_A;
                if ((mReaderModeParams.flags & NfcAdapter.FLAG_READER_NFC_B) != 0)
                    techMask |= NFC_POLL_B;
                if ((mReaderModeParams.flags & NfcAdapter.FLAG_READER_NFC_F) != 0)
                    techMask |= NFC_POLL_F;
                if ((mReaderModeParams.flags & NfcAdapter.FLAG_READER_NFC_V) != 0)
                    techMask |= NFC_POLL_V;
                if ((mReaderModeParams.flags & NfcAdapter.FLAG_READER_NFC_BARCODE) != 0)
                    techMask |= NFC_POLL_KOVIO;

                paramsBuilder.setTechMask(techMask);
                paramsBuilder.setEnableReaderMode(true);
                if (mReaderModeParams.flags != 0 && techMask == 0) {
                    paramsBuilder.setEnableHostRouting(true);
                }
            } else {
                paramsBuilder.setTechMask(NfcDiscoveryParameters.NFC_POLL_DEFAULT);
                paramsBuilder.setEnableP2p(mIsBeamCapable);
            }
        } else if (screenState == ScreenStateHelper.SCREEN_STATE_ON_LOCKED && mInProvisionMode) {
            paramsBuilder.setTechMask(NfcDiscoveryParameters.NFC_POLL_DEFAULT);
            // enable P2P for MFM/EDU/Corp provisioning
            paramsBuilder.setEnableP2p(mIsBeamCapable);
        } else if (screenState == ScreenStateHelper.SCREEN_STATE_ON_LOCKED &&
            mNfcUnlockManager.isLockscreenPollingEnabled()) {
            int techMask = 0;
            if (mNfcUnlockManager.isLockscreenPollingEnabled())
                techMask |= mNfcUnlockManager.getLockscreenPollMask();
            paramsBuilder.setTechMask(techMask);
            paramsBuilder.setEnableLowPowerDiscovery(false);
            paramsBuilder.setEnableP2p(false);
        }

        if (mIsHceCapable && mScreenState >= ScreenStateHelper.SCREEN_STATE_ON_LOCKED && mReaderModeParams == null) {
            // Host routing is always enabled at lock screen or later, provided we aren't in reader mode
            paramsBuilder.setEnableHostRouting(true);
        }

        return paramsBuilder.build();
    }

    private boolean isTagPresent() {
        for (Object object : mObjectMap.values()) {
            if (object instanceof TagEndpoint) {
                return ((TagEndpoint) object).isPresent();
            }
        }
        return false;
    }

    private void StopPresenceChecking() {
        Object[] objectValues = mObjectMap.values().toArray();
        for (Object object : objectValues) {
            if (object instanceof TagEndpoint) {
                TagEndpoint tag = (TagEndpoint)object;
                ((TagEndpoint) object).stopPresenceChecking();
            }
        }
    }

    /**
     * Disconnect any target if present
     */
    void maybeDisconnectTarget() {
        if (!isNfcEnabledOrShuttingDown()) {
            return;
        }
        Object[] objectsToDisconnect;
        synchronized (this) {
            Object[] objectValues = mObjectMap.values().toArray();
            // Copy the array before we clear mObjectMap,
            // just in case the HashMap values are backed by the same array
            objectsToDisconnect = Arrays.copyOf(objectValues, objectValues.length);
            mObjectMap.clear();
        }
        for (Object o : objectsToDisconnect) {
            if (DBG) Log.d(TAG, "disconnecting " + o.getClass().getName());
            if (o instanceof TagEndpoint) {
                // Disconnect from tags
                TagEndpoint tag = (TagEndpoint) o;
                tag.disconnect();
            } else if (o instanceof NfcDepEndpoint) {
                // Disconnect from P2P devices
                NfcDepEndpoint device = (NfcDepEndpoint) o;
                if (device.getMode() == NfcDepEndpoint.MODE_P2P_TARGET) {
                    // Remote peer is target, request disconnection
                    device.disconnect();
                } else {
                    // Remote peer is initiator, we cannot disconnect
                    // Just wait for field removal
                }
            }
        }
    }

    Object findObject(int key) {
        synchronized (this) {
            Object device = mObjectMap.get(key);
            if (device == null) {
                Log.w(TAG, "Handle not found");
            }
            return device;
        }
    }

    Object findAndRemoveObject(int handle) {
        synchronized (this) {
            Object device = mObjectMap.get(handle);
            if (device == null) {
                Log.w(TAG, "Handle not found");
            } else {
                mObjectMap.remove(handle);
            }
            return device;
        }
    }

    void registerTagObject(TagEndpoint tag) {
        synchronized (this) {
            mObjectMap.put(tag.getHandle(), tag);
        }
    }

    void unregisterObject(int handle) {
        synchronized (this) {
            mObjectMap.remove(handle);
        }
    }

    /**
     * For use by code in this process
     */
    public LlcpSocket createLlcpSocket(int sap, int miu, int rw, int linearBufferLength)
            throws LlcpException {
        return mDeviceHost.createLlcpSocket(sap, miu, rw, linearBufferLength);
    }

    /**
     * For use by code in this process
     */
    public LlcpConnectionlessSocket createLlcpConnectionLessSocket(int sap, String sn)
            throws LlcpException {
        return mDeviceHost.createLlcpConnectionlessSocket(sap, sn);
    }

    /**
     * For use by code in this process
     */
    public LlcpServerSocket createLlcpServerSocket(int sap, String sn, int miu, int rw,
            int linearBufferLength) throws LlcpException {
        return mDeviceHost.createLlcpServerSocket(sap, sn, miu, rw, linearBufferLength);
    }

    public int getAidRoutingTableSize ()
    {
        int aidTableSize = 0x00;
        aidTableSize = mDeviceHost.getAidTableSize();
        return aidTableSize;
    }

    public void sendMockNdefTag(NdefMessage msg) {
        sendMessage(MSG_MOCK_NDEF, msg);
    }

    public void routeAids(String aid, int route, int aidInfo, int power) {
        Message msg = mHandler.obtainMessage();
        msg.what = MSG_ROUTE_AID;
        msg.arg1 = route;
        msg.obj = aid;
        msg.arg2 = aidInfo;

        Bundle aidPowerState = new Bundle();
        aidPowerState.putInt(MSG_ROUTE_AID_PARAM_TAG, power);
        msg.setData(aidPowerState);

        mHandler.sendMessage(msg);
    }

    public void unrouteAids(String aid) {
        sendMessage(MSG_UNROUTE_AID, aid);
    }

    public int getNciVersion() {
        return mDeviceHost.getNciVersion();
    }

    private byte[] getT3tIdentifierBytes(String systemCode, String nfcId2, String t3tPmm) {
        ByteBuffer buffer = ByteBuffer.allocate(2 + 8 + 8); /* systemcode + nfcid2 + t3tpmm */
        buffer.put(hexStringToBytes(systemCode));
        buffer.put(hexStringToBytes(nfcId2));
        buffer.put(hexStringToBytes(t3tPmm));
        byte[] t3tIdBytes = new byte[buffer.position()];
        buffer.position(0);
        buffer.get(t3tIdBytes);

        return t3tIdBytes;
    }

    public void registerT3tIdentifier(String systemCode, String nfcId2, String t3tPmm) {
        Log.d(TAG, "request to register LF_T3T_IDENTIFIER");

        byte[] t3tIdentifier = getT3tIdentifierBytes(systemCode, nfcId2, t3tPmm);
        sendMessage(MSG_REGISTER_T3T_IDENTIFIER, t3tIdentifier);
    }

    public void deregisterT3tIdentifier(String systemCode, String nfcId2, String t3tPmm) {
        Log.d(TAG, "request to deregister LF_T3T_IDENTIFIER");

        byte[] t3tIdentifier = getT3tIdentifierBytes(systemCode, nfcId2, t3tPmm);
        sendMessage(MSG_DEREGISTER_T3T_IDENTIFIER, t3tIdentifier);
    }

    public void clearT3tIdentifiersCache() {
        Log.d(TAG, "clear T3t Identifiers Cache");
        mDeviceHost.clearT3tIdentifiersCache();
    }

    public int getLfT3tMax() {
        return mDeviceHost.getLfT3tMax();
    }

    public void commitRouting() {
        mHandler.sendEmptyMessage(MSG_COMMIT_ROUTING);
    }

    public boolean sendData(byte[] data) {
        return mDeviceHost.sendRawFrame(data);
    }

    public void onPreferredPaymentChanged(int reason) {
        sendMessage(MSG_PREFERRED_PAYMENT_CHANGED, reason);
    }

    void sendMessage(int what, Object obj) {
        Message msg = mHandler.obtainMessage();
        msg.what = what;
        msg.obj = obj;
        mHandler.sendMessage(msg);
    }

    final class NfcServiceHandler extends Handler {
        @Override
        public void handleMessage(Message msg) {
            switch (msg.what) {
                case MSG_ROUTE_AID: {
                    int route = msg.arg1;
                    int aidInfo = msg.arg2;
                    String aid = (String) msg.obj;

                    int power = 0x00;
                    Bundle bundle = msg.getData();
                    if (bundle != null) {
                        power = bundle.getInt(MSG_ROUTE_AID_PARAM_TAG);
                    }

                    mDeviceHost.routeAid(hexStringToBytes(aid), route, aidInfo, power);
                    // Restart polling config
                    break;
                }
                case MSG_UNROUTE_AID: {
                    String aid = (String) msg.obj;
                    mDeviceHost.unrouteAid(hexStringToBytes(aid));
                    break;
                }
                case MSG_REGISTER_T3T_IDENTIFIER: {
                    Log.d(TAG, "message to register LF_T3T_IDENTIFIER");
                    mDeviceHost.disableDiscovery();

                    byte[] t3tIdentifier = (byte[]) msg.obj;
                    mDeviceHost.registerT3tIdentifier(t3tIdentifier);

                    NfcDiscoveryParameters params = computeDiscoveryParameters(mScreenState);
                    boolean shouldRestart = mCurrentDiscoveryParameters.shouldEnableDiscovery();
                    mDeviceHost.enableDiscovery(params, shouldRestart);
                    break;
                }
                case MSG_DEREGISTER_T3T_IDENTIFIER: {
                    Log.d(TAG, "message to deregister LF_T3T_IDENTIFIER");
                    mDeviceHost.disableDiscovery();

                    byte[] t3tIdentifier = (byte[]) msg.obj;
                    mDeviceHost.deregisterT3tIdentifier(t3tIdentifier);

                    NfcDiscoveryParameters params = computeDiscoveryParameters(mScreenState);
                    boolean shouldRestart = mCurrentDiscoveryParameters.shouldEnableDiscovery();
                    mDeviceHost.enableDiscovery(params, shouldRestart);
                    break;
                }
                case MSG_INVOKE_BEAM: {
                    mP2pLinkManager.onManualBeamInvoke((BeamShareData)msg.obj);
                    break;
                }
                case MSG_COMMIT_ROUTING: {
                    synchronized (NfcService.this) {
                        if (mState == NfcAdapter.STATE_OFF
                                || mState == NfcAdapter.STATE_TURNING_OFF) {
                            Log.d(TAG, "Skip commit routing when NFCC is off or turning off");
                            return;
                        }
                        if (mCurrentDiscoveryParameters.shouldEnableDiscovery()) {
                            mDeviceHost.commitRouting();
                        } else {
                            Log.d(TAG, "Not committing routing because discovery is disabled.");
                        }
                    }
                    break;
                }
                case MSG_MOCK_NDEF: {
                    NdefMessage ndefMsg = (NdefMessage) msg.obj;
                    Bundle extras = new Bundle();
                    extras.putParcelable(Ndef.EXTRA_NDEF_MSG, ndefMsg);
                    extras.putInt(Ndef.EXTRA_NDEF_MAXLENGTH, 0);
                    extras.putInt(Ndef.EXTRA_NDEF_CARDSTATE, Ndef.NDEF_MODE_READ_ONLY);
                    extras.putInt(Ndef.EXTRA_NDEF_TYPE, Ndef.TYPE_OTHER);
                    Tag tag = Tag.createMockTag(new byte[]{0x00},
                            new int[]{TagTechnology.NDEF},
                            new Bundle[]{extras});
                    Log.d(TAG, "mock NDEF tag, starting corresponding activity");
                    Log.d(TAG, tag.toString());
                    int dispatchStatus = mNfcDispatcher.dispatchTag(tag);
                    if (dispatchStatus == NfcDispatcher.DISPATCH_SUCCESS) {
                        playSound(SOUND_END);
                    } else if (dispatchStatus == NfcDispatcher.DISPATCH_FAIL) {
                        playSound(SOUND_ERROR);
                    }
                    break;
                }

                case MSG_NDEF_TAG:
                    if (DBG) Log.d(TAG, "Tag detected, notifying applications");
                    mNumTagsDetected.incrementAndGet();
                    TagEndpoint tag = (TagEndpoint) msg.obj;
                    byte[] debounceTagUid;
                    int debounceTagMs;
                    ITagRemovedCallback debounceTagRemovedCallback;
                    synchronized (NfcService.this) {
                        debounceTagUid = mDebounceTagUid;
                        debounceTagMs = mDebounceTagDebounceMs;
                        debounceTagRemovedCallback = mDebounceTagRemovedCallback;
                    }
                    ReaderModeParams readerParams = null;
                    int presenceCheckDelay = DEFAULT_PRESENCE_CHECK_DELAY;
                    DeviceHost.TagDisconnectedCallback callback =
                            new DeviceHost.TagDisconnectedCallback() {
                                @Override
                                public void onTagDisconnected(long handle) {
                                    applyRouting(false);
                                }
                            };
                    synchronized (NfcService.this) {
                        readerParams = mReaderModeParams;
                    }
                    if (readerParams != null) {
                        presenceCheckDelay = readerParams.presenceCheckDelay;
                        if ((readerParams.flags & NfcAdapter.FLAG_READER_SKIP_NDEF_CHECK) != 0) {
                            if (DBG) Log.d(TAG, "Skipping NDEF detection in reader mode");
                            tag.startPresenceChecking(presenceCheckDelay, callback);
                            dispatchTagEndpoint(tag, readerParams);
                            break;
                        }
                    }

                    if (tag.getConnectedTechnology() == TagTechnology.NFC_BARCODE) {
                        // When these tags start containing NDEF, they will require
                        // the stack to deal with them in a different way, since
                        // they are activated only really shortly.
                        // For now, don't consider NDEF on these.
                        if (DBG) Log.d(TAG, "Skipping NDEF detection for NFC Barcode");
                        tag.startPresenceChecking(presenceCheckDelay, callback);
                        dispatchTagEndpoint(tag, readerParams);
                        break;
                    }
                    NdefMessage ndefMsg = tag.findAndReadNdef();

                    if (ndefMsg == null) {
                        // First try to see if this was a bad tag read
                        if (!tag.reconnect()) {
                            tag.disconnect();
                            if (mScreenState == ScreenStateHelper.SCREEN_STATE_ON_UNLOCKED) {
                                if (!sToast_debounce && mNotifyReadFailed) {
                                    Toast.makeText(mContext, R.string.tag_read_error,
                                                   Toast.LENGTH_SHORT).show();
                                    sToast_debounce = true;
                                    mHandler.sendEmptyMessageDelayed(MSG_TOAST_DEBOUNCE_EVENT,
                                                                     sToast_debounce_time_ms);
                                }
                            }
                            break;
                        }
                    }

                    if (debounceTagUid != null) {
                        // If we're debouncing and the UID or the NDEF message of the tag match,
                        // don't dispatch but drop it.
                        if (Arrays.equals(debounceTagUid, tag.getUid()) ||
                                (ndefMsg != null && ndefMsg.equals(mLastReadNdefMessage))) {
                            mHandler.removeMessages(MSG_TAG_DEBOUNCE);
                            mHandler.sendEmptyMessageDelayed(MSG_TAG_DEBOUNCE, debounceTagMs);
                            tag.disconnect();
                            return;
                        } else {
                            synchronized (NfcService.this) {
                                mDebounceTagUid = null;
                                mDebounceTagRemovedCallback = null;
                                mDebounceTagNativeHandle = INVALID_NATIVE_HANDLE;
                            }
                            if (debounceTagRemovedCallback != null) {
                                try {
                                    debounceTagRemovedCallback.onTagRemoved();
                                } catch (RemoteException e) {
                                    // Ignore
                                }
                            }
                        }
                    }

                    mLastReadNdefMessage = ndefMsg;

                    tag.startPresenceChecking(presenceCheckDelay, callback);
                    dispatchTagEndpoint(tag, readerParams);
                    break;

                case MSG_LLCP_LINK_ACTIVATION:
                    mPowerManager.userActivity(SystemClock.uptimeMillis(),
                            PowerManager.USER_ACTIVITY_EVENT_OTHER, 0);
                    if (mIsDebugBuild) {
                        Intent actIntent = new Intent(ACTION_LLCP_UP);
                        mContext.sendBroadcast(actIntent);
                    }
                    llcpActivated((NfcDepEndpoint) msg.obj);
                    break;

                case MSG_LLCP_LINK_DEACTIVATED:
                    if (mIsDebugBuild) {
                        Intent deactIntent = new Intent(ACTION_LLCP_DOWN);
                        mContext.sendBroadcast(deactIntent);
                    }
                    NfcDepEndpoint device = (NfcDepEndpoint) msg.obj;
                    boolean needsDisconnect = false;

                    Log.d(TAG, "LLCP Link Deactivated message. Restart polling loop.");
                    synchronized (NfcService.this) {
                        /* Check if the device has been already unregistered */
                        if (mObjectMap.remove(device.getHandle()) != null) {
                            /* Disconnect if we are initiator */
                            if (device.getMode() == NfcDepEndpoint.MODE_P2P_TARGET) {
                                if (DBG) Log.d(TAG, "disconnecting from target");
                                needsDisconnect = true;
                            } else {
                                if (DBG) Log.d(TAG, "not disconnecting from initiator");
                            }
                        }
                    }
                    if (needsDisconnect) {
                        device.disconnect();  // restarts polling loop
                    }

                    mP2pLinkManager.onLlcpDeactivated();
                    break;
                case MSG_LLCP_LINK_FIRST_PACKET:
                    mP2pLinkManager.onLlcpFirstPacketReceived();
                    break;
                case MSG_RF_FIELD_ACTIVATED:
                    Intent fieldOnIntent = new Intent(ACTION_RF_FIELD_ON_DETECTED);
                    sendNfcPermissionProtectedBroadcast(fieldOnIntent);
                    if (!mIsRequestUnlockShowed
                            && mIsSecureNfcEnabled && mKeyguard.isKeyguardLocked()) {
                        if (DBG) Log.d(TAG, "Request unlock");
                        mIsRequestUnlockShowed = true;
                        mRequireUnlockWakeLock.acquire();
                        Intent requireUnlockIntent =
                                new Intent(NfcAdapter.ACTION_REQUIRE_UNLOCK_FOR_NFC);
                        requireUnlockIntent.setPackage(SYSTEM_UI);
                        mContext.sendBroadcast(requireUnlockIntent);
                        mRequireUnlockWakeLock.release();
                    }
                    break;
                case MSG_RF_FIELD_DEACTIVATED:
                    Intent fieldOffIntent = new Intent(ACTION_RF_FIELD_OFF_DETECTED);
                    sendNfcPermissionProtectedBroadcast(fieldOffIntent);
                    break;
                case MSG_RESUME_POLLING:
                    mNfcAdapter.resumePolling();
                    break;
                case MSG_TAG_DEBOUNCE:
                    // Didn't see the tag again, tag is gone
                    ITagRemovedCallback tagRemovedCallback;
                    synchronized (NfcService.this) {
                        mDebounceTagUid = null;
                        tagRemovedCallback = mDebounceTagRemovedCallback;
                        mDebounceTagRemovedCallback = null;
                        mDebounceTagNativeHandle = INVALID_NATIVE_HANDLE;
                    }
                    if (tagRemovedCallback != null) {
                        try {
                            tagRemovedCallback.onTagRemoved();
                        } catch (RemoteException e) {
                            // Ignore
                        }
                    }
                    break;
                case MSG_UPDATE_STATS:
                    if (mNumTagsDetected.get() > 0) {
                        MetricsLogger.count(mContext, TRON_NFC_TAG, mNumTagsDetected.get());
                        mNumTagsDetected.set(0);
                    }
                    if (mNumHceDetected.get() > 0) {
                        MetricsLogger.count(mContext, TRON_NFC_CE, mNumHceDetected.get());
                        mNumHceDetected.set(0);
                    }
                    if (mNumP2pDetected.get() > 0) {
                        MetricsLogger.count(mContext, TRON_NFC_P2P, mNumP2pDetected.get());
                        mNumP2pDetected.set(0);
                    }
                    removeMessages(MSG_UPDATE_STATS);
                    sendEmptyMessageDelayed(MSG_UPDATE_STATS, STATS_UPDATE_INTERVAL_MS);
                    break;

                case MSG_APPLY_SCREEN_STATE:
                    mScreenState = (Integer)msg.obj;
                    Log.d(TAG, "MSG_APPLY_SCREEN_STATE " + mScreenState);

                    // Disable delay polling when screen state changed
                    mPollingDelayed = false;
                    mHandler.removeMessages(MSG_DELAY_POLLING);

                    // If NFC is turning off, we shouldn't need any changes here
                    synchronized (NfcService.this) {
                        if (mState == NfcAdapter.STATE_TURNING_OFF)
                            return;
                    }

                    if (mScreenState == ScreenStateHelper.SCREEN_STATE_ON_UNLOCKED) {
                        applyRouting(false);
                        mIsRequestUnlockShowed = false;
                    }
                    int screen_state_mask = (mNfcUnlockManager.isLockscreenPollingEnabled()) ?
                                (ScreenStateHelper.SCREEN_POLLING_TAG_MASK | mScreenState) : mScreenState;

                   if (mNfcUnlockManager.isLockscreenPollingEnabled())
                        applyRouting(false);

                    mDeviceHost.doSetScreenState(screen_state_mask);
                    break;

                case MSG_TRANSACTION_EVENT:
                    if (mCardEmulationManager != null) {
                        mCardEmulationManager.onOffHostAidSelected();
                    }
                    byte[][] data = (byte[][]) msg.obj;
                    sendOffHostTransactionEvent(data[0], data[1], data[2]);
                    break;

                case MSG_PREFERRED_PAYMENT_CHANGED:
                    Intent preferredPaymentChangedIntent =
                            new Intent(NfcAdapter.ACTION_PREFERRED_PAYMENT_CHANGED);
                    preferredPaymentChangedIntent.putExtra(
                            NfcAdapter.EXTRA_PREFERRED_PAYMENT_CHANGED_REASON, (int)msg.obj);
                    sendPreferredPaymentChangedEvent(preferredPaymentChangedIntent);
                    break;

                case MSG_TOAST_DEBOUNCE_EVENT:
                    sToast_debounce = false;
                    break;

                case MSG_DELAY_POLLING:
                    synchronized (NfcService.this) {
                        if (!mPollingDelayed) {
                            return;
                        }
                        mPollingDelayed = false;
                        mDeviceHost.startStopPolling(true);
                    }
                    if (DBG) Log.d(TAG, "Polling is started");
                    break;
                default:
                    Log.e(TAG, "Unknown message received");
                    break;
            }
        }

        private void sendOffHostTransactionEvent(byte[] aid, byte[] data, byte[] readerByteArray) {
            if (!isSEServiceAvailable() || mNfcEventInstalledPackages.isEmpty()) {
                return;
            }

            try {
                String reader = new String(readerByteArray, "UTF-8");
<<<<<<< HEAD
                String[] installedPackages = new String[mNfcEventInstalledPackages.size()];
                boolean[] nfcAccess = mSEService.isNFCEventAllowed(reader, aid,
                        mNfcEventInstalledPackages.toArray(installedPackages));
                if (nfcAccess == null) {
                    return;
                }
                ArrayList<String> packages = new ArrayList<String>();
                Intent intent = new Intent(NfcAdapter.ACTION_TRANSACTION_DETECTED);
                intent.addFlags(Intent.FLAG_INCLUDE_STOPPED_PACKAGES);
                intent.addFlags(Intent.FLAG_ACTIVITY_NEW_TASK);
                intent.putExtra(NfcAdapter.EXTRA_AID, aid);
                intent.putExtra(NfcAdapter.EXTRA_DATA, data);
                intent.putExtra(NfcAdapter.EXTRA_SECURE_ELEMENT_NAME, reader);
                StringBuilder aidString = new StringBuilder(aid.length);
                for (byte b : aid) {
                    aidString.append(String.format("%02X", b));
                }
                String url = new String ("nfc://secure:0/" + reader + "/" + aidString.toString());
                intent.setData(Uri.parse(url));

                final BroadcastOptions options = BroadcastOptions.makeBasic();
                options.setBackgroundActivityStartsAllowed(true);
                for (int i = 0; i < nfcAccess.length; i++) {
                    if (nfcAccess[i]) {
                        intent.setPackage(mNfcEventInstalledPackages.get(i));
                        mContext.sendBroadcastAsUser(intent, UserHandle.of(mUserId), null,
                                options.toBundle());
                    }
                }
            } catch (RemoteException e) {
                Log.e(TAG, "Error in isNFCEventAllowed() " + e);
            } catch (UnsupportedEncodingException e) {
                Log.e(TAG, "Incorrect format for Secure Element name" + e);
            }
        }

        /* Returns the list of packages that have access to NFC Events on any SE */
        private ArrayList<String> getSEAccessAllowedPackages() {
            if (!isSEServiceAvailable() || mNfcEventInstalledPackages.isEmpty()) {
                return null;
            }
            String[] readers = null;
            try {
                readers = mSEService.getReaders();
            } catch (RemoteException e) {
                Log.e(TAG, "Error in getReaders() " + e);
                return null;
            }

            if (readers == null || readers.length == 0) {
                return null;
            }
            boolean[] nfcAccessFinal = null;
            String[] installedPackages = new String[mNfcEventInstalledPackages.size()];
            for (String reader : readers) {
                try {
                    boolean[] accessList = mSEService.isNFCEventAllowed(reader, null,
                            mNfcEventInstalledPackages.toArray(installedPackages));
                    if (accessList == null) {
=======
                for (int userId : mNfcEventInstalledPackages.keySet()) {
                    List<String> packagesOfUser = mNfcEventInstalledPackages.get(userId);
                    String[] installedPackages = new String[packagesOfUser.size()];
                    boolean[] nfcAccess = mSEService.isNfcEventAllowed(reader, aid,
                            packagesOfUser.toArray(installedPackages), userId);
                    if (nfcAccess == null) {
>>>>>>> ae4bea0e
                        continue;
                    }
                    Intent intent = new Intent(NfcAdapter.ACTION_TRANSACTION_DETECTED);
                    intent.addFlags(Intent.FLAG_INCLUDE_STOPPED_PACKAGES);
                    intent.addFlags(Intent.FLAG_ACTIVITY_NEW_TASK);
                    intent.putExtra(NfcAdapter.EXTRA_AID, aid);
                    intent.putExtra(NfcAdapter.EXTRA_DATA, data);
                    intent.putExtra(NfcAdapter.EXTRA_SECURE_ELEMENT_NAME, reader);
                    StringBuilder aidString = new StringBuilder(aid.length);
                    for (byte b : aid) {
                        aidString.append(String.format("%02X", b));
                    }
                    String url =
                            new String("nfc://secure:0/" + reader + "/" + aidString.toString());
                    intent.setData(Uri.parse(url));

                    final BroadcastOptions options = BroadcastOptions.makeBasic();
                    options.setBackgroundActivityStartsAllowed(true);
                    for (int i = 0; i < nfcAccess.length; i++) {
                        if (nfcAccess[i]) {
                            intent.setPackage(packagesOfUser.get(i));
                            mContext.sendBroadcastAsUser(intent, UserHandle.of(userId), null,
                                    options.toBundle());
                        }
                    }
                }
            } catch (RemoteException e) {
                Log.e(TAG, "Error in isNfcEventAllowed() " + e);
            } catch (UnsupportedEncodingException e) {
                Log.e(TAG, "Incorrect format for Secure Element name" + e);
            }
        }

        private void sendNfcPermissionProtectedBroadcast(Intent intent) {
            if (mNfcEventInstalledPackages.isEmpty()) {
                return;
            }
            intent.addFlags(Intent.FLAG_INCLUDE_STOPPED_PACKAGES);
<<<<<<< HEAD
            for (String packageName : mNfcEventInstalledPackages) {
                intent.setPackage(packageName);
                mContext.sendBroadcastAsUser(intent, UserHandle.of(mUserId));
=======
            for (int userId : mNfcEventInstalledPackages.keySet()) {
                for (String packageName : mNfcEventInstalledPackages.get(userId)) {
                    intent.setPackage(packageName);
                    mContext.sendBroadcastAsUser(intent, UserHandle.of(userId));
                }
>>>>>>> ae4bea0e
            }
        }

        /* Returns the list of packages request for nfc preferred payment service changed and
         * have access to NFC Events on any SE */
        private ArrayList<String> getNfcPreferredPaymentChangedSEAccessAllowedPackages(int userId) {
            if (!isSEServiceAvailable()
                    || mNfcPreferredPaymentChangedInstalledPackages.get(userId).isEmpty()) {
                return null;
            }
            String[] readers = null;
            try {
                readers = mSEService.getReaders();
            } catch (RemoteException e) {
                Log.e(TAG, "Error in getReaders() " + e);
                return null;
            }

            if (readers == null || readers.length == 0) {
                return null;
            }
            boolean[] nfcAccessFinal = null;
            List<String> packagesOfUser = mNfcPreferredPaymentChangedInstalledPackages.get(userId);
            String[] installedPackages = new String[packagesOfUser.size()];

            for (String reader : readers) {
                try {
                    boolean[] accessList = mSEService.isNfcEventAllowed(reader, null,
                            packagesOfUser.toArray(installedPackages), userId
                            );
                    if (accessList == null) {
                        continue;
                    }
                    if (nfcAccessFinal == null) {
                        nfcAccessFinal = accessList;
                    }
                    for (int i = 0; i < accessList.length; i++) {
                        if (accessList[i]) {
                            nfcAccessFinal[i] = true;
                        }
                    }
                } catch (RemoteException e) {
                    Log.e(TAG, "Error in isNfcEventAllowed() " + e);
                }
            }
            if (nfcAccessFinal == null) {
                return null;
            }
            ArrayList<String> packages = new ArrayList<String>();
            for (int i = 0; i < nfcAccessFinal.length; i++) {
                if (nfcAccessFinal[i]) {
                    packages.add(packagesOfUser.get(i));
                }
            }
            return packages;
        }

        private void sendPreferredPaymentChangedEvent(Intent intent) {
            intent.addFlags(Intent.FLAG_INCLUDE_STOPPED_PACKAGES);
            // Resume app switches so the receivers can start activities without delay
            mNfcDispatcher.resumeAppSwitches();
            synchronized (this) {
<<<<<<< HEAD
                ArrayList<String> SEPackages =
                        getNfcPreferredPaymentChangedSEAccessAllowedPackages();
                if (SEPackages!= null && !SEPackages.isEmpty()) {
                    for (String packageName : SEPackages) {
                        intent.setPackage(packageName);
                        intent.addFlags(Intent.FLAG_RECEIVER_FOREGROUND);
                        mContext.sendBroadcastAsUser(intent, UserHandle.of(mUserId));
                    }
                }
                PackageManager pm = mContext.getPackageManager();
                for (String packageName : mNfcPreferredPaymentChangedInstalledPackages) {
                    try {
                        PackageInfo info = pm.getPackageInfo(packageName, 0);
                        if (SEPackages != null && SEPackages.contains(packageName)) {
                            continue;
                        }
                        if (info.applicationInfo != null &&
                                ((info.applicationInfo.flags & ApplicationInfo.FLAG_SYSTEM) != 0 ||
                                (info.applicationInfo.privateFlags &
                                ApplicationInfo.PRIVATE_FLAG_PRIVILEGED) != 0)) {
                            intent.setPackage(packageName);
                            intent.addFlags(Intent.FLAG_RECEIVER_FOREGROUND);
                            mContext.sendBroadcastAsUser(intent, UserHandle.of(mUserId));
=======
                for (int userId : mNfcPreferredPaymentChangedInstalledPackages.keySet()) {
                    ArrayList<String> SEPackages =
                            getNfcPreferredPaymentChangedSEAccessAllowedPackages(userId);
                    UserHandle userHandle = UserHandle.of(userId);
                    if (SEPackages != null && !SEPackages.isEmpty()) {
                        for (String packageName : SEPackages) {
                            intent.setPackage(packageName);
                            intent.addFlags(Intent.FLAG_RECEIVER_FOREGROUND);
                            mContext.sendBroadcastAsUser(intent, userHandle);
                        }
                    }
                    PackageManager pm = mContext.createContextAsUser(userHandle,
                            /*flags=*/0).getPackageManager();
                    for (String packageName :
                            mNfcPreferredPaymentChangedInstalledPackages.get(userId)) {
                        try {
                            PackageInfo info = pm.getPackageInfo(packageName, 0);
                            if (SEPackages != null && SEPackages.contains(packageName)) {
                                continue;
                            }
                            if (info.applicationInfo != null && ((info.applicationInfo.flags
                                    & ApplicationInfo.FLAG_SYSTEM) != 0
                                    || (info.applicationInfo.privateFlags
                                    & ApplicationInfo.PRIVATE_FLAG_PRIVILEGED) != 0)) {
                                intent.setPackage(packageName);
                                intent.addFlags(Intent.FLAG_RECEIVER_FOREGROUND);
                                mContext.sendBroadcastAsUser(intent, userHandle);
                            }
                        } catch (Exception e) {
                            Log.e(TAG, "Exception in getPackageInfo " + e);
>>>>>>> ae4bea0e
                        }
                    }
                }
            }
        }

        private boolean llcpActivated(NfcDepEndpoint device) {
            Log.d(TAG, "LLCP Activation message");

            if (device.getMode() == NfcDepEndpoint.MODE_P2P_TARGET) {
                if (DBG) Log.d(TAG, "NativeP2pDevice.MODE_P2P_TARGET");
                if (device.connect()) {
                    /* Check LLCP compliancy */
                    if (mDeviceHost.doCheckLlcp()) {
                        /* Activate LLCP Link */
                        if (mDeviceHost.doActivateLlcp()) {
                            if (DBG) Log.d(TAG, "Initiator Activate LLCP OK");
                            synchronized (NfcService.this) {
                                // Register P2P device
                                mObjectMap.put(device.getHandle(), device);
                            }
                            mP2pLinkManager.onLlcpActivated(device.getLlcpVersion());
                            return true;
                        } else {
                            /* should not happen */
                            Log.w(TAG, "Initiator LLCP activation failed. Disconnect.");
                            device.disconnect();
                        }
                    } else {
                        if (DBG) Log.d(TAG, "Remote Target does not support LLCP. Disconnect.");
                        device.disconnect();
                    }
                } else {
                    if (DBG) Log.d(TAG, "Cannot connect remote Target. Polling loop restarted.");
                    /*
                     * The polling loop should have been restarted in failing
                     * doConnect
                     */
                }
            } else if (device.getMode() == NfcDepEndpoint.MODE_P2P_INITIATOR) {
                if (DBG) Log.d(TAG, "NativeP2pDevice.MODE_P2P_INITIATOR");
                /* Check LLCP compliancy */
                if (mDeviceHost.doCheckLlcp()) {
                    /* Activate LLCP Link */
                    if (mDeviceHost.doActivateLlcp()) {
                        if (DBG) Log.d(TAG, "Target Activate LLCP OK");
                        synchronized (NfcService.this) {
                            // Register P2P device
                            mObjectMap.put(device.getHandle(), device);
                        }
                        mP2pLinkManager.onLlcpActivated(device.getLlcpVersion());
                        return true;
                    }
                } else {
                    Log.w(TAG, "checkLlcp failed");
                }
            }

            return false;
        }

        private void dispatchTagEndpoint(TagEndpoint tagEndpoint, ReaderModeParams readerParams) {
            try {
                Tag tag = new Tag(tagEndpoint.getUid(), tagEndpoint.getTechList(),
                        tagEndpoint.getTechExtras(), tagEndpoint.getHandle(), mNfcTagService);
                registerTagObject(tagEndpoint);
                if (readerParams != null) {
                    try {
                        if ((readerParams.flags & NfcAdapter.FLAG_READER_NO_PLATFORM_SOUNDS) == 0) {
                            mVibrator.vibrate(mVibrationEffect);
                            playSound(SOUND_END);
                        }
                        if (readerParams.callback != null) {
                            if (mScreenState == ScreenStateHelper.SCREEN_STATE_ON_UNLOCKED) {
                                mPowerManager.userActivity(SystemClock.uptimeMillis(),
                                        PowerManager.USER_ACTIVITY_EVENT_OTHER, 0);
                            }
                            readerParams.callback.onTagDiscovered(tag);
                            return;
                        } else {
                            // Follow normal dispatch below
                        }
                    } catch (RemoteException e) {
                        Log.e(TAG, "Reader mode remote has died, falling back.", e);
                        // Intentional fall-through
                    } catch (Exception e) {
                        // Catch any other exception
                        Log.e(TAG, "App exception, not dispatching.", e);
                        return;
                    }
                }
                int dispatchResult = mNfcDispatcher.dispatchTag(tag);
                if (dispatchResult == NfcDispatcher.DISPATCH_FAIL && !mInProvisionMode) {
                    if (DBG) Log.d(TAG, "Tag dispatch failed");
                    unregisterObject(tagEndpoint.getHandle());
                    if (mPollDelay > NO_POLL_DELAY) {
                        tagEndpoint.stopPresenceChecking();
                        mDeviceHost.startStopPolling(false);
                        mPollingDelayed = true;
                        if (DBG) Log.d(TAG, "Polling delayed");
                        mHandler.sendMessageDelayed(
                                mHandler.obtainMessage(MSG_DELAY_POLLING), mPollDelay);
                    } else {
                        Log.e(TAG, "Keep presence checking.");
                    }
                    if (mScreenState == ScreenStateHelper.SCREEN_STATE_ON_UNLOCKED && mNotifyDispatchFailed) {
                        if (!sToast_debounce) {
                            Toast.makeText(mContext, R.string.tag_dispatch_failed,
                                           Toast.LENGTH_SHORT).show();
                            sToast_debounce = true;
                            mHandler.sendEmptyMessageDelayed(MSG_TOAST_DEBOUNCE_EVENT,
                                                             sToast_debounce_time_ms);
                        }
                        playSound(SOUND_ERROR);
                    }
                    if (!mAntennaBlockedMessageShown && mDispatchFailedCount++ > mDispatchFailedMax) {
                        new NfcBlockedNotification(mContext).startNotification();
                        mPrefsEditor.putBoolean(PREF_ANTENNA_BLOCKED_MESSAGE_SHOWN, true);
                        mPrefsEditor.apply();
                        mBackupManager.dataChanged();
                        mAntennaBlockedMessageShown = true;
                        mDispatchFailedCount = 0;
                        if (DBG) Log.d(TAG, "Tag dispatch failed notification");
                    }
                } else if (dispatchResult == NfcDispatcher.DISPATCH_SUCCESS) {
                    if (mScreenState == ScreenStateHelper.SCREEN_STATE_ON_UNLOCKED) {
                        mPowerManager.userActivity(SystemClock.uptimeMillis(),
                                PowerManager.USER_ACTIVITY_EVENT_OTHER, 0);
                    }
                    mDispatchFailedCount = 0;
                    mVibrator.vibrate(mVibrationEffect);
                    playSound(SOUND_END);
                }
            } catch (Exception e) {
                Log.e(TAG, "Tag creation exception, not dispatching.", e);
                return;
            }
        }
    }

    private NfcServiceHandler mHandler = new NfcServiceHandler();

    class ApplyRoutingTask extends AsyncTask<Integer, Void, Void> {
        @Override
        protected Void doInBackground(Integer... params) {
            synchronized (NfcService.this) {
                if (params == null || params.length != 1) {
                    // force apply current routing
                    applyRouting(true);
                    return null;
                }
                mScreenState = params[0].intValue();

                mRoutingWakeLock.acquire();
                try {
                    applyRouting(false);
                } finally {
                    mRoutingWakeLock.release();
                }
                return null;
            }
        }
    }

    private final BroadcastReceiver mReceiver = new BroadcastReceiver() {
        @Override
        public void onReceive(Context context, Intent intent) {
            String action = intent.getAction();
            if (action.equals(Intent.ACTION_SCREEN_ON)
                    || action.equals(Intent.ACTION_SCREEN_OFF)
                    || action.equals(Intent.ACTION_USER_PRESENT)) {
                // Perform applyRouting() in AsyncTask to serialize blocking calls
                int screenState = mScreenStateHelper.checkScreenState();
                if (action.equals(Intent.ACTION_SCREEN_OFF)) {
                     if (mScreenState != ScreenStateHelper.SCREEN_STATE_OFF_LOCKED) {
                        screenState = mKeyguard.isKeyguardLocked() ?
                        ScreenStateHelper.SCREEN_STATE_OFF_LOCKED : ScreenStateHelper.SCREEN_STATE_OFF_UNLOCKED;
                     }
                } else if (action.equals(Intent.ACTION_SCREEN_ON)) {
                    screenState = mKeyguard.isKeyguardLocked()
                            ? ScreenStateHelper.SCREEN_STATE_ON_LOCKED
                            : ScreenStateHelper.SCREEN_STATE_ON_UNLOCKED;
                } else if (action.equals(Intent.ACTION_USER_PRESENT)) {
                    screenState = ScreenStateHelper.SCREEN_STATE_ON_UNLOCKED;
                }
                if (nci_version != NCI_VERSION_2_0) {
                    new ApplyRoutingTask().execute(Integer.valueOf(screenState));
                }
                if (mScreenState != screenState) {
                    sendMessage(NfcService.MSG_APPLY_SCREEN_STATE, screenState);
                }
            } else if (action.equals(Intent.ACTION_USER_SWITCHED)) {
                int userId = intent.getIntExtra(Intent.EXTRA_USER_HANDLE, 0);
                mUserId = userId;
                updatePackageCache();
                if (mIsBeamCapable) {
                    int beamSetting =
                        PackageManager.COMPONENT_ENABLED_STATE_DEFAULT;
                    try {
                        IPackageManager mIpm = IPackageManager.Stub.asInterface(
                            ServiceManager.getService("package"));
                        beamSetting = mIpm.getComponentEnabledSetting(new ComponentName(
                                BeamShareActivity.class.getPackageName(),
                                BeamShareActivity.class.getName()),
                                userId);
                    } catch(RemoteException e) {
                        Log.e(TAG, "Error int getComponentEnabledSetting for BeamShareActivity");
                    }
                    synchronized (this) {
                        if (beamSetting == PackageManager.COMPONENT_ENABLED_STATE_DISABLED) {
                           mIsNdefPushEnabled = false;
                        } else {
                           mIsNdefPushEnabled = true;
                        }
                        // Propagate the state change to all user profiles
                        UserManager um = (UserManager) mContext.getSystemService(Context.USER_SERVICE);
                        List <UserHandle> luh = um.getUserProfiles();
                        for (UserHandle uh : luh){
                            enforceBeamShareActivityPolicy(mContext, uh);
                        }
                        enforceBeamShareActivityPolicy(mContext, new UserHandle(mUserId));
                    }
                    mP2pLinkManager.onUserSwitched(getUserId());
                }
                if (mIsHceCapable) {
                    mCardEmulationManager.onUserSwitched(getUserId());
                }
                int screenState = mScreenStateHelper.checkScreenState();
                if (screenState != mScreenState) {
                    new ApplyRoutingTask().execute(Integer.valueOf(screenState));
                }
            }
        }
    };

    private final BroadcastReceiver mManagedProfileReceiver = new BroadcastReceiver() {
        @Override
        public void onReceive(Context context, Intent intent) {
            String action = intent.getAction();
            UserHandle user = intent.getParcelableExtra(Intent.EXTRA_USER);

            // User should be filled for below intents, check the existence.
            if (user == null) {
                Log.d(TAG, intent.getAction() + " broadcast without EXTRA_USER.");
                return;
            }

            if (mCardEmulationManager == null) {
                return;
            }
            if (action.equals(Intent.ACTION_MANAGED_PROFILE_ADDED) ||
                    action.equals(Intent.ACTION_MANAGED_PROFILE_AVAILABLE) ||
                    action.equals(Intent.ACTION_MANAGED_PROFILE_REMOVED) ||
                    action.equals(Intent.ACTION_MANAGED_PROFILE_UNAVAILABLE)) {
                mCardEmulationManager.onManagedProfileChanged();
            }
        }
    };

    private final BroadcastReceiver mOwnerReceiver = new BroadcastReceiver() {
        @Override
        public void onReceive(Context context, Intent intent) {
            String action = intent.getAction();
            if (action.equals(Intent.ACTION_PACKAGE_REMOVED) ||
                    action.equals(Intent.ACTION_PACKAGE_ADDED) ||
                    action.equals(Intent.ACTION_EXTERNAL_APPLICATIONS_AVAILABLE) ||
                    action.equals(Intent.ACTION_EXTERNAL_APPLICATIONS_UNAVAILABLE)) {
                updatePackageCache();
            } else if (action.equals(Intent.ACTION_SHUTDOWN)) {
                if (DBG) Log.d(TAG, "Device is shutting down.");
                if (mIsAlwaysOnSupported && mAlwaysOnState == NfcAdapter.STATE_ON) {
                    new EnableDisableTask().execute(TASK_DISABLE_ALWAYS_ON);
                }
                if (isNfcEnabled()) {
                    mDeviceHost.shutdown();
                }
            }
        }
    };

    private final BroadcastReceiver mPolicyReceiver = new BroadcastReceiver() {
        @Override
        public void onReceive(Context context, Intent intent){
            String action = intent.getAction();
            if (DevicePolicyManager.ACTION_DEVICE_POLICY_MANAGER_STATE_CHANGED
                        .equals(action)) {
                enforceBeamShareActivityPolicy(
                    context, new UserHandle(getSendingUserId()));
            }
        }
    };

    private final IVrStateCallbacks mVrStateCallbacks = new IVrStateCallbacks.Stub() {
        @Override
        public void onVrStateChanged(boolean enabled) {
            synchronized (this) {
                mIsVrModeEnabled = enabled;
            }
        }
    };

    /**
     * for debugging only - no i18n
     */
    static String stateToString(int state) {
        switch (state) {
            case NfcAdapter.STATE_OFF:
                return "off";
            case NfcAdapter.STATE_TURNING_ON:
                return "turning on";
            case NfcAdapter.STATE_ON:
                return "on";
            case NfcAdapter.STATE_TURNING_OFF:
                return "turning off";
            default:
                return "<error>";
        }
    }

    static int stateToProtoEnum(int state) {
        switch (state) {
            case NfcAdapter.STATE_OFF:
                return NfcServiceDumpProto.STATE_OFF;
            case NfcAdapter.STATE_TURNING_ON:
                return NfcServiceDumpProto.STATE_TURNING_ON;
            case NfcAdapter.STATE_ON:
                return NfcServiceDumpProto.STATE_ON;
            case NfcAdapter.STATE_TURNING_OFF:
                return NfcServiceDumpProto.STATE_TURNING_OFF;
            default:
                return NfcServiceDumpProto.STATE_UNKNOWN;
        }
    }

    public String getNfaStorageDir() {
        return mDeviceHost.getNfaStorageDir();
    }

    private void copyNativeCrashLogsIfAny(PrintWriter pw) {
      try {
          File file = new File(NATIVE_LOG_FILE_PATH, NATIVE_LOG_FILE_NAME);
          if (!file.exists()) {
            return;
          }
          pw.println("---BEGIN: NATIVE CRASH LOG----");
          Scanner sc = new Scanner(file);
          while(sc.hasNextLine()) {
              String s = sc.nextLine();
              pw.println(s);
          }
          pw.println("---END: NATIVE CRASH LOG----");
          sc.close();
      } catch (IOException e) {
          Log.e(TAG, "Exception in copyNativeCrashLogsIfAny " + e);
      }
    }

    private void storeNativeCrashLogs() {
      try {
          File file = new File(NATIVE_LOG_FILE_PATH, NATIVE_LOG_FILE_NAME);
          if (file.length() >= NATIVE_CRASH_FILE_SIZE) {
              file.createNewFile();
          }

          FileOutputStream fos = new FileOutputStream(file, true);
          mDeviceHost.dump(fos.getFD());
          fos.flush();
          fos.close();
      } catch (IOException e) {
          Log.e(TAG, "Exception in storeNativeCrashLogs " + e);
      }
    }

    void dump(FileDescriptor fd, PrintWriter pw, String[] args) {
        if (mContext.checkCallingOrSelfPermission(android.Manifest.permission.DUMP)
                != PackageManager.PERMISSION_GRANTED) {
            pw.println("Permission Denial: can't dump nfc from from pid="
                    + Binder.getCallingPid() + ", uid=" + Binder.getCallingUid()
                    + " without permission " + android.Manifest.permission.DUMP);
            return;
        }

        for (String arg : args) {
            if ("--proto".equals(arg)) {
                ProtoOutputStream proto = new ProtoOutputStream(new FileOutputStream(fd));
                synchronized (this) {
                    dumpDebug(proto);
                }
                proto.flush();
                return;
            }
        }

        synchronized (this) {
            pw.println("mState=" + stateToString(mState));
            pw.println("mAlwaysOnState=" + stateToString(mAlwaysOnState));
            pw.println("mIsZeroClickRequested=" + mIsNdefPushEnabled);
            pw.println("mScreenState=" + ScreenStateHelper.screenStateToString(mScreenState));
            pw.println("mIsSecureNfcEnabled=" + mIsSecureNfcEnabled);
            pw.println("mIsAlwaysOnSupported=" + mIsAlwaysOnSupported);
            pw.println(mCurrentDiscoveryParameters);
            if (mIsBeamCapable) {
                mP2pLinkManager.dump(fd, pw, args);
            }
            if (mIsHceCapable) {
                mCardEmulationManager.dump(fd, pw, args);
            }
            mNfcDispatcher.dump(fd, pw, args);
            copyNativeCrashLogsIfAny(pw);
            pw.flush();
            mDeviceHost.dump(fd);
        }
    }

    /**
     * Dump debugging information as a NfcServiceDumpProto
     *
     * Note:
     * See proto definition in frameworks/base/core/proto/android/nfc/nfc_service.proto
     * When writing a nested message, must call {@link ProtoOutputStream#start(long)} before and
     * {@link ProtoOutputStream#end(long)} after.
     * Never reuse a proto field number. When removing a field, mark it as reserved.
     */
    private void dumpDebug(ProtoOutputStream proto) {
        proto.write(NfcServiceDumpProto.STATE, stateToProtoEnum(mState));
        proto.write(NfcServiceDumpProto.IN_PROVISION_MODE, mInProvisionMode);
        proto.write(NfcServiceDumpProto.NDEF_PUSH_ENABLED, mIsNdefPushEnabled);
        proto.write(NfcServiceDumpProto.SCREEN_STATE,
                ScreenStateHelper.screenStateToProtoEnum(mScreenState));
        proto.write(NfcServiceDumpProto.SECURE_NFC_ENABLED, mIsSecureNfcEnabled);
        proto.write(NfcServiceDumpProto.POLLING_PAUSED, mPollingPaused);
        proto.write(NfcServiceDumpProto.NUM_TAGS_DETECTED, mNumTagsDetected.get());
        proto.write(NfcServiceDumpProto.NUM_P2P_DETECTED, mNumP2pDetected.get());
        proto.write(NfcServiceDumpProto.NUM_HCE_DETECTED, mNumHceDetected.get());
        proto.write(NfcServiceDumpProto.HCE_CAPABLE, mIsHceCapable);
        proto.write(NfcServiceDumpProto.HCE_F_CAPABLE, mIsHceFCapable);
        proto.write(NfcServiceDumpProto.BEAM_CAPABLE, mIsBeamCapable);
        proto.write(NfcServiceDumpProto.SECURE_NFC_CAPABLE, mIsSecureNfcCapable);
        proto.write(NfcServiceDumpProto.VR_MODE_ENABLED, mIsVrModeEnabled);

        long token = proto.start(NfcServiceDumpProto.DISCOVERY_PARAMS);
        mCurrentDiscoveryParameters.dumpDebug(proto);
        proto.end(token);

        if (mIsBeamCapable) {
            token = proto.start(NfcServiceDumpProto.P2P_LINK_MANAGER);
            mP2pLinkManager.dumpDebug(proto);
            proto.end(token);
        }

        if (mIsHceCapable) {
            token = proto.start(NfcServiceDumpProto.CARD_EMULATION_MANAGER);
            mCardEmulationManager.dumpDebug(proto);
            proto.end(token);
        }

        token = proto.start(NfcServiceDumpProto.NFC_DISPATCHER);
        mNfcDispatcher.dumpDebug(proto);
        proto.end(token);

        // Dump native crash logs if any
        File file = new File(NATIVE_LOG_FILE_PATH, NATIVE_LOG_FILE_NAME);
        if (!file.exists()) {
            return;
        }
        try {
            String logs = Files.lines(file.toPath()).collect(Collectors.joining("\n"));
            proto.write(NfcServiceDumpProto.NATIVE_CRASH_LOGS, logs);
        } catch (IOException e) {
            Log.e(TAG, "IOException in dumpDebug(ProtoOutputStream): " + e);
        }
    }
}<|MERGE_RESOLUTION|>--- conflicted
+++ resolved
@@ -671,25 +671,6 @@
     }
 
     void updatePackageCache() {
-<<<<<<< HEAD
-        PackageManager pm = mContext.createContextAsUser(UserHandle.of(mUserId), /*flags=*/0)
-                .getPackageManager();
-        List<PackageInfo> packagesNfcEvents = pm.getPackagesHoldingPermissions(
-                new String[] {android.Manifest.permission.NFC_TRANSACTION_EVENT},
-                PackageManager.GET_ACTIVITIES);
-        List<PackageInfo> packagesNfcPreferredPaymentChanged = pm.getPackagesHoldingPermissions(
-                new String[] {android.Manifest.permission.NFC_PREFERRED_PAYMENT_INFO},
-                PackageManager.GET_ACTIVITIES);
-        synchronized (this) {
-            mNfcEventInstalledPackages.clear();
-            for (int i = 0; i < packagesNfcEvents.size(); i++) {
-                mNfcEventInstalledPackages.add(packagesNfcEvents.get(i).packageName);
-            }
-            mNfcPreferredPaymentChangedInstalledPackages.clear();
-            for (int i = 0; i < packagesNfcPreferredPaymentChanged.size(); i++) {
-                mNfcPreferredPaymentChangedInstalledPackages.add(
-                        packagesNfcPreferredPaymentChanged.get(i).packageName);
-=======
         UserManager um = mContext.createContextAsUser(
                 UserHandle.of(ActivityManager.getCurrentUser()), /*flags=*/0)
                 .getSystemService(UserManager.class);
@@ -723,7 +704,6 @@
                 }
                 mNfcPreferredPaymentChangedInstalledPackages.put(
                         uh.getIdentifier(), packageListNfcPreferredPaymentChanged);
->>>>>>> ae4bea0e
             }
         }
     }
@@ -2853,74 +2833,12 @@
 
             try {
                 String reader = new String(readerByteArray, "UTF-8");
-<<<<<<< HEAD
-                String[] installedPackages = new String[mNfcEventInstalledPackages.size()];
-                boolean[] nfcAccess = mSEService.isNFCEventAllowed(reader, aid,
-                        mNfcEventInstalledPackages.toArray(installedPackages));
-                if (nfcAccess == null) {
-                    return;
-                }
-                ArrayList<String> packages = new ArrayList<String>();
-                Intent intent = new Intent(NfcAdapter.ACTION_TRANSACTION_DETECTED);
-                intent.addFlags(Intent.FLAG_INCLUDE_STOPPED_PACKAGES);
-                intent.addFlags(Intent.FLAG_ACTIVITY_NEW_TASK);
-                intent.putExtra(NfcAdapter.EXTRA_AID, aid);
-                intent.putExtra(NfcAdapter.EXTRA_DATA, data);
-                intent.putExtra(NfcAdapter.EXTRA_SECURE_ELEMENT_NAME, reader);
-                StringBuilder aidString = new StringBuilder(aid.length);
-                for (byte b : aid) {
-                    aidString.append(String.format("%02X", b));
-                }
-                String url = new String ("nfc://secure:0/" + reader + "/" + aidString.toString());
-                intent.setData(Uri.parse(url));
-
-                final BroadcastOptions options = BroadcastOptions.makeBasic();
-                options.setBackgroundActivityStartsAllowed(true);
-                for (int i = 0; i < nfcAccess.length; i++) {
-                    if (nfcAccess[i]) {
-                        intent.setPackage(mNfcEventInstalledPackages.get(i));
-                        mContext.sendBroadcastAsUser(intent, UserHandle.of(mUserId), null,
-                                options.toBundle());
-                    }
-                }
-            } catch (RemoteException e) {
-                Log.e(TAG, "Error in isNFCEventAllowed() " + e);
-            } catch (UnsupportedEncodingException e) {
-                Log.e(TAG, "Incorrect format for Secure Element name" + e);
-            }
-        }
-
-        /* Returns the list of packages that have access to NFC Events on any SE */
-        private ArrayList<String> getSEAccessAllowedPackages() {
-            if (!isSEServiceAvailable() || mNfcEventInstalledPackages.isEmpty()) {
-                return null;
-            }
-            String[] readers = null;
-            try {
-                readers = mSEService.getReaders();
-            } catch (RemoteException e) {
-                Log.e(TAG, "Error in getReaders() " + e);
-                return null;
-            }
-
-            if (readers == null || readers.length == 0) {
-                return null;
-            }
-            boolean[] nfcAccessFinal = null;
-            String[] installedPackages = new String[mNfcEventInstalledPackages.size()];
-            for (String reader : readers) {
-                try {
-                    boolean[] accessList = mSEService.isNFCEventAllowed(reader, null,
-                            mNfcEventInstalledPackages.toArray(installedPackages));
-                    if (accessList == null) {
-=======
                 for (int userId : mNfcEventInstalledPackages.keySet()) {
                     List<String> packagesOfUser = mNfcEventInstalledPackages.get(userId);
                     String[] installedPackages = new String[packagesOfUser.size()];
                     boolean[] nfcAccess = mSEService.isNfcEventAllowed(reader, aid,
                             packagesOfUser.toArray(installedPackages), userId);
                     if (nfcAccess == null) {
->>>>>>> ae4bea0e
                         continue;
                     }
                     Intent intent = new Intent(NfcAdapter.ACTION_TRANSACTION_DETECTED);
@@ -2959,17 +2877,11 @@
                 return;
             }
             intent.addFlags(Intent.FLAG_INCLUDE_STOPPED_PACKAGES);
-<<<<<<< HEAD
-            for (String packageName : mNfcEventInstalledPackages) {
-                intent.setPackage(packageName);
-                mContext.sendBroadcastAsUser(intent, UserHandle.of(mUserId));
-=======
             for (int userId : mNfcEventInstalledPackages.keySet()) {
                 for (String packageName : mNfcEventInstalledPackages.get(userId)) {
                     intent.setPackage(packageName);
                     mContext.sendBroadcastAsUser(intent, UserHandle.of(userId));
                 }
->>>>>>> ae4bea0e
             }
         }
 
@@ -3032,31 +2944,6 @@
             // Resume app switches so the receivers can start activities without delay
             mNfcDispatcher.resumeAppSwitches();
             synchronized (this) {
-<<<<<<< HEAD
-                ArrayList<String> SEPackages =
-                        getNfcPreferredPaymentChangedSEAccessAllowedPackages();
-                if (SEPackages!= null && !SEPackages.isEmpty()) {
-                    for (String packageName : SEPackages) {
-                        intent.setPackage(packageName);
-                        intent.addFlags(Intent.FLAG_RECEIVER_FOREGROUND);
-                        mContext.sendBroadcastAsUser(intent, UserHandle.of(mUserId));
-                    }
-                }
-                PackageManager pm = mContext.getPackageManager();
-                for (String packageName : mNfcPreferredPaymentChangedInstalledPackages) {
-                    try {
-                        PackageInfo info = pm.getPackageInfo(packageName, 0);
-                        if (SEPackages != null && SEPackages.contains(packageName)) {
-                            continue;
-                        }
-                        if (info.applicationInfo != null &&
-                                ((info.applicationInfo.flags & ApplicationInfo.FLAG_SYSTEM) != 0 ||
-                                (info.applicationInfo.privateFlags &
-                                ApplicationInfo.PRIVATE_FLAG_PRIVILEGED) != 0)) {
-                            intent.setPackage(packageName);
-                            intent.addFlags(Intent.FLAG_RECEIVER_FOREGROUND);
-                            mContext.sendBroadcastAsUser(intent, UserHandle.of(mUserId));
-=======
                 for (int userId : mNfcPreferredPaymentChangedInstalledPackages.keySet()) {
                     ArrayList<String> SEPackages =
                             getNfcPreferredPaymentChangedSEAccessAllowedPackages(userId);
@@ -3087,7 +2974,6 @@
                             }
                         } catch (Exception e) {
                             Log.e(TAG, "Exception in getPackageInfo " + e);
->>>>>>> ae4bea0e
                         }
                     }
                 }
