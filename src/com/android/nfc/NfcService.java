/*
 * Copyright (C) 2010 The Android Open Source Project
 *
 * Licensed under the Apache License, Version 2.0 (the "License");
 * you may not use this file except in compliance with the License.
 * You may obtain a copy of the License at
 *
 *      http://www.apache.org/licenses/LICENSE-2.0
 *
 * Unless required by applicable law or agreed to in writing, software
 * distributed under the License is distributed on an "AS IS" BASIS,
 * WITHOUT WARRANTIES OR CONDITIONS OF ANY KIND, either express or implied.
 * See the License for the specific language governing permissions and
 * limitations under the License.
 */

package com.android.nfc;

import com.android.nfc.DeviceHost.DeviceHostListener;
import com.android.nfc.DeviceHost.LlcpServerSocket;
import com.android.nfc.DeviceHost.LlcpSocket;
import com.android.nfc.DeviceHost.NfcDepEndpoint;
import com.android.nfc.DeviceHost.TagEndpoint;
import com.android.nfc.nxp.NativeNfcManager;
import com.android.nfc.nxp.NativeNfcSecureElement;

import android.app.Application;
import android.app.KeyguardManager;
import android.app.PendingIntent;
import android.content.BroadcastReceiver;
import android.content.ComponentName;
import android.content.ContentResolver;
import android.content.Context;
import android.content.Intent;
import android.content.IntentFilter;
import android.content.SharedPreferences;
import android.content.pm.ActivityInfo;
import android.content.pm.PackageInfo;
import android.content.pm.PackageManager;
import android.media.AudioManager;
import android.media.SoundPool;
import android.net.Uri;
import android.nfc.ErrorCodes;
import android.nfc.FormatException;
import android.nfc.INdefPushCallback;
import android.nfc.INfcAdapter;
import android.nfc.INfcAdapterExtras;
import android.nfc.INfcTag;
import android.nfc.NdefMessage;
import android.nfc.NfcAdapter;
import android.nfc.Tag;
import android.nfc.TechListParcel;
import android.nfc.TransceiveResult;
import android.nfc.tech.Ndef;
import android.nfc.tech.TagTechnology;
import android.os.AsyncTask;
import android.os.Binder;
import android.os.Bundle;
import android.os.Handler;
import android.os.IBinder;
import android.os.Message;
import android.os.PowerManager;
import android.os.Process;
import android.os.RemoteException;
import android.os.ServiceManager;
import android.provider.Settings;
import android.util.Log;

import java.io.FileDescriptor;
import java.io.IOException;
import java.io.PrintWriter;
import java.util.Arrays;
import java.util.HashMap;
import java.util.HashSet;
import java.util.List;
import java.util.concurrent.ExecutionException;

public class NfcService extends Application implements DeviceHostListener {
    private static final String ACTION_MASTER_CLEAR_NOTIFICATION = "android.intent.action.MASTER_CLEAR_NOTIFICATION";

    static final boolean DBG = false;
    static final String TAG = "NfcService";

    public static final String SERVICE_NAME = "nfc";

    /** Regular NFC permission */
    private static final String NFC_PERM = android.Manifest.permission.NFC;
    private static final String NFC_PERM_ERROR = "NFC permission required";

    /** NFC ADMIN permission - only for system apps */
    private static final String ADMIN_PERM = android.Manifest.permission.WRITE_SECURE_SETTINGS;
    private static final String ADMIN_PERM_ERROR = "WRITE_SECURE_SETTINGS permission required";

    public static final String PREF = "NfcServicePrefs";

    static final String PREF_NFC_ON = "nfc_on";
    static final boolean NFC_ON_DEFAULT = true;
    static final String PREF_NDEF_PUSH_ON = "ndef_push_on";
    static final boolean NDEF_PUSH_ON_DEFAULT = true;
    static final String PREF_FIRST_BEAM = "first_beam";
    static final String PREF_FIRST_BOOT = "first_boot";

    static final boolean PN544_QUIRK_DISCONNECT_BEFORE_RECONFIGURE = true;

    static final int MSG_NDEF_TAG = 0;
    static final int MSG_CARD_EMULATION = 1;
    static final int MSG_LLCP_LINK_ACTIVATION = 2;
    static final int MSG_LLCP_LINK_DEACTIVATED = 3;
    static final int MSG_TARGET_DESELECTED = 4;
    static final int MSG_MOCK_NDEF = 7;
    static final int MSG_SE_FIELD_ACTIVATED = 8;
    static final int MSG_SE_FIELD_DEACTIVATED = 9;
    static final int MSG_SE_APDU_RECEIVED = 10;
    static final int MSG_SE_EMV_CARD_REMOVAL = 11;
    static final int MSG_SE_MIFARE_ACCESS = 12;

    static final int TASK_ENABLE = 1;
    static final int TASK_DISABLE = 2;
    static final int TASK_BOOT = 3;
    static final int TASK_EE_WIPE = 4;

    // Screen state, used by mScreenState
    static final int SCREEN_STATE_UNKNOWN = 0;
    static final int SCREEN_STATE_OFF = 1;
    static final int SCREEN_STATE_ON_LOCKED = 2;
    static final int SCREEN_STATE_ON_UNLOCKED = 3;

    // Copied from com.android.nfc_extras to avoid library dependency
    // Must keep in sync with com.android.nfc_extras
    static final int ROUTE_OFF = 1;
    static final int ROUTE_ON_WHEN_SCREEN_ON = 2;

    /** minimum screen state that enables NFC polling (discovery) */
    static final int POLLING_MODE = SCREEN_STATE_ON_UNLOCKED;

    // for use with playSound()
    public static final int SOUND_START = 0;
    public static final int SOUND_END = 1;
    public static final int SOUND_ERROR = 2;

    public static final String ACTION_RF_FIELD_ON_DETECTED =
        "com.android.nfc_extras.action.RF_FIELD_ON_DETECTED";
    public static final String ACTION_RF_FIELD_OFF_DETECTED =
        "com.android.nfc_extras.action.RF_FIELD_OFF_DETECTED";
    public static final String ACTION_AID_SELECTED =
        "com.android.nfc_extras.action.AID_SELECTED";
    public static final String EXTRA_AID = "com.android.nfc_extras.extra.AID";

    public static final String ACTION_APDU_RECEIVED =
        "com.android.nfc_extras.action.APDU_RECEIVED";
    public static final String EXTRA_APDU_BYTES =
        "com.android.nfc_extras.extra.APDU_BYTES";

    public static final String ACTION_EMV_CARD_REMOVAL =
        "com.android.nfc_extras.action.EMV_CARD_REMOVAL";

    public static final String ACTION_MIFARE_ACCESS_DETECTED =
        "com.android.nfc_extras.action.MIFARE_ACCESS_DETECTED";
    public static final String EXTRA_MIFARE_BLOCK =
        "com.android.nfc_extras.extra.MIFARE_BLOCK";

    //TODO: dont hardcode this
    private static final byte[][] EE_WIPE_APDUS = {
        {(byte)0x00, (byte)0xa4, (byte)0x04, (byte)0x00, (byte)0x00},
        {(byte)0x00, (byte)0xa4, (byte)0x04, (byte)0x00, (byte)0x07, (byte)0xa0, (byte)0x00,
                (byte)0x00, (byte)0x04, (byte)0x76, (byte)0x20, (byte)0x10, (byte)0x00},
        {(byte)0x80, (byte)0xe2, (byte)0x01, (byte)0x03, (byte)0x00},
        {(byte)0x00, (byte)0xa4, (byte)0x04, (byte)0x00, (byte)0x00},
        {(byte)0x00, (byte)0xa4, (byte)0x04, (byte)0x00, (byte)0x07, (byte)0xa0, (byte)0x00,
                (byte)0x00, (byte)0x04, (byte)0x76, (byte)0x30, (byte)0x30, (byte)0x00},
        {(byte)0x80, (byte)0xb4, (byte)0x00, (byte)0x00, (byte)0x00},
        {(byte)0x00, (byte)0xa4, (byte)0x04, (byte)0x00, (byte)0x00},
    };

    // NFC Execution Environment
    // fields below are protected by this
    private NativeNfcSecureElement mSecureElement;
    private OpenSecureElement mOpenEe;  // null when EE closed
    private int mEeRoutingState;  // contactless interface routing

    // fields below must be used only on the UI thread and therefore aren't synchronized
    boolean mP2pStarted = false;

    // fields below are used in multiple threads and protected by synchronized(this)
    final HashMap<Integer, Object> mObjectMap = new HashMap<Integer, Object>();
    HashSet<String> mSePackages = new HashSet<String>();
    int mScreenState;
    boolean mIsNdefPushEnabled;
    boolean mNfceeRouteEnabled;  // current Device Host state of NFC-EE routing
    boolean mNfcPollingEnabled;  // current Device Host state of NFC-C polling

    // mState is protected by this, however it is only modified in onCreate()
    // and the default AsyncTask thread so it is read unprotected from that
    // thread
    int mState;  // one of NfcAdapter.STATE_ON, STATE_TURNING_ON, etc

    // fields below are final after onCreate()
    Context mContext;
    private DeviceHost mDeviceHost;
    private SharedPreferences mPrefs;
    private SharedPreferences.Editor mPrefsEditor;
    private PowerManager.WakeLock mWakeLock;
    int mStartSound;
    int mEndSound;
    int mErrorSound;
    SoundPool mSoundPool; // playback synchronized on this
    P2pLinkManager mP2pLinkManager;
    TagService mNfcTagService;
    NfcAdapterService mNfcAdapter;
    NfcAdapterExtrasService mExtrasService;
    boolean mIsAirplaneSensitive;
    boolean mIsAirplaneToggleable;
    NfceeAccessControl mNfceeAccessControl;

    private NfcDispatcher mNfcDispatcher;
    private PowerManager mPowerManager;
    private KeyguardManager mKeyguard;

    private static NfcService sService;

    public static void enforceAdminPerm(Context context) {
        context.enforceCallingOrSelfPermission(ADMIN_PERM, ADMIN_PERM_ERROR);
    }

    public void enforceNfceeAdminPerm(String pkg) {
        if (pkg == null) {
            throw new SecurityException("caller must pass a package name");
        }
        mContext.enforceCallingOrSelfPermission(NFC_PERM, NFC_PERM_ERROR);
        if (!mNfceeAccessControl.check(Binder.getCallingUid(), pkg)) {
            throw new SecurityException(NfceeAccessControl.NFCEE_ACCESS_PATH +
                    " denies NFCEE access to " + pkg);
        }
    }

    public static NfcService getInstance() {
        return sService;
    }

    @Override
    public void onRemoteEndpointDiscovered(TagEndpoint tag) {
        sendMessage(NfcService.MSG_NDEF_TAG, tag);
    }

    /**
     * Notifies transaction
     */
    @Override
    public void onCardEmulationDeselected() {
        sendMessage(NfcService.MSG_TARGET_DESELECTED, null);
    }

    /**
     * Notifies transaction
     */
    @Override
    public void onCardEmulationAidSelected(byte[] aid) {
        sendMessage(NfcService.MSG_CARD_EMULATION, aid);
    }

    /**
     * Notifies P2P Device detected, to activate LLCP link
     */
    @Override
    public void onLlcpLinkActivated(NfcDepEndpoint device) {
        sendMessage(NfcService.MSG_LLCP_LINK_ACTIVATION, device);
    }

    /**
     * Notifies P2P Device detected, to activate LLCP link
     */
    @Override
    public void onLlcpLinkDeactivated(NfcDepEndpoint device) {
        sendMessage(NfcService.MSG_LLCP_LINK_DEACTIVATED, device);
    }

    @Override
    public void onRemoteFieldActivated() {
        sendMessage(NfcService.MSG_SE_FIELD_ACTIVATED, null);
    }

    @Override
    public void onRemoteFieldDeactivated() {
        sendMessage(NfcService.MSG_SE_FIELD_DEACTIVATED, null);
    }

    @Override
    public void onSeApduReceived(byte[] apdu) {
        sendMessage(NfcService.MSG_SE_APDU_RECEIVED, apdu);
    }

    @Override
    public void onSeEmvCardRemoval() {
        sendMessage(NfcService.MSG_SE_EMV_CARD_REMOVAL, null);
    }

    @Override
    public void onSeMifareAccess(byte[] block) {
        sendMessage(NfcService.MSG_SE_MIFARE_ACCESS, block);
    }

    @Override
    public void onCreate() {
        super.onCreate();

        mNfcTagService = new TagService();
        mNfcAdapter = new NfcAdapterService();
        mExtrasService = new NfcAdapterExtrasService();

        Log.i(TAG, "Starting NFC service");

        sService = this;

        mContext = this;
        mDeviceHost = new NativeNfcManager(this, this);

        mP2pLinkManager = new P2pLinkManager(mContext);
        mNfcDispatcher = new NfcDispatcher(this, mP2pLinkManager);

        mSecureElement = new NativeNfcSecureElement();
        mEeRoutingState = ROUTE_OFF;

        mNfceeAccessControl = new NfceeAccessControl(this);

        mPrefs = getSharedPreferences(PREF, Context.MODE_PRIVATE);
        mPrefsEditor = mPrefs.edit();

        mState = NfcAdapter.STATE_OFF;
        mIsNdefPushEnabled = mPrefs.getBoolean(PREF_NDEF_PUSH_ON, NDEF_PUSH_ON_DEFAULT);

        mPowerManager = (PowerManager) getSystemService(Context.POWER_SERVICE);

        mWakeLock = mPowerManager.newWakeLock(PowerManager.PARTIAL_WAKE_LOCK, "NfcService");
        mKeyguard = (KeyguardManager) getSystemService(Context.KEYGUARD_SERVICE);
        mScreenState = checkScreenState();

        ServiceManager.addService(SERVICE_NAME, mNfcAdapter);

        IntentFilter filter = new IntentFilter(NativeNfcManager.INTERNAL_TARGET_DESELECTED_ACTION);
        filter.addAction(Intent.ACTION_SCREEN_OFF);
        filter.addAction(Intent.ACTION_SCREEN_ON);
        filter.addAction(ACTION_MASTER_CLEAR_NOTIFICATION);
        filter.addAction(Intent.ACTION_USER_PRESENT);
        registerForAirplaneMode(filter);
        registerReceiver(mReceiver, filter);

        filter = new IntentFilter();
        filter.addAction(Intent.ACTION_PACKAGE_REMOVED);
        filter.addDataScheme("package");

        registerReceiver(mReceiver, filter);

        new EnableDisableTask().execute(TASK_BOOT);  // do blocking boot tasks
    }

    void initSoundPool() {
        synchronized(this) {
            if (mSoundPool == null) {
                mSoundPool = new SoundPool(1, AudioManager.STREAM_NOTIFICATION, 0);
                mStartSound = mSoundPool.load(this, R.raw.start, 1);
                mEndSound = mSoundPool.load(this, R.raw.end, 1);
                mErrorSound = mSoundPool.load(this, R.raw.error, 1);
            }
        }
    }

    void releaseSoundPool() {
        synchronized(this) {
            if (mSoundPool != null) {
                mSoundPool.release();
                mSoundPool = null;
            }
        }
    }

    void registerForAirplaneMode(IntentFilter filter) {
        final ContentResolver resolver = mContext.getContentResolver();
        final String airplaneModeRadios = Settings.System.getString(resolver,
                Settings.System.AIRPLANE_MODE_RADIOS);
        final String toggleableRadios = Settings.System.getString(resolver,
                Settings.System.AIRPLANE_MODE_TOGGLEABLE_RADIOS);

        mIsAirplaneSensitive = airplaneModeRadios == null ? true :
                airplaneModeRadios.contains(Settings.System.RADIO_NFC);
        mIsAirplaneToggleable = toggleableRadios == null ? false :
            toggleableRadios.contains(Settings.System.RADIO_NFC);

        if (mIsAirplaneSensitive) {
            filter.addAction(Intent.ACTION_AIRPLANE_MODE_CHANGED);
        }
    }

    int checkScreenState() {
        if (!mPowerManager.isScreenOn()) {
            return SCREEN_STATE_OFF;
        } else if (mKeyguard.isKeyguardLocked()) {
            return SCREEN_STATE_ON_LOCKED;
        } else {
            return SCREEN_STATE_ON_UNLOCKED;
        }
    }

    /**
     * Manages tasks that involve turning on/off the NFC controller.
     *
     * <p>All work that might turn the NFC adapter on or off must be done
     * through this task, to keep the handling of mState simple.
     * In other words, mState is only modified in these tasks (and we
     * don't need a lock to read it in these tasks).
     *
     * <p>These tasks are all done on the same AsyncTask background
     * thread, so they are serialized. Each task may temporarily transition
     * mState to STATE_TURNING_OFF or STATE_TURNING_ON, but must exit in
     * either STATE_ON or STATE_OFF. This way each task can be guaranteed
     * of starting in either STATE_OFF or STATE_ON, without needing to hold
     * NfcService.this for the entire task.
     *
     * <p>AsyncTask's are also implicitly queued. This is useful for corner
     * cases like turning airplane mode on while TASK_ENABLE is in progress.
     * The TASK_DISABLE triggered by airplane mode will be correctly executed
     * immediately after TASK_ENABLE is complete. This seems like the most sane
     * way to deal with these situations.
     *
     * <p>{@link #TASK_ENABLE} enables the NFC adapter, without changing
     * preferences
     * <p>{@link #TASK_DISABLE} disables the NFC adapter, without changing
     * preferences
     * <p>{@link #TASK_BOOT} does first boot work and may enable NFC
     * <p>{@link #TASK_EE_WIPE} wipes the Execution Environment, and in the
     * process may temporarily enable the NFC adapter
     */
    class EnableDisableTask extends AsyncTask<Integer, Void, Void> {
        @Override
        protected Void doInBackground(Integer... params) {
            // Sanity check mState
            switch (mState) {
                case NfcAdapter.STATE_TURNING_OFF:
                case NfcAdapter.STATE_TURNING_ON:
                    Log.e(TAG, "Processing EnableDisable task " + params[0] + " from bad state " +
                            mState);
                    return null;
            }

            /* AsyncTask sets this thread to THREAD_PRIORITY_BACKGROUND,
             * override with the default. THREAD_PRIORITY_BACKGROUND causes
             * us to service software I2C too slow for firmware download
             * with the NXP PN544.
             * TODO: move this to the DAL I2C layer in libnfc-nxp, since this
             * problem only occurs on I2C platforms using PN544
             */
            Process.setThreadPriority(Process.THREAD_PRIORITY_DEFAULT);

            switch (params[0].intValue()) {
                case TASK_ENABLE:
                    enableInternal();
                    break;
                case TASK_DISABLE:
                    disableInternal();
                    break;
                case TASK_BOOT:
                    Log.d(TAG,"checking on firmware download");
                    if (mPrefs.getBoolean(PREF_NFC_ON, NFC_ON_DEFAULT) &&
                            !(mIsAirplaneSensitive && isAirplaneModeOn())) {
                        Log.d(TAG,"NFC is on. Doing normal stuff");
                        enableInternal();
                    } else {
                        Log.d(TAG,"NFC is off.  Checking firmware version");
                        mDeviceHost.checkFirmware();
                    }
                    if (mPrefs.getBoolean(PREF_FIRST_BOOT, true)) {
                        Log.i(TAG, "First Boot");
                        mPrefsEditor.putBoolean(PREF_FIRST_BOOT, false);
                        mPrefsEditor.apply();
                        executeEeWipe();
                    }
                    break;
                case TASK_EE_WIPE:
                    executeEeWipe();
                    break;
            }

            // Restore default AsyncTask priority
            Process.setThreadPriority(Process.THREAD_PRIORITY_BACKGROUND);
            return null;
        }

        /**
         * Enable NFC adapter functions.
         * Does not toggle preferences.
         */
        boolean enableInternal() {
            if (mState == NfcAdapter.STATE_ON) {
                return true;
            }
            Log.i(TAG, "Enabling NFC");
            updateState(NfcAdapter.STATE_TURNING_ON);

            if (!mDeviceHost.initialize()) {
                Log.w(TAG, "Error enabling NFC");
                updateState(NfcAdapter.STATE_OFF);
                return false;
            }

            synchronized(NfcService.this) {
                mObjectMap.clear();

                mP2pLinkManager.enableDisable(mIsNdefPushEnabled, true);
                updateState(NfcAdapter.STATE_ON);
            }

            initSoundPool();

            /* Start polling loop */
            applyRouting(true);
            return true;
        }

        /**
         * Disable all NFC adapter functions.
         * Does not toggle preferences.
         */
        boolean disableInternal() {
            if (mState == NfcAdapter.STATE_OFF) {
                return true;
            }
            Log.i(TAG, "Disabling NFC");
            updateState(NfcAdapter.STATE_TURNING_OFF);

            /* Sometimes mDeviceHost.deinitialize() hangs, use a watch-dog.
             * Implemented with a new thread (instead of a Handler or AsyncTask),
             * because the UI Thread and AsyncTask thread-pools can also get hung
             * when the NFC controller stops responding */
            WatchDogThread watchDog = new WatchDogThread();
            watchDog.start();

            mP2pLinkManager.enableDisable(false, false);

            // Stop watchdog if tag present
            // A convenient way to stop the watchdog properly consists of
            // disconnecting the tag. The polling loop shall be stopped before
            // to avoid the tag being discovered again.
            applyRouting(true);
            maybeDisconnectTarget();

            mNfcDispatcher.setForegroundDispatch(null, null, null);

            boolean result = mDeviceHost.deinitialize();
            if (DBG) Log.d(TAG, "mDeviceHost.deinitialize() = " + result);

            watchDog.cancel();

            updateState(NfcAdapter.STATE_OFF);

            releaseSoundPool();

            return result;
        }

        void executeEeWipe() {
            // TODO: read SE reset list from /system/etc
            byte[][]apdus = EE_WIPE_APDUS;

            boolean tempEnable = mState == NfcAdapter.STATE_OFF;
            if (tempEnable) {
                if (!enableInternal()) {
                    Log.w(TAG, "Could not enable NFC to wipe NFC-EE");
                    return;
                }
            }
            Log.i(TAG, "Executing SE wipe");
            int handle = mSecureElement.doOpenSecureElementConnection();
            if (handle == 0) {
                Log.w(TAG, "Could not open the secure element");
                if (tempEnable) {
                    disableInternal();
                }
                return;
            }

            mDeviceHost.setTimeout(TagTechnology.ISO_DEP, 10000);

            for (byte[] cmd : apdus) {
                byte[] resp = mSecureElement.doTransceive(handle, cmd);
                if (resp == null) {
                    Log.w(TAG, "Transceive failed, could not wipe NFC-EE");
                    break;
                }
            }

            mDeviceHost.resetTimeouts();
            mSecureElement.doDisconnect(handle);

            if (tempEnable) {
                disableInternal();
            }
        }

        void updateState(int newState) {
            synchronized (NfcService.this) {
                if (newState == mState) {
                    return;
                }
                mState = newState;
                Intent intent = new Intent(NfcAdapter.ACTION_ADAPTER_STATE_CHANGED);
                intent.setFlags(Intent.FLAG_RECEIVER_REGISTERED_ONLY_BEFORE_BOOT);
                intent.putExtra(NfcAdapter.EXTRA_ADAPTER_STATE, mState);
                mContext.sendBroadcast(intent);
            }
        }
    }

    void saveNfcOnSetting(boolean on) {
        synchronized (NfcService.this) {
            mPrefsEditor.putBoolean(PREF_NFC_ON, on);
            mPrefsEditor.apply();
        }
    }

    public void playSound(int sound) {
        synchronized (this) {
            if (mSoundPool == null) {
                Log.w(TAG, "Not playing sound when NFC is disabled");
                return;
            }
            switch (sound) {
                case SOUND_START:
                    mSoundPool.play(mStartSound, 1.0f, 1.0f, 0, 0, 1.0f);
                    break;
                case SOUND_END:
                    mSoundPool.play(mEndSound, 1.0f, 1.0f, 0, 0, 1.0f);
                    break;
                case SOUND_ERROR:
                    mSoundPool.play(mErrorSound, 1.0f, 1.0f, 0, 0, 1.0f);
                    break;
            }
        }
    }

    @Override
    public void onTerminate() {
        super.onTerminate();
        // NFC application is persistent, it should not be destroyed by framework
        Log.wtf(TAG, "NFC service is under attack!");
    }

    final class NfcAdapterService extends INfcAdapter.Stub {
        @Override
        public boolean enable() throws RemoteException {
            NfcService.enforceAdminPerm(mContext);

            saveNfcOnSetting(true);
            if (mIsAirplaneSensitive && isAirplaneModeOn() && !mIsAirplaneToggleable) {
                Log.i(TAG, "denying enable() request (airplane mode)");
                return false;
            }
            new EnableDisableTask().execute(TASK_ENABLE);

            return true;
        }

        @Override
        public boolean disable() throws RemoteException {
            NfcService.enforceAdminPerm(mContext);

            saveNfcOnSetting(false);
            new EnableDisableTask().execute(TASK_DISABLE);

            return true;
        }

        @Override
        public boolean isNdefPushEnabled() throws RemoteException {
            synchronized (NfcService.this) {
                return mState == NfcAdapter.STATE_ON && mIsNdefPushEnabled;
            }
        }

        @Override
        public boolean enableNdefPush() throws RemoteException {
            NfcService.enforceAdminPerm(mContext);
            synchronized(NfcService.this) {
                if (mIsNdefPushEnabled) {
                    return true;
                }
                Log.i(TAG, "enabling NDEF Push");
                mPrefsEditor.putBoolean(PREF_NDEF_PUSH_ON, true);
                mPrefsEditor.apply();
                mIsNdefPushEnabled = true;
                if (isNfcEnabled()) {
                    mP2pLinkManager.enableDisable(true, true);
                }
            }
            return true;
        }

        @Override
        public boolean disableNdefPush() throws RemoteException {
            NfcService.enforceAdminPerm(mContext);
            synchronized(NfcService.this) {
                if (!mIsNdefPushEnabled) {
                    return true;
                }
                Log.i(TAG, "disabling NDEF Push");
                mPrefsEditor.putBoolean(PREF_NDEF_PUSH_ON, false);
                mPrefsEditor.apply();
                mIsNdefPushEnabled = false;
                if (isNfcEnabled()) {
                    mP2pLinkManager.enableDisable(false, true);
                }
            }
            return true;
        }

        @Override
        public void setForegroundDispatch(PendingIntent intent,
                IntentFilter[] filters, TechListParcel techListsParcel) {
            mContext.enforceCallingOrSelfPermission(NFC_PERM, NFC_PERM_ERROR);

            // Short-cut the disable path
            if (intent == null && filters == null && techListsParcel == null) {
                mNfcDispatcher.setForegroundDispatch(null, null, null);
                return;
            }

            // Validate the IntentFilters
            if (filters != null) {
                if (filters.length == 0) {
                    filters = null;
                } else {
                    for (IntentFilter filter : filters) {
                        if (filter == null) {
                            throw new IllegalArgumentException("null IntentFilter");
                        }
                    }
                }
            }

            // Validate the tech lists
            String[][] techLists = null;
            if (techListsParcel != null) {
                techLists = techListsParcel.getTechLists();
            }

            mNfcDispatcher.setForegroundDispatch(intent, filters, techLists);
        }

        @Override
        public void setForegroundNdefPush(NdefMessage msg, INdefPushCallback callback) {
            mContext.enforceCallingOrSelfPermission(NFC_PERM, NFC_PERM_ERROR);
            mP2pLinkManager.setNdefToSend(msg, callback);
        }

        @Override
        public INfcTag getNfcTagInterface() throws RemoteException {
            mContext.enforceCallingOrSelfPermission(NFC_PERM, NFC_PERM_ERROR);
            return mNfcTagService;
        }

        @Override
        public INfcAdapterExtras getNfcAdapterExtrasInterface(String pkg) {
            NfcService.this.enforceNfceeAdminPerm(pkg);
            return mExtrasService;
        }

        @Override
        public int getState() throws RemoteException {
            synchronized (NfcService.this) {
                return mState;
            }
        }

        @Override
        protected void dump(FileDescriptor fd, PrintWriter pw, String[] args) {
            NfcService.this.dump(fd, pw, args);
        }
    };

    final class TagService extends INfcTag.Stub {
        @Override
        public int close(int nativeHandle) throws RemoteException {
            mContext.enforceCallingOrSelfPermission(NFC_PERM, NFC_PERM_ERROR);

            TagEndpoint tag = null;

            if (!isNfcEnabled()) {
                return ErrorCodes.ERROR_NOT_INITIALIZED;
            }

            /* find the tag in the hmap */
            tag = (TagEndpoint) findObject(nativeHandle);
            if (tag != null) {
                /* Remove the device from the hmap */
                unregisterObject(nativeHandle);
                tag.disconnect();
                return ErrorCodes.SUCCESS;
            }
            /* Restart polling loop for notification */
            applyRouting(true);
            return ErrorCodes.ERROR_DISCONNECT;
        }

        @Override
        public int connect(int nativeHandle, int technology) throws RemoteException {
            mContext.enforceCallingOrSelfPermission(NFC_PERM, NFC_PERM_ERROR);

            TagEndpoint tag = null;

            if (!isNfcEnabled()) {
                return ErrorCodes.ERROR_NOT_INITIALIZED;
            }

            /* find the tag in the hmap */
            tag = (TagEndpoint) findObject(nativeHandle);
            if (tag == null) {
                return ErrorCodes.ERROR_DISCONNECT;
            }

            if (technology == TagTechnology.NFC_B) {
                return ErrorCodes.ERROR_NOT_SUPPORTED;
            }

            // Note that on most tags, all technologies are behind a single
            // handle. This means that the connect at the lower levels
            // will do nothing, as the tag is already connected to that handle.
            if (tag.connect(technology)) {
                return ErrorCodes.SUCCESS;
            } else {
                return ErrorCodes.ERROR_DISCONNECT;
            }
        }

        @Override
        public int reconnect(int nativeHandle) throws RemoteException {
            mContext.enforceCallingOrSelfPermission(NFC_PERM, NFC_PERM_ERROR);

            TagEndpoint tag = null;

            // Check if NFC is enabled
            if (!isNfcEnabled()) {
                return ErrorCodes.ERROR_NOT_INITIALIZED;
            }

            /* find the tag in the hmap */
            tag = (TagEndpoint) findObject(nativeHandle);
            if (tag != null) {
                if (tag.reconnect()) {
                    return ErrorCodes.SUCCESS;
                } else {
                    return ErrorCodes.ERROR_DISCONNECT;
                }
            }
            return ErrorCodes.ERROR_DISCONNECT;
        }

        @Override
        public int[] getTechList(int nativeHandle) throws RemoteException {
            mContext.enforceCallingOrSelfPermission(NFC_PERM, NFC_PERM_ERROR);

            // Check if NFC is enabled
            if (!isNfcEnabled()) {
                return null;
            }

            /* find the tag in the hmap */
            TagEndpoint tag = (TagEndpoint) findObject(nativeHandle);
            if (tag != null) {
                return tag.getTechList();
            }
            return null;
        }

        @Override
        public byte[] getUid(int nativeHandle) throws RemoteException {
            TagEndpoint tag = null;
            byte[] uid;

            // Check if NFC is enabled
            if (!isNfcEnabled()) {
                return null;
            }

            /* find the tag in the hmap */
            tag = (TagEndpoint) findObject(nativeHandle);
            if (tag != null) {
                uid = tag.getUid();
                return uid;
            }
            return null;
        }

        @Override
        public boolean isPresent(int nativeHandle) throws RemoteException {
            TagEndpoint tag = null;

            // Check if NFC is enabled
            if (!isNfcEnabled()) {
                return false;
            }

            /* find the tag in the hmap */
            tag = (TagEndpoint) findObject(nativeHandle);
            if (tag == null) {
                return false;
            }

            return tag.isPresent();
        }

        @Override
        public boolean isNdef(int nativeHandle) throws RemoteException {
            TagEndpoint tag = null;

            // Check if NFC is enabled
            if (!isNfcEnabled()) {
                return false;
            }

            /* find the tag in the hmap */
            tag = (TagEndpoint) findObject(nativeHandle);
            int[] ndefInfo = new int[2];
            if (tag == null) {
                return false;
            }
            return tag.checkNdef(ndefInfo);
        }

        @Override
        public TransceiveResult transceive(int nativeHandle, byte[] data, boolean raw)
                throws RemoteException {
            mContext.enforceCallingOrSelfPermission(NFC_PERM, NFC_PERM_ERROR);

            TagEndpoint tag = null;
            byte[] response;

            // Check if NFC is enabled
            if (!isNfcEnabled()) {
                return null;
            }

            /* find the tag in the hmap */
            tag = (TagEndpoint) findObject(nativeHandle);
            if (tag != null) {
                // Check if length is within limits
                if (data.length > getMaxTransceiveLength(tag.getConnectedTechnology())) {
                    return new TransceiveResult(TransceiveResult.RESULT_EXCEEDED_LENGTH, null);
                }
                int[] targetLost = new int[1];
                response = tag.transceive(data, raw, targetLost);
                int result;
                if (response != null) {
                    result = TransceiveResult.RESULT_SUCCESS;
                } else if (targetLost[0] == 1) {
                    result = TransceiveResult.RESULT_TAGLOST;
                } else {
                    result = TransceiveResult.RESULT_FAILURE;
                }
                return new TransceiveResult(result, response);
            }
            return null;
        }

        @Override
        public NdefMessage ndefRead(int nativeHandle) throws RemoteException {
            mContext.enforceCallingOrSelfPermission(NFC_PERM, NFC_PERM_ERROR);

            TagEndpoint tag;

            // Check if NFC is enabled
            if (!isNfcEnabled()) {
                return null;
            }

            /* find the tag in the hmap */
            tag = (TagEndpoint) findObject(nativeHandle);
            if (tag != null) {
                byte[] buf = tag.readNdef();
                if (buf == null) {
                    return null;
                }

                /* Create an NdefMessage */
                try {
                    return new NdefMessage(buf);
                } catch (FormatException e) {
                    return null;
                }
            }
            return null;
        }

        @Override
        public int ndefWrite(int nativeHandle, NdefMessage msg) throws RemoteException {
            mContext.enforceCallingOrSelfPermission(NFC_PERM, NFC_PERM_ERROR);

            TagEndpoint tag;

            // Check if NFC is enabled
            if (!isNfcEnabled()) {
                return ErrorCodes.ERROR_NOT_INITIALIZED;
            }

            /* find the tag in the hmap */
            tag = (TagEndpoint) findObject(nativeHandle);
            if (tag == null) {
                return ErrorCodes.ERROR_IO;
            }

            if (tag.writeNdef(msg.toByteArray())) {
                return ErrorCodes.SUCCESS;
            } else {
                return ErrorCodes.ERROR_IO;
            }

        }

        @Override
        public int getLastError(int nativeHandle) throws RemoteException {
            return(mDeviceHost.doGetLastError());
        }

        @Override
        public boolean ndefIsWritable(int nativeHandle) throws RemoteException {
            throw new UnsupportedOperationException();
        }

        @Override
        public int ndefMakeReadOnly(int nativeHandle) throws RemoteException {
            mContext.enforceCallingOrSelfPermission(NFC_PERM, NFC_PERM_ERROR);

            TagEndpoint tag;

            // Check if NFC is enabled
            if (!isNfcEnabled()) {
                return ErrorCodes.ERROR_NOT_INITIALIZED;
            }

            /* find the tag in the hmap */
            tag = (TagEndpoint) findObject(nativeHandle);
            if (tag == null) {
                return ErrorCodes.ERROR_IO;
            }

            if (tag.makeReadOnly()) {
                return ErrorCodes.SUCCESS;
            } else {
                return ErrorCodes.ERROR_IO;
            }
        }

        @Override
        public int formatNdef(int nativeHandle, byte[] key) throws RemoteException {
            mContext.enforceCallingOrSelfPermission(NFC_PERM, NFC_PERM_ERROR);

            TagEndpoint tag;

            // Check if NFC is enabled
            if (!isNfcEnabled()) {
                return ErrorCodes.ERROR_NOT_INITIALIZED;
            }

            /* find the tag in the hmap */
            tag = (TagEndpoint) findObject(nativeHandle);
            if (tag == null) {
                return ErrorCodes.ERROR_IO;
            }

            if (tag.formatNdef(key)) {
                return ErrorCodes.SUCCESS;
            } else {
                return ErrorCodes.ERROR_IO;
            }
        }

        @Override
        public Tag rediscover(int nativeHandle) throws RemoteException {
            mContext.enforceCallingOrSelfPermission(NFC_PERM, NFC_PERM_ERROR);

            TagEndpoint tag = null;

            // Check if NFC is enabled
            if (!isNfcEnabled()) {
                return null;
            }

            /* find the tag in the hmap */
            tag = (TagEndpoint) findObject(nativeHandle);
            if (tag != null) {
                // For now the prime usecase for rediscover() is to be able
                // to access the NDEF technology after formatting without
                // having to remove the tag from the field, or similar
                // to have access to NdefFormatable in case low-level commands
                // were used to remove NDEF. So instead of doing a full stack
                // rediscover (which is poorly supported at the moment anyway),
                // we simply remove these two technologies and detect them
                // again.
                tag.removeTechnology(TagTechnology.NDEF);
                tag.removeTechnology(TagTechnology.NDEF_FORMATABLE);
                NdefMessage[] msgs = tag.findAndReadNdef();
                // Build a new Tag object to return
                Tag newTag = new Tag(tag.getUid(), tag.getTechList(),
                        tag.getTechExtras(), tag.getHandle(), this);
                return newTag;
            }
            return null;
        }

        @Override
        public int setTimeout(int tech, int timeout) throws RemoteException {
            mContext.enforceCallingOrSelfPermission(NFC_PERM, NFC_PERM_ERROR);
            boolean success = mDeviceHost.setTimeout(tech, timeout);
            if (success) {
                return ErrorCodes.SUCCESS;
            } else {
                return ErrorCodes.ERROR_INVALID_PARAM;
            }
        }

        @Override
        public int getTimeout(int tech) throws RemoteException {
            mContext.enforceCallingOrSelfPermission(NFC_PERM, NFC_PERM_ERROR);

            return mDeviceHost.getTimeout(tech);
        }

        @Override
        public void resetTimeouts() throws RemoteException {
            mContext.enforceCallingOrSelfPermission(NFC_PERM, NFC_PERM_ERROR);

            mDeviceHost.resetTimeouts();
        }

        @Override
        public boolean canMakeReadOnly(int ndefType) throws RemoteException {
            mContext.enforceCallingOrSelfPermission(NFC_PERM, NFC_PERM_ERROR);

            return mDeviceHost.canMakeReadOnly(ndefType);
        }

        @Override
        public int getMaxTransceiveLength(int tech) throws RemoteException {
            mContext.enforceCallingOrSelfPermission(NFC_PERM, NFC_PERM_ERROR);

            return mDeviceHost.getMaxTransceiveLength(tech);
        }
    };

    void _nfcEeClose(int callingPid, IBinder binder) throws IOException {
        // Blocks until a pending open() or transceive() times out.
        //TODO: This is incorrect behavior - the close should interrupt pending
        // operations. However this is not supported by current hardware.

        synchronized (NfcService.this) {
            if (!isNfcEnabled()) {
                throw new IOException("NFC adapter is disabled");
            }
            if (mOpenEe == null) {
                throw new IOException("NFC EE closed");
            }
            if (callingPid != -1 && callingPid != mOpenEe.pid) {
                throw new SecurityException("Wrong PID");
            }
            if (mOpenEe.binder != binder) {
                throw new SecurityException("Wrong binder handle");
            }

            binder.unlinkToDeath(mOpenEe, 0);
            mDeviceHost.resetTimeouts();
            mSecureElement.doDisconnect(mOpenEe.handle);
            mOpenEe = null;

            applyRouting(true);
        }
    }

    final class NfcAdapterExtrasService extends INfcAdapterExtras.Stub {
        private Bundle writeNoException() {
            Bundle p = new Bundle();
            p.putInt("e", 0);
            return p;
        }
        private Bundle writeIoException(IOException e) {
            Bundle p = new Bundle();
            p.putInt("e", -1);
            p.putString("m", e.getMessage());
            return p;
        }

        @Override
        public Bundle open(String pkg, IBinder b) throws RemoteException {
            NfcService.this.enforceNfceeAdminPerm(pkg);

            Bundle result;
            try {
                _open(b);
                result = writeNoException();
            } catch (IOException e) {
                result = writeIoException(e);
            }
            return result;
        }

        private void _open(IBinder b) throws IOException, RemoteException {
            synchronized(NfcService.this) {
                if (!isNfcEnabled()) {
                    throw new IOException("NFC adapter is disabled");
                }
                if (mOpenEe != null) {
                    throw new IOException("NFC EE already open");
                }

                int handle = mSecureElement.doOpenSecureElementConnection();
                if (handle == 0) {
                    throw new IOException("NFC EE failed to open");
                }
                mDeviceHost.setTimeout(TagTechnology.ISO_DEP, 10000);

                mOpenEe = new OpenSecureElement(getCallingPid(), handle, b);
                try {
                    b.linkToDeath(mOpenEe, 0);
                } catch (RemoteException e) {
                    mOpenEe.binderDied();
                }

                // Add the calling package to the list of packages that have accessed
                // the secure element.
                for (String packageName : getPackageManager().getPackagesForUid(getCallingUid())) {
                    mSePackages.add(packageName);
                }
           }
        }

        @Override
        public Bundle close(String pkg, IBinder binder) throws RemoteException {
            NfcService.this.enforceNfceeAdminPerm(pkg);

<<<<<<< HEAD
            synchronized (NfcService.this) {
                if (mOpenEe != null) {
                    b.unlinkToDeath(mOpenEe, 0);
                }
            }

=======
>>>>>>> 92250f5c
            Bundle result;
            try {
                _nfcEeClose(getCallingPid(), binder);
                result = writeNoException();
            } catch (IOException e) {
                result = writeIoException(e);
            }
            return result;
        }

        @Override
        public Bundle transceive(String pkg, byte[] in) throws RemoteException {
            NfcService.this.enforceNfceeAdminPerm(pkg);

            Bundle result;
            byte[] out;
            try {
                out = _transceive(in);
                result = writeNoException();
                result.putByteArray("out", out);
            } catch (IOException e) {
                result = writeIoException(e);
            }
            return result;
        }

        private byte[] _transceive(byte[] data) throws IOException, RemoteException {
            synchronized(NfcService.this) {
                if (!isNfcEnabled()) {
                    throw new IOException("NFC is not enabled");
                }
                if (mOpenEe == null) {
                    throw new IOException("NFC EE is not open");
                }
                if (getCallingPid() != mOpenEe.pid) {
                    throw new SecurityException("Wrong PID");
                }
            }

            return mSecureElement.doTransceive(mOpenEe.handle, data);
        }

        @Override
        public int getCardEmulationRoute(String pkg) throws RemoteException {
            NfcService.this.enforceNfceeAdminPerm(pkg);
            return mEeRoutingState;
        }

        @Override
        public void setCardEmulationRoute(String pkg, int route) throws RemoteException {
            NfcService.this.enforceNfceeAdminPerm(pkg);
            mEeRoutingState = route;
            applyRouting(true);
        }

        @Override
        public void authenticate(String pkg, byte[] token) throws RemoteException {
            NfcService.this.enforceNfceeAdminPerm(pkg);
        }
    };

    /** resources kept while secure element is open */
    private class OpenSecureElement implements IBinder.DeathRecipient {
        public int pid;  // pid that opened SE
        // binder handle used for DeathReceipient. Must keep
        // a reference to this, otherwise it can get GC'd and
        // the binder stub code might create a different BinderProxy
        // for the same remote IBinder, causing mismatched
        // link()/unlink()
        public IBinder binder;
        public int handle; // low-level handle
        public OpenSecureElement(int pid, int handle, IBinder binder) {
            this.pid = pid;
            this.handle = handle;
            this.binder = binder;
        }
        @Override
        public void binderDied() {
            synchronized (NfcService.this) {
                Log.i(TAG, "Tracked app " + pid + " died");
                pid = -1;
                try {
                    _nfcEeClose(-1, binder);
                } catch (IOException e) { /* already closed */ }
            }
        }
        @Override
        public String toString() {
            return new StringBuilder('@').append(Integer.toHexString(hashCode())).append("[pid=")
                    .append(pid).append(" handle=").append(handle).append("]").toString();
        }
    }

    boolean isNfcEnabled() {
        synchronized (this) {
            return mState == NfcAdapter.STATE_ON;
        }
    }

    class WatchDogThread extends Thread {
        boolean mWatchDogCanceled = false;
        @Override
        public void run() {
            boolean slept = false;
            while (!slept) {
                try {
                    Thread.sleep(10000);
                    slept = true;
                } catch (InterruptedException e) { }
            }
            synchronized (this) {
                if (!mWatchDogCanceled) {
                    // Trigger watch-dog
                    Log.e(TAG, "Watch dog triggered");
                    mDeviceHost.doAbort();
                }
            }
        }
        public synchronized void cancel() {
            mWatchDogCanceled = true;
        }
    }

    /**
     * Read mScreenState and apply NFC-C polling and NFC-EE routing
     */
    void applyRouting(boolean force) {
        synchronized (this) {
            if (!isNfcEnabled() || mOpenEe != null) {
                // PN544 cannot be reconfigured while EE is open
                return;
            }

            if (PN544_QUIRK_DISCONNECT_BEFORE_RECONFIGURE && mScreenState == SCREEN_STATE_OFF) {
                /* TODO undo this after the LLCP stack is fixed.
                 * Use a different sequence when turning the screen off to
                 * workaround race conditions in pn544 libnfc. The race occurs
                 * when we change routing while there is a P2P target connect.
                 * The async LLCP callback will crash since the routing code
                 * is overwriting globals it relies on.
                 */
                if (POLLING_MODE > SCREEN_STATE_OFF) {
                    if (force || mNfcPollingEnabled) {
                        Log.d(TAG, "NFC-C OFF, disconnect");
                        mNfcPollingEnabled = false;
                        mDeviceHost.disableDiscovery();
                        maybeDisconnectTarget();
                    }
                }
                if (mEeRoutingState == ROUTE_ON_WHEN_SCREEN_ON) {
                    if (force || mNfceeRouteEnabled) {
                        Log.d(TAG, "NFC-EE OFF");
                        mNfceeRouteEnabled = false;
                        mDeviceHost.doDeselectSecureElement();
                    }
                }
                return;
            }

            // configure NFC-EE routing
            if (mScreenState >= SCREEN_STATE_ON_LOCKED &&
                    mEeRoutingState == ROUTE_ON_WHEN_SCREEN_ON) {
                if (force || !mNfceeRouteEnabled) {
                    Log.d(TAG, "NFC-EE ON");
                    mNfceeRouteEnabled = true;
                    mDeviceHost.doSelectSecureElement();
                }
            } else {
                if (force ||  mNfceeRouteEnabled) {
                    Log.d(TAG, "NFC-EE OFF");
                    mNfceeRouteEnabled = false;
                    mDeviceHost.doDeselectSecureElement();
                }
            }

            // configure NFC-C polling
            if (mScreenState >= POLLING_MODE) {
                if (force || !mNfcPollingEnabled) {
                    Log.d(TAG, "NFC-C ON");
                    mNfcPollingEnabled = true;
                    mDeviceHost.enableDiscovery();
                }
            } else {
                if (force || mNfcPollingEnabled) {
                    Log.d(TAG, "NFC-C OFF");
                    mNfcPollingEnabled = false;
                    mDeviceHost.disableDiscovery();
                }
            }
        }
    }

    /** Disconnect any target if present */
    void maybeDisconnectTarget() {
        if (!isNfcEnabled()) {
            return;
        }
        Object[] objectsToDisconnect;
        synchronized (this) {
            Object[] objectValues = mObjectMap.values().toArray();
            // Copy the array before we clear mObjectMap,
            // just in case the HashMap values are backed by the same array
            objectsToDisconnect = Arrays.copyOf(objectValues, objectValues.length);
            mObjectMap.clear();
        }
        for (Object o : objectsToDisconnect) {
            if (DBG) Log.d(TAG, "disconnecting " + o.getClass().getName());
            if (o instanceof TagEndpoint) {
                // Disconnect from tags
                TagEndpoint tag = (TagEndpoint) o;
                tag.disconnect();
            } else if (o instanceof NfcDepEndpoint) {
                // Disconnect from P2P devices
                NfcDepEndpoint device = (NfcDepEndpoint) o;
                if (device.getMode() == NfcDepEndpoint.MODE_P2P_TARGET) {
                    // Remote peer is target, request disconnection
                    device.disconnect();
                } else {
                    // Remote peer is initiator, we cannot disconnect
                    // Just wait for field removal
                }
            }
        }
    }

    Object findObject(int key) {
        synchronized (this) {
            Object device = mObjectMap.get(key);
            if (device == null) {
                Log.w(TAG, "Handle not found");
            }
            return device;
        }
    }

    void registerTagObject(TagEndpoint tag) {
        synchronized (this) {
            mObjectMap.put(tag.getHandle(), tag);
        }
    }

    void unregisterObject(int handle) {
        synchronized (this) {
            mObjectMap.remove(handle);
        }
    }

    /** For use by code in this process */
    public LlcpSocket createLlcpSocket(int sap, int miu, int rw, int linearBufferLength)
            throws IOException, LlcpException {
        return mDeviceHost.createLlcpSocket(sap, miu, rw, linearBufferLength);
    }

    /** For use by code in this process */
    public LlcpServerSocket createLlcpServerSocket(int sap, String sn, int miu, int rw,
            int linearBufferLength) throws IOException, LlcpException {
        return mDeviceHost.createLlcpServerSocket(sap, sn, miu, rw, linearBufferLength);
    }

    public void sendMockNdefTag(NdefMessage msg) {
        sendMessage(MSG_MOCK_NDEF, msg);
    }

    void sendMessage(int what, Object obj) {
        Message msg = mHandler.obtainMessage();
        msg.what = what;
        msg.obj = obj;
        mHandler.sendMessage(msg);
    }

    final class NfcServiceHandler extends Handler {
        @Override
        public void handleMessage(Message msg) {
            switch (msg.what) {
                case MSG_MOCK_NDEF: {
                    NdefMessage ndefMsg = (NdefMessage) msg.obj;
                    Bundle extras = new Bundle();
                    extras.putParcelable(Ndef.EXTRA_NDEF_MSG, ndefMsg);
                    extras.putInt(Ndef.EXTRA_NDEF_MAXLENGTH, 0);
                    extras.putInt(Ndef.EXTRA_NDEF_CARDSTATE, Ndef.NDEF_MODE_READ_ONLY);
                    extras.putInt(Ndef.EXTRA_NDEF_TYPE, Ndef.TYPE_OTHER);
                    Tag tag = Tag.createMockTag(new byte[] { 0x00 },
                            new int[] { TagTechnology.NDEF },
                            new Bundle[] { extras });
                    Log.d(TAG, "mock NDEF tag, starting corresponding activity");
                    Log.d(TAG, tag.toString());
                    boolean delivered = mNfcDispatcher.dispatchTag(tag,
                            new NdefMessage[] { ndefMsg });
                    if (delivered) {
                        playSound(SOUND_END);
                    } else {
                        playSound(SOUND_ERROR);
                    }
                    break;
                }

                case MSG_NDEF_TAG:
                    if (DBG) Log.d(TAG, "Tag detected, notifying applications");
                    TagEndpoint tag = (TagEndpoint) msg.obj;
                    playSound(SOUND_START);
                    NdefMessage[] ndefMsgs = tag.findAndReadNdef();

                    if (ndefMsgs != null) {
                        tag.startPresenceChecking();
                        dispatchTagEndpoint(tag, ndefMsgs);
                    } else {
                        if (tag.reconnect()) {
                            tag.startPresenceChecking();
                            dispatchTagEndpoint(tag, null);
                        } else {
                            tag.disconnect();
                            playSound(SOUND_ERROR);
                        }
                    }
                    break;

                case MSG_CARD_EMULATION:
                    if (DBG) Log.d(TAG, "Card Emulation message");
                    byte[] aid = (byte[]) msg.obj;
                    /* Send broadcast */
                    Intent aidIntent = new Intent();
                    aidIntent.setAction(ACTION_AID_SELECTED);
                    aidIntent.putExtra(EXTRA_AID, aid);
                    if (DBG) Log.d(TAG, "Broadcasting " + ACTION_AID_SELECTED);
                    sendSeBroadcast(aidIntent);
                    break;

                case MSG_SE_EMV_CARD_REMOVAL:
                    if (DBG) Log.d(TAG, "Card Removal message");
                    /* Send broadcast */
                    Intent cardRemovalIntent = new Intent();
                    cardRemovalIntent.setAction(ACTION_EMV_CARD_REMOVAL);
                    if (DBG) Log.d(TAG, "Broadcasting " + ACTION_EMV_CARD_REMOVAL);
                    sendSeBroadcast(cardRemovalIntent);
                    break;

                case MSG_SE_APDU_RECEIVED:
                    if (DBG) Log.d(TAG, "APDU Received message");
                    byte[] apduBytes = (byte[]) msg.obj;
                    /* Send broadcast */
                    Intent apduReceivedIntent = new Intent();
                    apduReceivedIntent.setAction(ACTION_APDU_RECEIVED);
                    if (apduBytes != null && apduBytes.length > 0) {
                        apduReceivedIntent.putExtra(EXTRA_APDU_BYTES, apduBytes);
                    }
                    if (DBG) Log.d(TAG, "Broadcasting " + ACTION_APDU_RECEIVED);
                    sendSeBroadcast(apduReceivedIntent);
                    break;

                case MSG_SE_MIFARE_ACCESS:
                    if (DBG) Log.d(TAG, "MIFARE access message");
                    /* Send broadcast */
                    byte[] mifareCmd = (byte[]) msg.obj;
                    Intent mifareAccessIntent = new Intent();
                    mifareAccessIntent.setAction(ACTION_MIFARE_ACCESS_DETECTED);
                    if (mifareCmd != null && mifareCmd.length > 1) {
                        int mifareBlock = mifareCmd[1] & 0xff;
                        if (DBG) Log.d(TAG, "Mifare Block=" + mifareBlock);
                        mifareAccessIntent.putExtra(EXTRA_MIFARE_BLOCK, mifareBlock);
                    }
                    if (DBG) Log.d(TAG, "Broadcasting " + ACTION_MIFARE_ACCESS_DETECTED);
                    sendSeBroadcast(mifareAccessIntent);
                    break;

                case MSG_LLCP_LINK_ACTIVATION:
                    llcpActivated((NfcDepEndpoint) msg.obj);
                    break;

                case MSG_LLCP_LINK_DEACTIVATED:
                    NfcDepEndpoint device = (NfcDepEndpoint) msg.obj;
                    boolean needsDisconnect = false;

                    Log.d(TAG, "LLCP Link Deactivated message. Restart polling loop.");
                    synchronized (NfcService.this) {
                        /* Check if the device has been already unregistered */
                        if (mObjectMap.remove(device.getHandle()) != null) {
                            /* Disconnect if we are initiator */
                            if (device.getMode() == NfcDepEndpoint.MODE_P2P_TARGET) {
                                if (DBG) Log.d(TAG, "disconnecting from target");
                                needsDisconnect = true;
                            } else {
                                if (DBG) Log.d(TAG, "not disconnecting from initiator");
                            }
                        }
                    }
                    if (needsDisconnect) {
                        device.disconnect();  // restarts polling loop
                    }

                    mP2pLinkManager.onLlcpDeactivated();
                    break;

                case MSG_TARGET_DESELECTED:
                    /* Broadcast Intent Target Deselected */
                    if (DBG) Log.d(TAG, "Target Deselected");
                    Intent intent = new Intent();
                    intent.setAction(NativeNfcManager.INTERNAL_TARGET_DESELECTED_ACTION);
                    if (DBG) Log.d(TAG, "Broadcasting Intent");
                    mContext.sendOrderedBroadcast(intent, NFC_PERM);
                    break;

                case MSG_SE_FIELD_ACTIVATED: {
                    if (DBG) Log.d(TAG, "SE FIELD ACTIVATED");
                    Intent eventFieldOnIntent = new Intent();
                    eventFieldOnIntent.setAction(ACTION_RF_FIELD_ON_DETECTED);
                    sendSeBroadcast(eventFieldOnIntent);
                    break;
                }

                case MSG_SE_FIELD_DEACTIVATED: {
                    if (DBG) Log.d(TAG, "SE FIELD DEACTIVATED");
                    Intent eventFieldOffIntent = new Intent();
                    eventFieldOffIntent.setAction(ACTION_RF_FIELD_OFF_DETECTED);
                    sendSeBroadcast(eventFieldOffIntent);
                    break;
                }

                default:
                    Log.e(TAG, "Unknown message received");
                    break;
            }
        }

        private void sendSeBroadcast(Intent intent) {
            PackageManager pm = getPackageManager();
            intent.addFlags(Intent.FLAG_INCLUDE_STOPPED_PACKAGES);

            // Resume app switches so the receivers can start activites without delay
            mNfcDispatcher.resumeAppSwitches();

            List<PackageInfo> packages = pm.getInstalledPackages(0);
            for (PackageInfo pkg : packages) {
                if (pkg != null && pkg.applicationInfo != null) {
                    if (mNfceeAccessControl.check(pkg.applicationInfo)) {
                        intent.setPackage(pkg.packageName);
                        mContext.sendBroadcast(intent);
                    }
                }
            }
        }

        private boolean llcpActivated(NfcDepEndpoint device) {
            Log.d(TAG, "LLCP Activation message");

            if (device.getMode() == NfcDepEndpoint.MODE_P2P_TARGET) {
                if (DBG) Log.d(TAG, "NativeP2pDevice.MODE_P2P_TARGET");
                if (device.connect()) {
                    /* Check LLCP compliancy */
                    if (mDeviceHost.doCheckLlcp()) {
                        /* Activate LLCP Link */
                        if (mDeviceHost.doActivateLlcp()) {
                            if (DBG) Log.d(TAG, "Initiator Activate LLCP OK");
                            synchronized (NfcService.this) {
                                // Register P2P device
                                mObjectMap.put(device.getHandle(), device);
                            }
                            mP2pLinkManager.onLlcpActivated();
                            return true;
                        } else {
                            /* should not happen */
                            Log.w(TAG, "Initiator LLCP activation failed. Disconnect.");
                            device.disconnect();
                        }
                    } else {
                        if (DBG) Log.d(TAG, "Remote Target does not support LLCP. Disconnect.");
                        device.disconnect();
                    }
                } else {
                    if (DBG) Log.d(TAG, "Cannot connect remote Target. Polling loop restarted.");
                    /*
                     * The polling loop should have been restarted in failing
                     * doConnect
                     */
                }
            } else if (device.getMode() == NfcDepEndpoint.MODE_P2P_INITIATOR) {
                if (DBG) Log.d(TAG, "NativeP2pDevice.MODE_P2P_INITIATOR");
                /* Check LLCP compliancy */
                if (mDeviceHost.doCheckLlcp()) {
                    /* Activate LLCP Link */
                    if (mDeviceHost.doActivateLlcp()) {
                        if (DBG) Log.d(TAG, "Target Activate LLCP OK");
                        synchronized (NfcService.this) {
                            // Register P2P device
                            mObjectMap.put(device.getHandle(), device);
                        }
                        mP2pLinkManager.onLlcpActivated();
                        return true;
                    }
                } else {
                    Log.w(TAG, "checkLlcp failed");
                }
            }

            return false;
        }

        private void dispatchTagEndpoint(TagEndpoint tagEndpoint, NdefMessage[] msgs) {
            Tag tag = new Tag(tagEndpoint.getUid(), tagEndpoint.getTechList(),
                    tagEndpoint.getTechExtras(), tagEndpoint.getHandle(), mNfcTagService);
            registerTagObject(tagEndpoint);
            if (!mNfcDispatcher.dispatchTag(tag, msgs)) {
                unregisterObject(tagEndpoint.getHandle());
                playSound(SOUND_ERROR);
            } else {
                playSound(SOUND_END);
            }
        }
    }

    private NfcServiceHandler mHandler = new NfcServiceHandler();

    class ApplyRoutingTask extends AsyncTask<Integer, Void, Void> {
        @Override
        protected Void doInBackground(Integer... params) {
            synchronized (NfcService.this) {
                if (params == null || params.length != 1) {
                    // force apply current routing
                    applyRouting(true);
                    return null;
                }
                mScreenState = params[0].intValue();

                boolean needWakelock = mScreenState == SCREEN_STATE_OFF;
                if (needWakelock) {
                    mWakeLock.acquire();
                }
                applyRouting(false);
                if (needWakelock) {
                    mWakeLock.release();
                }
                return null;
            }
        }
    }

    private final BroadcastReceiver mReceiver = new BroadcastReceiver() {
        @Override
        public void onReceive(Context context, Intent intent) {
            String action = intent.getAction();
            if (action.equals(
                    NativeNfcManager.INTERNAL_TARGET_DESELECTED_ACTION)) {
                // Perform applyRouting() in AsyncTask to serialize blocking calls
                new ApplyRoutingTask().execute();
            } else if (action.equals(Intent.ACTION_SCREEN_ON)
                    || action.equals(Intent.ACTION_SCREEN_OFF)
                    || action.equals(Intent.ACTION_USER_PRESENT)) {
                // Perform applyRouting() in AsyncTask to serialize blocking calls
                int screenState = SCREEN_STATE_OFF;
                if (action.equals(Intent.ACTION_SCREEN_OFF)) {
                    screenState = SCREEN_STATE_OFF;
                } else if (action.equals(Intent.ACTION_SCREEN_ON)) {
                    screenState = mKeyguard.isKeyguardLocked() ?
                            SCREEN_STATE_ON_LOCKED : SCREEN_STATE_ON_UNLOCKED;
                } else if (action.equals(Intent.ACTION_USER_PRESENT)) {
                    screenState = SCREEN_STATE_ON_UNLOCKED;
                }
                new ApplyRoutingTask().execute(Integer.valueOf(screenState));
            } else if (action.equals(ACTION_MASTER_CLEAR_NOTIFICATION)) {
                EnableDisableTask eeWipeTask = new EnableDisableTask();
                eeWipeTask.execute(TASK_EE_WIPE);
                try {
                    eeWipeTask.get();  // blocks until EE wipe is complete
                } catch (ExecutionException e) {
                    Log.w(TAG, "failed to wipe NFC-EE");
                } catch (InterruptedException e) {
                    Log.w(TAG, "failed to wipe NFC-EE");
                }
            } else if (action.equals(Intent.ACTION_PACKAGE_REMOVED)) {
                // Clear the NFCEE access cache in case a UID gets recycled
                mNfceeAccessControl.invalidateCache();

                boolean dataRemoved = intent.getBooleanExtra(Intent.EXTRA_DATA_REMOVED, false);
                if (dataRemoved) {
                    Uri data = intent.getData();
                    if (data == null) return;
                    String packageName = data.getSchemeSpecificPart();

                    synchronized (NfcService.this) {
                        if (mSePackages.contains(packageName)) {
                            new EnableDisableTask().execute(TASK_EE_WIPE);
                            mSePackages.remove(packageName);
                        }
                    }
                }
            } else if (action.equals(Intent.ACTION_AIRPLANE_MODE_CHANGED)) {
                boolean isAirplaneModeOn = intent.getBooleanExtra("state", false);
                // Query the airplane mode from Settings.System just to make sure that
                // some random app is not sending this intent
                if (isAirplaneModeOn != isAirplaneModeOn()) {
                    return;
                }
                if (!mIsAirplaneSensitive) {
                    return;
                }
                if (isAirplaneModeOn) {
                    new EnableDisableTask().execute(TASK_DISABLE);
                } else if (!isAirplaneModeOn && mPrefs.getBoolean(PREF_NFC_ON, NFC_ON_DEFAULT)) {
                    new EnableDisableTask().execute(TASK_ENABLE);
                }
            }
        }
    };

    /** Returns true if airplane mode is currently on */
    boolean isAirplaneModeOn() {
        return Settings.System.getInt(mContext.getContentResolver(),
                Settings.System.AIRPLANE_MODE_ON, 0) == 1;
    }

    /** for debugging only - no i18n */
    static String stateToString(int state) {
        switch (state) {
            case NfcAdapter.STATE_OFF:
                return "off";
            case NfcAdapter.STATE_TURNING_ON:
                return "turning on";
            case NfcAdapter.STATE_ON:
                return "on";
            case NfcAdapter.STATE_TURNING_OFF:
                return "turning off";
            default:
                return "<error>";
        }
    }

    /** For debugging only - no i18n */
    static String screenStateToString(int screenState) {
        switch (screenState) {
            case SCREEN_STATE_OFF:
                return "OFF";
            case SCREEN_STATE_ON_LOCKED:
                return "ON_LOCKED";
            case SCREEN_STATE_ON_UNLOCKED:
                return "ON_UNLOCKED";
            default:
                return "UNKNOWN";
        }
    }

    void dump(FileDescriptor fd, PrintWriter pw, String[] args) {
        if (mContext.checkCallingOrSelfPermission(android.Manifest.permission.DUMP)
                != PackageManager.PERMISSION_GRANTED) {
            pw.println("Permission Denial: can't dump nfc from from pid="
                    + Binder.getCallingPid() + ", uid=" + Binder.getCallingUid()
                    + " without permission " + android.Manifest.permission.DUMP);
            return;
        }

        synchronized (this) {
            pw.println("mState=" + stateToString(mState));
            pw.println("mIsZeroClickRequested=" + mIsNdefPushEnabled);
            pw.println("mScreenState=" + screenStateToString(mScreenState));
            pw.println("mNfcPollingEnabled=" + mNfcPollingEnabled);
            pw.println("mNfceeRouteEnabled=" + mNfceeRouteEnabled);
            pw.println("mIsAirplaneSensitive=" + mIsAirplaneSensitive);
            pw.println("mIsAirplaneToggleable=" + mIsAirplaneToggleable);
            pw.println("mOpenEe=" + mOpenEe);
            mP2pLinkManager.dump(fd, pw, args);
            mNfceeAccessControl.dump(fd, pw, args);
            pw.println(mDeviceHost.dump());

        }
    }
}<|MERGE_RESOLUTION|>--- conflicted
+++ resolved
@@ -1233,15 +1233,6 @@
         public Bundle close(String pkg, IBinder binder) throws RemoteException {
             NfcService.this.enforceNfceeAdminPerm(pkg);
 
-<<<<<<< HEAD
-            synchronized (NfcService.this) {
-                if (mOpenEe != null) {
-                    b.unlinkToDeath(mOpenEe, 0);
-                }
-            }
-
-=======
->>>>>>> 92250f5c
             Bundle result;
             try {
                 _nfcEeClose(getCallingPid(), binder);
