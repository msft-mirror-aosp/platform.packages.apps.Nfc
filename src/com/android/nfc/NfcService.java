/*
 * Copyright (C) 2010 The Android Open Source Project
 *
 * Licensed under the Apache License, Version 2.0 (the "License");
 * you may not use this file except in compliance with the License.
 * You may obtain a copy of the License at
 *
 *      http://www.apache.org/licenses/LICENSE-2.0
 *
 * Unless required by applicable law or agreed to in writing, software
 * distributed under the License is distributed on an "AS IS" BASIS,
 * WITHOUT WARRANTIES OR CONDITIONS OF ANY KIND, either express or implied.
 * See the License for the specific language governing permissions and
 * limitations under the License.
 */

package com.android.nfc;

import android.app.ActivityManager;
import android.app.Application;
import android.app.KeyguardManager;
import android.app.PendingIntent;
import android.app.admin.DevicePolicyManager;
import android.content.BroadcastReceiver;
import android.content.ComponentName;
import android.content.ContentResolver;
import android.content.Context;
import android.content.Intent;
import android.content.IntentFilter;
import android.content.SharedPreferences;
import android.content.pm.IPackageManager;
import android.content.pm.PackageInfo;
import android.content.pm.PackageManager;
import android.content.pm.UserInfo;
import android.content.res.Resources.NotFoundException;
import android.media.AudioManager;
import android.media.SoundPool;
import android.nfc.BeamShareData;
import android.nfc.ErrorCodes;
import android.nfc.FormatException;
import android.nfc.IAppCallback;
import android.nfc.INfcAdapter;
import android.nfc.INfcAdapterExtras;
import android.nfc.INfcCardEmulation;
import android.nfc.INfcFCardEmulation;
import android.nfc.INfcTag;
import android.nfc.INfcUnlockHandler;
import android.nfc.NdefMessage;
import android.nfc.NfcAdapter;
import android.nfc.Tag;
import android.nfc.TechListParcel;
import android.nfc.TransceiveResult;
import android.nfc.tech.Ndef;
import android.nfc.tech.TagTechnology;
import android.os.AsyncTask;
import android.os.Binder;
import android.os.Build;
import android.os.Bundle;
import android.os.Handler;
import android.os.IBinder;
import android.os.Message;
import android.os.PowerManager;
import android.os.Process;
import android.os.RemoteException;
import android.os.ServiceManager;
import android.os.SystemClock;
import android.os.UserHandle;
import android.os.UserManager;
import android.provider.Settings;
import android.util.Log;

import com.android.nfc.DeviceHost.DeviceHostListener;
import com.android.nfc.DeviceHost.LlcpConnectionlessSocket;
import com.android.nfc.DeviceHost.LlcpServerSocket;
import com.android.nfc.DeviceHost.LlcpSocket;
import com.android.nfc.DeviceHost.NfcDepEndpoint;
import com.android.nfc.DeviceHost.TagEndpoint;
import com.android.nfc.cardemulation.CardEmulationManager;
import com.android.nfc.dhimpl.NativeNfcManager;
import com.android.nfc.handover.HandoverDataParser;

import java.io.FileDescriptor;
import java.io.PrintWriter;
import java.nio.ByteBuffer;
import java.util.Arrays;
import java.util.ArrayList;
import java.util.HashMap;
import java.util.List;
import java.util.Map;
import java.util.NoSuchElementException;


public class NfcService implements DeviceHostListener {
    static final boolean DBG = false;
    static final String TAG = "NfcService";

    public static final String SERVICE_NAME = "nfc";

    public static final String PREF = "NfcServicePrefs";

    static final String PREF_NFC_ON = "nfc_on";
    static final boolean NFC_ON_DEFAULT = true;
    static final String PREF_NDEF_PUSH_ON = "ndef_push_on";
    static final boolean NDEF_PUSH_ON_DEFAULT = true;
    static final String PREF_FIRST_BEAM = "first_beam";
    static final String PREF_FIRST_BOOT = "first_boot";

    static final int MSG_NDEF_TAG = 0;
    static final int MSG_LLCP_LINK_ACTIVATION = 1;
    static final int MSG_LLCP_LINK_DEACTIVATED = 2;
    static final int MSG_MOCK_NDEF = 3;
    static final int MSG_LLCP_LINK_FIRST_PACKET = 4;
    static final int MSG_ROUTE_AID = 5;
    static final int MSG_UNROUTE_AID = 6;
    static final int MSG_COMMIT_ROUTING = 7;
    static final int MSG_INVOKE_BEAM = 8;
    static final int MSG_RF_FIELD_ACTIVATED = 9;
    static final int MSG_RF_FIELD_DEACTIVATED = 10;
    static final int MSG_RESUME_POLLING = 11;
    static final int MSG_REGISTER_T3T_IDENTIFIER = 12;
    static final int MSG_DEREGISTER_T3T_IDENTIFIER = 13;

    static final long MAX_POLLING_PAUSE_TIMEOUT = 40000;

    static final int TASK_ENABLE = 1;
    static final int TASK_DISABLE = 2;
    static final int TASK_BOOT = 3;

    // Polling technology masks
    static final int NFC_POLL_A = 0x01;
    static final int NFC_POLL_B = 0x02;
    static final int NFC_POLL_F = 0x04;
    static final int NFC_POLL_ISO15693 = 0x08;
    static final int NFC_POLL_B_PRIME = 0x10;
    static final int NFC_POLL_KOVIO = 0x20;

    // minimum screen state that enables NFC polling
    static final int NFC_POLLING_MODE = ScreenStateHelper.SCREEN_STATE_ON_UNLOCKED;

    // Time to wait for NFC controller to initialize before watchdog
    // goes off. This time is chosen large, because firmware download
    // may be a part of initialization.
    static final int INIT_WATCHDOG_MS = 90000;

    // Time to wait for routing to be applied before watchdog
    // goes off
    static final int ROUTING_WATCHDOG_MS = 10000;

    // Default delay used for presence checks
    static final int DEFAULT_PRESENCE_CHECK_DELAY = 125;

    // The amount of time we wait before manually launching
    // the Beam animation when called through the share menu.
    static final int INVOKE_BEAM_DELAY_MS = 1000;

    // RF field events as defined in NFC extras
    public static final String ACTION_RF_FIELD_ON_DETECTED =
            "com.android.nfc_extras.action.RF_FIELD_ON_DETECTED";
    public static final String ACTION_RF_FIELD_OFF_DETECTED =
            "com.android.nfc_extras.action.RF_FIELD_OFF_DETECTED";

    // for use with playSound()
    public static final int SOUND_START = 0;
    public static final int SOUND_END = 1;
    public static final int SOUND_ERROR = 2;

    public static final String ACTION_LLCP_UP =
            "com.android.nfc.action.LLCP_UP";

    public static final String ACTION_LLCP_DOWN =
            "com.android.nfc.action.LLCP_DOWN";

    // Timeout to re-apply routing if a tag was present and we postponed it
    private static final int APPLY_ROUTING_RETRY_TIMEOUT_MS = 5000;

    private final UserManager mUserManager;

    // NFC Execution Environment
    // fields below are protected by this
    private final ReaderModeDeathRecipient mReaderModeDeathRecipient =
            new ReaderModeDeathRecipient();
    private final NfcUnlockManager mNfcUnlockManager;

    private final NfceeAccessControl mNfceeAccessControl;

    List<PackageInfo> mInstalledPackages; // cached version of installed packages

    // fields below are used in multiple threads and protected by synchronized(this)
    final HashMap<Integer, Object> mObjectMap = new HashMap<Integer, Object>();
    int mScreenState;
    boolean mInProvisionMode; // whether we're in setup wizard and enabled NFC provisioning
    boolean mIsNdefPushEnabled;
    NfcDiscoveryParameters mCurrentDiscoveryParameters =
            NfcDiscoveryParameters.getNfcOffParameters();

    ReaderModeParams mReaderModeParams;

    private int mUserId;
    boolean mPollingPaused;
    byte mDebounceTagUid[];
    long mDebounceTagLastSeen;
    int mDebounceTagDebounceMs;

    // mState is protected by this, however it is only modified in onCreate()
    // and the default AsyncTask thread so it is read unprotected from that
    // thread
    int mState;  // one of NfcAdapter.STATE_ON, STATE_TURNING_ON, etc
    // fields below are final after onCreate()
    Context mContext;
    private DeviceHost mDeviceHost;
    private SharedPreferences mPrefs;
    private SharedPreferences.Editor mPrefsEditor;
    private PowerManager.WakeLock mRoutingWakeLock;

    int mStartSound;
    int mEndSound;
    int mErrorSound;
    SoundPool mSoundPool; // playback synchronized on this
    P2pLinkManager mP2pLinkManager;
    TagService mNfcTagService;
    NfcAdapterService mNfcAdapter;
    boolean mIsDebugBuild;
    boolean mIsHceCapable;
    boolean mIsHceFCapable;

    private NfcDispatcher mNfcDispatcher;
    private PowerManager mPowerManager;
    private KeyguardManager mKeyguard;
    private HandoverDataParser mHandoverDataParser;
    private ContentResolver mContentResolver;
    private CardEmulationManager mCardEmulationManager;

    private ScreenStateHelper mScreenStateHelper;
    private ForegroundUtils mForegroundUtils;

    private static NfcService sService;

    public static NfcService getInstance() {
        return sService;
    }

    @Override
    public void onRemoteEndpointDiscovered(TagEndpoint tag) {
        sendMessage(NfcService.MSG_NDEF_TAG, tag);
    }

    /**
     * Notifies transaction
     */
    @Override
    public void onHostCardEmulationActivated(int technology) {
        if (mCardEmulationManager != null) {
            mCardEmulationManager.onHostCardEmulationActivated(technology);
        }
    }

    @Override
    public void onHostCardEmulationData(int technology, byte[] data) {
        if (mCardEmulationManager != null) {
            mCardEmulationManager.onHostCardEmulationData(technology, data);
        }
    }

    @Override
    public void onHostCardEmulationDeactivated(int technology) {
        if (mCardEmulationManager != null) {
            mCardEmulationManager.onHostCardEmulationDeactivated(technology);
        }
    }

    /**
     * Notifies P2P Device detected, to activate LLCP link
     */
    @Override
    public void onLlcpLinkActivated(NfcDepEndpoint device) {
        sendMessage(NfcService.MSG_LLCP_LINK_ACTIVATION, device);
    }

    /**
     * Notifies P2P Device detected, to activate LLCP link
     */
    @Override
    public void onLlcpLinkDeactivated(NfcDepEndpoint device) {
        sendMessage(NfcService.MSG_LLCP_LINK_DEACTIVATED, device);
    }

    /**
     * Notifies P2P Device detected, first packet received over LLCP link
     */
    @Override
    public void onLlcpFirstPacketReceived(NfcDepEndpoint device) {
        sendMessage(NfcService.MSG_LLCP_LINK_FIRST_PACKET, device);
    }

    @Override
    public void onRemoteFieldActivated() {
        sendMessage(NfcService.MSG_RF_FIELD_ACTIVATED, null);
    }

    @Override
    public void onRemoteFieldDeactivated() {
        sendMessage(NfcService.MSG_RF_FIELD_DEACTIVATED, null);
    }

    final class ReaderModeParams {
        public int flags;
        public IAppCallback callback;
        public int presenceCheckDelay;
    }

    public NfcService(Application nfcApplication) {
        mUserId = ActivityManager.getCurrentUser();
        mContext = nfcApplication;

        mNfcTagService = new TagService();
        mNfcAdapter = new NfcAdapterService();
        Log.i(TAG, "Starting NFC service");

        sService = this;

        mScreenStateHelper = new ScreenStateHelper(mContext);
        mContentResolver = mContext.getContentResolver();
        mDeviceHost = new NativeNfcManager(mContext, this);

        mNfcUnlockManager = NfcUnlockManager.getInstance();

        mHandoverDataParser = new HandoverDataParser();
        boolean isNfcProvisioningEnabled = false;
        try {
            isNfcProvisioningEnabled = mContext.getResources().getBoolean(
                    R.bool.enable_nfc_provisioning);
        } catch (NotFoundException e) {
        }

        if (isNfcProvisioningEnabled) {
            mInProvisionMode = Settings.Secure.getInt(mContentResolver,
                    Settings.Global.DEVICE_PROVISIONED, 0) == 0;
        } else {
            mInProvisionMode = false;
        }

        mNfcDispatcher = new NfcDispatcher(mContext, mHandoverDataParser, mInProvisionMode);
        mP2pLinkManager = new P2pLinkManager(mContext, mHandoverDataParser,
                mDeviceHost.getDefaultLlcpMiu(), mDeviceHost.getDefaultLlcpRwSize());

        mPrefs = mContext.getSharedPreferences(PREF, Context.MODE_PRIVATE);
        mPrefsEditor = mPrefs.edit();

        mNfceeAccessControl = new NfceeAccessControl(mContext);

        mState = NfcAdapter.STATE_OFF;
        mIsNdefPushEnabled = mPrefs.getBoolean(PREF_NDEF_PUSH_ON, NDEF_PUSH_ON_DEFAULT);
        setBeamShareActivityState(mIsNdefPushEnabled);

        mIsDebugBuild = "userdebug".equals(Build.TYPE) || "eng".equals(Build.TYPE);

        mPowerManager = (PowerManager) mContext.getSystemService(Context.POWER_SERVICE);

        mRoutingWakeLock = mPowerManager.newWakeLock(
                PowerManager.PARTIAL_WAKE_LOCK, "NfcService:mRoutingWakeLock");

        mKeyguard = (KeyguardManager) mContext.getSystemService(Context.KEYGUARD_SERVICE);
        mUserManager = (UserManager) mContext.getSystemService(Context.USER_SERVICE);

        mScreenState = mScreenStateHelper.checkScreenState();

        ServiceManager.addService(SERVICE_NAME, mNfcAdapter);

        // Intents for all users
        IntentFilter filter = new IntentFilter(Intent.ACTION_SCREEN_OFF);
        filter.addAction(Intent.ACTION_SCREEN_ON);
        filter.addAction(Intent.ACTION_USER_PRESENT);
        filter.addAction(Intent.ACTION_USER_SWITCHED);
        mContext.registerReceiverAsUser(mReceiver, UserHandle.ALL, filter, null, null);

        IntentFilter ownerFilter = new IntentFilter(Intent.ACTION_EXTERNAL_APPLICATIONS_AVAILABLE);
        ownerFilter.addAction(Intent.ACTION_EXTERNAL_APPLICATIONS_UNAVAILABLE);
        mContext.registerReceiver(mOwnerReceiver, ownerFilter);

        ownerFilter = new IntentFilter();
        ownerFilter.addAction(Intent.ACTION_PACKAGE_ADDED);
        ownerFilter.addAction(Intent.ACTION_PACKAGE_REMOVED);
        ownerFilter.addDataScheme("package");
        mContext.registerReceiver(mOwnerReceiver, ownerFilter);

        IntentFilter policyFilter = new IntentFilter(DevicePolicyManager.ACTION_DEVICE_POLICY_MANAGER_STATE_CHANGED);
        mContext.registerReceiverAsUser(mPolicyReceiver, UserHandle.ALL, policyFilter, null, null);

        updatePackageCache();

        PackageManager pm = mContext.getPackageManager();
        mIsHceCapable =
                pm.hasSystemFeature(PackageManager.FEATURE_NFC_HOST_CARD_EMULATION) ||
                pm.hasSystemFeature(PackageManager.FEATURE_NFC_HOST_CARD_EMULATION_NFCF);
        mIsHceFCapable =
                pm.hasSystemFeature(PackageManager.FEATURE_NFC_HOST_CARD_EMULATION_NFCF);
        if (mIsHceCapable) {
            mCardEmulationManager = new CardEmulationManager(mContext);
        }
        mForegroundUtils = ForegroundUtils.getInstance();
        new EnableDisableTask().execute(TASK_BOOT);  // do blocking boot tasks
    }

    void initSoundPool() {
        synchronized (this) {
            if (mSoundPool == null) {
                mSoundPool = new SoundPool(1, AudioManager.STREAM_NOTIFICATION, 0);
                mStartSound = mSoundPool.load(mContext, R.raw.start, 1);
                mEndSound = mSoundPool.load(mContext, R.raw.end, 1);
                mErrorSound = mSoundPool.load(mContext, R.raw.error, 1);
            }
        }
    }

    void releaseSoundPool() {
        synchronized (this) {
            if (mSoundPool != null) {
                mSoundPool.release();
                mSoundPool = null;
            }
        }
    }

<<<<<<< HEAD
    void registerForAirplaneMode(IntentFilter filter) {
        final String airplaneModeRadios = Settings.Global.getString(mContentResolver,
                Settings.Global.AIRPLANE_MODE_RADIOS);
        final String toggleableRadios = Settings.Global.getString(mContentResolver,
                Settings.Global.AIRPLANE_MODE_TOGGLEABLE_RADIOS);

        mIsAirplaneSensitive = airplaneModeRadios == null ? true :
                airplaneModeRadios.contains(Settings.Global.RADIO_NFC);
        mIsAirplaneToggleable = toggleableRadios == null ? false :
                toggleableRadios.contains(Settings.Global.RADIO_NFC);

        if (mIsAirplaneSensitive) {
            filter.addAction(Intent.ACTION_AIRPLANE_MODE_CHANGED);
        }
    }

=======
>>>>>>> aa506aae
    void updatePackageCache() {
        PackageManager pm = mContext.getPackageManager();
        List<PackageInfo> packages = pm.getInstalledPackagesAsUser(0, UserHandle.USER_SYSTEM);
        synchronized (this) {
            mInstalledPackages = packages;
        }
    }

    /**
     * Manages tasks that involve turning on/off the NFC controller.
     * <p/>
     * <p>All work that might turn the NFC adapter on or off must be done
     * through this task, to keep the handling of mState simple.
     * In other words, mState is only modified in these tasks (and we
     * don't need a lock to read it in these tasks).
     * <p/>
     * <p>These tasks are all done on the same AsyncTask background
     * thread, so they are serialized. Each task may temporarily transition
     * mState to STATE_TURNING_OFF or STATE_TURNING_ON, but must exit in
     * either STATE_ON or STATE_OFF. This way each task can be guaranteed
     * of starting in either STATE_OFF or STATE_ON, without needing to hold
     * NfcService.this for the entire task.
     * <p/>
     * <p>AsyncTask's are also implicitly queued. This is useful for corner
     * cases like turning airplane mode on while TASK_ENABLE is in progress.
     * The TASK_DISABLE triggered by airplane mode will be correctly executed
     * immediately after TASK_ENABLE is complete. This seems like the most sane
     * way to deal with these situations.
     * <p/>
     * <p>{@link #TASK_ENABLE} enables the NFC adapter, without changing
     * preferences
     * <p>{@link #TASK_DISABLE} disables the NFC adapter, without changing
     * preferences
     * <p>{@link #TASK_BOOT} does first boot work and may enable NFC
     */
    class EnableDisableTask extends AsyncTask<Integer, Void, Void> {
        @Override
        protected Void doInBackground(Integer... params) {
            // Sanity check mState
            switch (mState) {
                case NfcAdapter.STATE_TURNING_OFF:
                case NfcAdapter.STATE_TURNING_ON:
                    Log.e(TAG, "Processing EnableDisable task " + params[0] + " from bad state " +
                            mState);
                    return null;
            }

            /* AsyncTask sets this thread to THREAD_PRIORITY_BACKGROUND,
             * override with the default. THREAD_PRIORITY_BACKGROUND causes
             * us to service software I2C too slow for firmware download
             * with the NXP PN544.
             * TODO: move this to the DAL I2C layer in libnfc-nxp, since this
             * problem only occurs on I2C platforms using PN544
             */
            Process.setThreadPriority(Process.THREAD_PRIORITY_DEFAULT);

            switch (params[0].intValue()) {
                case TASK_ENABLE:
                    enableInternal();
                    break;
                case TASK_DISABLE:
                    disableInternal();
                    break;
                case TASK_BOOT:
                    Log.d(TAG, "checking on firmware download");
                    if (mPrefs.getBoolean(PREF_NFC_ON, NFC_ON_DEFAULT)) {
                        Log.d(TAG, "NFC is on. Doing normal stuff");
                        enableInternal();
                    } else {
                        Log.d(TAG, "NFC is off.  Checking firmware version");
                        mDeviceHost.checkFirmware();
                    }
                    if (mPrefs.getBoolean(PREF_FIRST_BOOT, true)) {
                        Log.i(TAG, "First Boot");
                        mPrefsEditor.putBoolean(PREF_FIRST_BOOT, false);
                        mPrefsEditor.apply();
                    }
                    break;
            }

            // Restore default AsyncTask priority
            Process.setThreadPriority(Process.THREAD_PRIORITY_BACKGROUND);
            return null;
        }

        /**
         * Enable NFC adapter functions.
         * Does not toggle preferences.
         */
        boolean enableInternal() {
            if (mState == NfcAdapter.STATE_ON) {
                return true;
            }
            Log.i(TAG, "Enabling NFC");
            updateState(NfcAdapter.STATE_TURNING_ON);

            WatchDogThread watchDog = new WatchDogThread("enableInternal", INIT_WATCHDOG_MS);
            watchDog.start();
            try {
                mRoutingWakeLock.acquire();
                try {
                    if (!mDeviceHost.initialize()) {
                        Log.w(TAG, "Error enabling NFC");
                        updateState(NfcAdapter.STATE_OFF);
                        return false;
                    }
                } finally {
                    mRoutingWakeLock.release();
                }
            } finally {
                watchDog.cancel();
            }

            if (mIsHceCapable) {
                // Generate the initial card emulation routing table
                mCardEmulationManager.onNfcEnabled();
            }

            synchronized (NfcService.this) {
                mObjectMap.clear();
                mP2pLinkManager.enableDisable(mIsNdefPushEnabled, true);
                updateState(NfcAdapter.STATE_ON);
            }

            initSoundPool();

            /* Start polling loop */

            applyRouting(true);
            return true;
        }

        /**
         * Disable all NFC adapter functions.
         * Does not toggle preferences.
         */
        boolean disableInternal() {
            if (mState == NfcAdapter.STATE_OFF) {
                return true;
            }
            Log.i(TAG, "Disabling NFC");
            updateState(NfcAdapter.STATE_TURNING_OFF);

            /* Sometimes mDeviceHost.deinitialize() hangs, use a watch-dog.
             * Implemented with a new thread (instead of a Handler or AsyncTask),
             * because the UI Thread and AsyncTask thread-pools can also get hung
             * when the NFC controller stops responding */
            WatchDogThread watchDog = new WatchDogThread("disableInternal", ROUTING_WATCHDOG_MS);
            watchDog.start();

            if (mIsHceCapable) {
                mCardEmulationManager.onNfcDisabled();
            }

            mP2pLinkManager.enableDisable(false, false);

            // Stop watchdog if tag present
            // A convenient way to stop the watchdog properly consists of
            // disconnecting the tag. The polling loop shall be stopped before
            // to avoid the tag being discovered again.
            maybeDisconnectTarget();

            mNfcDispatcher.setForegroundDispatch(null, null, null);


            boolean result = mDeviceHost.deinitialize();
            if (DBG) Log.d(TAG, "mDeviceHost.deinitialize() = " + result);

            watchDog.cancel();

            synchronized (NfcService.this) {
                mCurrentDiscoveryParameters = NfcDiscoveryParameters.getNfcOffParameters();
                updateState(NfcAdapter.STATE_OFF);
            }

            releaseSoundPool();

            return result;
        }

        void updateState(int newState) {
            synchronized (NfcService.this) {
                if (newState == mState) {
                    return;
                }
                mState = newState;
                Intent intent = new Intent(NfcAdapter.ACTION_ADAPTER_STATE_CHANGED);
                intent.setFlags(Intent.FLAG_RECEIVER_REGISTERED_ONLY_BEFORE_BOOT);
                intent.putExtra(NfcAdapter.EXTRA_ADAPTER_STATE, mState);
                mContext.sendBroadcastAsUser(intent, UserHandle.CURRENT);
            }
        }
    }

    void saveNfcOnSetting(boolean on) {
        synchronized (NfcService.this) {
            mPrefsEditor.putBoolean(PREF_NFC_ON, on);
            mPrefsEditor.apply();
        }
    }

    public void playSound(int sound) {
        synchronized (this) {
            if (mSoundPool == null) {
                Log.w(TAG, "Not playing sound when NFC is disabled");
                return;
            }
            switch (sound) {
                case SOUND_START:
                    mSoundPool.play(mStartSound, 1.0f, 1.0f, 0, 0, 1.0f);
                    break;
                case SOUND_END:
                    mSoundPool.play(mEndSound, 1.0f, 1.0f, 0, 0, 1.0f);
                    break;
                case SOUND_ERROR:
                    mSoundPool.play(mErrorSound, 1.0f, 1.0f, 0, 0, 1.0f);
                    break;
            }
        }
    }

    synchronized int getUserId() {
        return mUserId;
    }

    void setBeamShareActivityState(boolean enabled) {
        UserManager um = (UserManager) mContext.getSystemService(Context.USER_SERVICE);
        // Propagate the state change to all user profiles related to the current
        // user. Note that the list returned by getUserProfiles contains the
        // current user.
        List <UserHandle> luh = um.getUserProfiles();
        for (UserHandle uh : luh){
            enforceBeamShareActivityPolicy(mContext, uh, enabled);
        }
    }

    void enforceBeamShareActivityPolicy(Context context, UserHandle uh,
            boolean isGlobalEnabled){
        UserManager um = (UserManager) context.getSystemService(Context.USER_SERVICE);
        IPackageManager mIpm = IPackageManager.Stub.asInterface(ServiceManager.getService("package"));
        boolean isActiveForUser =
                (!um.hasUserRestriction(UserManager.DISALLOW_OUTGOING_BEAM, uh)) &&
                isGlobalEnabled;
        if (DBG){
            Log.d(TAG, "Enforcing a policy change on user: " + uh +
                    ", isActiveForUser = " + isActiveForUser);
        }
        try {
            mIpm.setComponentEnabledSetting(new ComponentName(
                    BeamShareActivity.class.getPackageName$(),
                    BeamShareActivity.class.getName()),
                    isActiveForUser ?
                            PackageManager.COMPONENT_ENABLED_STATE_ENABLED :
                            PackageManager.COMPONENT_ENABLED_STATE_DISABLED,
                            PackageManager.DONT_KILL_APP,
                    uh.getIdentifier());
        } catch (RemoteException e) {
            Log.w(TAG, "Unable to change Beam status for user " + uh);
        }
    }

    final class NfcAdapterService extends INfcAdapter.Stub {
        @Override
        public boolean enable() throws RemoteException {
            NfcPermissions.enforceAdminPermissions(mContext);

            saveNfcOnSetting(true);

            new EnableDisableTask().execute(TASK_ENABLE);

            return true;
        }

        @Override
        public boolean disable(boolean saveState) throws RemoteException {
            NfcPermissions.enforceAdminPermissions(mContext);

            if (saveState) {
                saveNfcOnSetting(false);
            }

            new EnableDisableTask().execute(TASK_DISABLE);

            return true;
        }

        @Override
        public void pausePolling(int timeoutInMs) {
            NfcPermissions.enforceAdminPermissions(mContext);

            if (timeoutInMs <= 0 || timeoutInMs > MAX_POLLING_PAUSE_TIMEOUT) {
                Log.e(TAG, "Refusing to pause polling for " + timeoutInMs + "ms.");
                return;
            }

            synchronized (NfcService.this) {
                mPollingPaused = true;
                mDeviceHost.disableDiscovery();
                mHandler.sendMessageDelayed(
                        mHandler.obtainMessage(MSG_RESUME_POLLING), timeoutInMs);
            }
        }

        @Override
        public void resumePolling() {
            NfcPermissions.enforceAdminPermissions(mContext);

            synchronized (NfcService.this) {
                if (!mPollingPaused) {
                    return;
                }

                mHandler.removeMessages(MSG_RESUME_POLLING);
                mPollingPaused = false;
                new ApplyRoutingTask().execute();
            }
        }

        @Override
        public boolean isNdefPushEnabled() throws RemoteException {
            synchronized (NfcService.this) {
                return mState == NfcAdapter.STATE_ON && mIsNdefPushEnabled;
            }
        }

        @Override
        public boolean enableNdefPush() throws RemoteException {
            NfcPermissions.enforceAdminPermissions(mContext);
            synchronized (NfcService.this) {
                if (mIsNdefPushEnabled) {
                    return true;
                }
                Log.i(TAG, "enabling NDEF Push");
                mPrefsEditor.putBoolean(PREF_NDEF_PUSH_ON, true);
                mPrefsEditor.apply();
                mIsNdefPushEnabled = true;
                setBeamShareActivityState(true);
                if (isNfcEnabled()) {
                    mP2pLinkManager.enableDisable(true, true);
                }
            }
            return true;
        }

        @Override
        public boolean disableNdefPush() throws RemoteException {
            NfcPermissions.enforceAdminPermissions(mContext);
            synchronized (NfcService.this) {
                if (!mIsNdefPushEnabled) {
                    return true;
                }
                Log.i(TAG, "disabling NDEF Push");
                mPrefsEditor.putBoolean(PREF_NDEF_PUSH_ON, false);
                mPrefsEditor.apply();
                mIsNdefPushEnabled = false;
                setBeamShareActivityState(false);
                if (isNfcEnabled()) {
                    mP2pLinkManager.enableDisable(false, true);
                }
            }
            return true;
        }

        @Override
        public void setForegroundDispatch(PendingIntent intent,
                IntentFilter[] filters, TechListParcel techListsParcel) {
            NfcPermissions.enforceUserPermissions(mContext);

            // Short-cut the disable path
            if (intent == null && filters == null && techListsParcel == null) {
                mNfcDispatcher.setForegroundDispatch(null, null, null);
                return;
            }

            // Validate the IntentFilters
            if (filters != null) {
                if (filters.length == 0) {
                    filters = null;
                } else {
                    for (IntentFilter filter : filters) {
                        if (filter == null) {
                            throw new IllegalArgumentException("null IntentFilter");
                        }
                    }
                }
            }

            // Validate the tech lists
            String[][] techLists = null;
            if (techListsParcel != null) {
                techLists = techListsParcel.getTechLists();
            }

            mNfcDispatcher.setForegroundDispatch(intent, filters, techLists);
        }


        @Override
        public void setAppCallback(IAppCallback callback) {
            NfcPermissions.enforceUserPermissions(mContext);

            // don't allow Beam for managed profiles, or devices with a device owner or policy owner
            UserInfo userInfo = mUserManager.getUserInfo(UserHandle.getCallingUserId());
            if(!mUserManager.hasUserRestriction(
                            UserManager.DISALLOW_OUTGOING_BEAM, userInfo.getUserHandle())) {
                mP2pLinkManager.setNdefCallback(callback, Binder.getCallingUid());
            } else if (DBG) {
                Log.d(TAG, "Disabling default Beam behavior");
            }
        }

        @Override
        public void verifyNfcPermission() {
            NfcPermissions.enforceUserPermissions(mContext);
        }

        @Override
        public void invokeBeam() {
            NfcPermissions.enforceUserPermissions(mContext);

            if (mForegroundUtils.isInForeground(Binder.getCallingUid())) {
                mP2pLinkManager.onManualBeamInvoke(null);
            } else {
                Log.e(TAG, "Calling activity not in foreground.");
            }
        }

        @Override
        public void invokeBeamInternal(BeamShareData shareData) {
            NfcPermissions.enforceAdminPermissions(mContext);
            Message msg = Message.obtain();
            msg.what = MSG_INVOKE_BEAM;
            msg.obj = shareData;
            // We have to send this message delayed for two reasons:
            // 1) This is an IPC call from BeamShareActivity, which is
            //    running when the user has invoked Beam through the
            //    share menu. As soon as BeamShareActivity closes, the UI
            //    will need some time to rebuild the original Activity.
            //    Waiting here for a while gives a better chance of the UI
            //    having been rebuilt, which means the screenshot that the
            //    Beam animation is using will be more accurate.
            // 2) Similarly, because the Activity that launched BeamShareActivity
            //    with an ACTION_SEND intent is now in paused state, the NDEF
            //    callbacks that it has registered may no longer be valid.
            //    Allowing the original Activity to resume will make sure we
            //    it has a chance to re-register the NDEF message / callback,
            //    so we share the right data.
            //
            //    Note that this is somewhat of a hack because the delay may not actually
            //    be long enough for 2) on very slow devices, but there's no better
            //    way to do this right now without additional framework changes.
            mHandler.sendMessageDelayed(msg, INVOKE_BEAM_DELAY_MS);
        }

        @Override
        public INfcTag getNfcTagInterface() throws RemoteException {
            return mNfcTagService;
        }

        @Override
        public INfcCardEmulation getNfcCardEmulationInterface() {
            if (mIsHceCapable) {
                return mCardEmulationManager.getNfcCardEmulationInterface();
            } else {
                return null;
            }
        }

        @Override
        public INfcFCardEmulation getNfcFCardEmulationInterface() {
            if (mIsHceFCapable) {
                return mCardEmulationManager.getNfcFCardEmulationInterface();
            } else {
                return null;
            }
        }

        @Override
        public int getState() throws RemoteException {
            synchronized (NfcService.this) {
                return mState;
            }
        }

        @Override
        protected void dump(FileDescriptor fd, PrintWriter pw, String[] args) {
            NfcService.this.dump(fd, pw, args);
        }

        @Override
        public void dispatch(Tag tag) throws RemoteException {
            NfcPermissions.enforceAdminPermissions(mContext);
            mNfcDispatcher.dispatchTag(tag);
        }

        @Override
        public void setP2pModes(int initiatorModes, int targetModes) throws RemoteException {
            NfcPermissions.enforceAdminPermissions(mContext);
            mDeviceHost.setP2pInitiatorModes(initiatorModes);
            mDeviceHost.setP2pTargetModes(targetModes);
            applyRouting(true);
        }

        @Override
        public void setReaderMode(IBinder binder, IAppCallback callback, int flags, Bundle extras)
                throws RemoteException {
            synchronized (NfcService.this) {
                if (!isNfcEnabled()) {
                    Log.e(TAG, "setReaderMode() called while NFC is not enabled.");
                    return;
                }
                if (flags != 0) {
                    try {
                        mReaderModeParams = new ReaderModeParams();
                        mReaderModeParams.callback = callback;
                        mReaderModeParams.flags = flags;
                        mReaderModeParams.presenceCheckDelay = extras != null
                                ? (extras.getInt(NfcAdapter.EXTRA_READER_PRESENCE_CHECK_DELAY,
                                        DEFAULT_PRESENCE_CHECK_DELAY))
                                : DEFAULT_PRESENCE_CHECK_DELAY;
                        binder.linkToDeath(mReaderModeDeathRecipient, 0);
                    } catch (RemoteException e) {
                        Log.e(TAG, "Remote binder has already died.");
                        return;
                    }
                } else {
                    try {
                        mReaderModeParams = null;
                        binder.unlinkToDeath(mReaderModeDeathRecipient, 0);
                    } catch (NoSuchElementException e) {
                        Log.e(TAG, "Reader mode Binder was never registered.");
                    }
                }
                applyRouting(false);
            }
        }

        @Override
        public INfcAdapterExtras getNfcAdapterExtrasInterface(String pkg) throws RemoteException {
            // nfc-extras implementation is no longer present in AOSP.
            return null;
        }

        @Override
        public void addNfcUnlockHandler(INfcUnlockHandler unlockHandler, int[] techList) {
            NfcPermissions.enforceAdminPermissions(mContext);

            int lockscreenPollMask = computeLockscreenPollMask(techList);
            synchronized (NfcService.this) {
                mNfcUnlockManager.addUnlockHandler(unlockHandler, lockscreenPollMask);
            }

            applyRouting(false);
        }

        @Override
        public void removeNfcUnlockHandler(INfcUnlockHandler token) throws RemoteException {
            synchronized (NfcService.this) {
                mNfcUnlockManager.removeUnlockHandler(token.asBinder());
            }

            applyRouting(false);
        }

        private int computeLockscreenPollMask(int[] techList) {

            Map<Integer, Integer> techCodeToMask = new HashMap<Integer, Integer>();

            techCodeToMask.put(TagTechnology.NFC_A, NfcService.NFC_POLL_A);
            techCodeToMask.put(TagTechnology.NFC_B, NfcService.NFC_POLL_B);
            techCodeToMask.put(TagTechnology.NFC_V, NfcService.NFC_POLL_ISO15693);
            techCodeToMask.put(TagTechnology.NFC_F, NfcService.NFC_POLL_F);
            techCodeToMask.put(TagTechnology.NFC_BARCODE, NfcService.NFC_POLL_KOVIO);

            int mask = 0;

            for (int i = 0; i < techList.length; i++) {
                if (techCodeToMask.containsKey(techList[i])) {
                    mask |= techCodeToMask.get(techList[i]).intValue();
                }
            }

            return mask;
        }
    }

    final class ReaderModeDeathRecipient implements IBinder.DeathRecipient {
        @Override
        public void binderDied() {
            synchronized (NfcService.this) {
                if (mReaderModeParams != null) {
                    mReaderModeParams = null;
                    applyRouting(false);
                }
            }
        }
    }

    final class TagService extends INfcTag.Stub {
        @Override
        public int connect(int nativeHandle, int technology) throws RemoteException {
            NfcPermissions.enforceUserPermissions(mContext);

            TagEndpoint tag = null;

            if (!isNfcEnabled()) {
                return ErrorCodes.ERROR_NOT_INITIALIZED;
            }

            /* find the tag in the hmap */
            tag = (TagEndpoint) findObject(nativeHandle);
            if (tag == null) {
                return ErrorCodes.ERROR_DISCONNECT;
            }

            if (!tag.isPresent()) {
                return ErrorCodes.ERROR_DISCONNECT;
            }

            // Note that on most tags, all technologies are behind a single
            // handle. This means that the connect at the lower levels
            // will do nothing, as the tag is already connected to that handle.
            if (tag.connect(technology)) {
                return ErrorCodes.SUCCESS;
            } else {
                return ErrorCodes.ERROR_DISCONNECT;
            }
        }

        @Override
        public int reconnect(int nativeHandle) throws RemoteException {
            NfcPermissions.enforceUserPermissions(mContext);

            TagEndpoint tag = null;

            // Check if NFC is enabled
            if (!isNfcEnabled()) {
                return ErrorCodes.ERROR_NOT_INITIALIZED;
            }

            /* find the tag in the hmap */
            tag = (TagEndpoint) findObject(nativeHandle);
            if (tag != null) {
                if (tag.reconnect()) {
                    return ErrorCodes.SUCCESS;
                } else {
                    return ErrorCodes.ERROR_DISCONNECT;
                }
            }
            return ErrorCodes.ERROR_DISCONNECT;
        }

        @Override
        public int[] getTechList(int nativeHandle) throws RemoteException {
            NfcPermissions.enforceUserPermissions(mContext);

            // Check if NFC is enabled
            if (!isNfcEnabled()) {
                return null;
            }

            /* find the tag in the hmap */
            TagEndpoint tag = (TagEndpoint) findObject(nativeHandle);
            if (tag != null) {
                return tag.getTechList();
            }
            return null;
        }

        @Override
        public boolean isPresent(int nativeHandle) throws RemoteException {
            TagEndpoint tag = null;

            // Check if NFC is enabled
            if (!isNfcEnabled()) {
                return false;
            }

            /* find the tag in the hmap */
            tag = (TagEndpoint) findObject(nativeHandle);
            if (tag == null) {
                return false;
            }

            return tag.isPresent();
        }

        @Override
        public boolean isNdef(int nativeHandle) throws RemoteException {
            NfcPermissions.enforceUserPermissions(mContext);

            TagEndpoint tag = null;

            // Check if NFC is enabled
            if (!isNfcEnabled()) {
                return false;
            }

            /* find the tag in the hmap */
            tag = (TagEndpoint) findObject(nativeHandle);
            int[] ndefInfo = new int[2];
            if (tag == null) {
                return false;
            }
            return tag.checkNdef(ndefInfo);
        }

        @Override
        public TransceiveResult transceive(int nativeHandle, byte[] data, boolean raw)
                throws RemoteException {
            NfcPermissions.enforceUserPermissions(mContext);

            TagEndpoint tag = null;
            byte[] response;

            // Check if NFC is enabled
            if (!isNfcEnabled()) {
                return null;
            }

            /* find the tag in the hmap */
            tag = (TagEndpoint) findObject(nativeHandle);
            if (tag != null) {
                // Check if length is within limits
                if (data.length > getMaxTransceiveLength(tag.getConnectedTechnology())) {
                    return new TransceiveResult(TransceiveResult.RESULT_EXCEEDED_LENGTH, null);
                }
                int[] targetLost = new int[1];
                response = tag.transceive(data, raw, targetLost);
                int result;
                if (response != null) {
                    result = TransceiveResult.RESULT_SUCCESS;
                } else if (targetLost[0] == 1) {
                    result = TransceiveResult.RESULT_TAGLOST;
                } else {
                    result = TransceiveResult.RESULT_FAILURE;
                }
                return new TransceiveResult(result, response);
            }
            return null;
        }

        @Override
        public NdefMessage ndefRead(int nativeHandle) throws RemoteException {
            NfcPermissions.enforceUserPermissions(mContext);

            TagEndpoint tag;

            // Check if NFC is enabled
            if (!isNfcEnabled()) {
                return null;
            }

            /* find the tag in the hmap */
            tag = (TagEndpoint) findObject(nativeHandle);
            if (tag != null) {
                byte[] buf = tag.readNdef();
                if (buf == null) {
                    return null;
                }

                /* Create an NdefMessage */
                try {
                    return new NdefMessage(buf);
                } catch (FormatException e) {
                    return null;
                }
            }
            return null;
        }

        @Override
        public int ndefWrite(int nativeHandle, NdefMessage msg) throws RemoteException {
            NfcPermissions.enforceUserPermissions(mContext);

            TagEndpoint tag;

            // Check if NFC is enabled
            if (!isNfcEnabled()) {
                return ErrorCodes.ERROR_NOT_INITIALIZED;
            }

            /* find the tag in the hmap */
            tag = (TagEndpoint) findObject(nativeHandle);
            if (tag == null) {
                return ErrorCodes.ERROR_IO;
            }

            if (msg == null) return ErrorCodes.ERROR_INVALID_PARAM;

            if (tag.writeNdef(msg.toByteArray())) {
                return ErrorCodes.SUCCESS;
            } else {
                return ErrorCodes.ERROR_IO;
            }

        }

        @Override
        public boolean ndefIsWritable(int nativeHandle) throws RemoteException {
            throw new UnsupportedOperationException();
        }

        @Override
        public int ndefMakeReadOnly(int nativeHandle) throws RemoteException {
            NfcPermissions.enforceUserPermissions(mContext);

            TagEndpoint tag;

            // Check if NFC is enabled
            if (!isNfcEnabled()) {
                return ErrorCodes.ERROR_NOT_INITIALIZED;
            }

            /* find the tag in the hmap */
            tag = (TagEndpoint) findObject(nativeHandle);
            if (tag == null) {
                return ErrorCodes.ERROR_IO;
            }

            if (tag.makeReadOnly()) {
                return ErrorCodes.SUCCESS;
            } else {
                return ErrorCodes.ERROR_IO;
            }
        }

        @Override
        public int formatNdef(int nativeHandle, byte[] key) throws RemoteException {
            NfcPermissions.enforceUserPermissions(mContext);

            TagEndpoint tag;

            // Check if NFC is enabled
            if (!isNfcEnabled()) {
                return ErrorCodes.ERROR_NOT_INITIALIZED;
            }

            /* find the tag in the hmap */
            tag = (TagEndpoint) findObject(nativeHandle);
            if (tag == null) {
                return ErrorCodes.ERROR_IO;
            }

            if (tag.formatNdef(key)) {
                return ErrorCodes.SUCCESS;
            } else {
                return ErrorCodes.ERROR_IO;
            }
        }

        @Override
        public Tag rediscover(int nativeHandle) throws RemoteException {
            NfcPermissions.enforceUserPermissions(mContext);

            TagEndpoint tag = null;

            // Check if NFC is enabled
            if (!isNfcEnabled()) {
                return null;
            }

            /* find the tag in the hmap */
            tag = (TagEndpoint) findObject(nativeHandle);
            if (tag != null) {
                // For now the prime usecase for rediscover() is to be able
                // to access the NDEF technology after formatting without
                // having to remove the tag from the field, or similar
                // to have access to NdefFormatable in case low-level commands
                // were used to remove NDEF. So instead of doing a full stack
                // rediscover (which is poorly supported at the moment anyway),
                // we simply remove these two technologies and detect them
                // again.
                tag.removeTechnology(TagTechnology.NDEF);
                tag.removeTechnology(TagTechnology.NDEF_FORMATABLE);
                tag.findAndReadNdef();
                // Build a new Tag object to return
                Tag newTag = new Tag(tag.getUid(), tag.getTechList(),
                        tag.getTechExtras(), tag.getHandle(), this);
                return newTag;
            }
            return null;
        }

        @Override
        public boolean done(int nativeHandle, int debounceMs) throws RemoteException {
            NfcPermissions.enforceUserPermissions(mContext);

            TagEndpoint tag = (TagEndpoint) findObject(nativeHandle);
            if (tag != null) {
                // Store UID and params
                int uidLength = tag.getUid().length;
                mDebounceTagDebounceMs = debounceMs;
                mDebounceTagLastSeen = SystemClock.elapsedRealtime();
                mDebounceTagUid = new byte[uidLength];
                System.arraycopy(tag.getUid(), 0, mDebounceTagUid, 0, uidLength);

                // Disconnect from this tag; this should resume the normal
                // polling loop (and enter listen mode for a while), before
                // we pick up any tags again.
                unregisterObject(nativeHandle);
                tag.disconnect();
                return true;
            } else {
                return false;
            }
        }
        @Override
        public int setTimeout(int tech, int timeout) throws RemoteException {
            NfcPermissions.enforceUserPermissions(mContext);
            boolean success = mDeviceHost.setTimeout(tech, timeout);
            if (success) {
                return ErrorCodes.SUCCESS;
            } else {
                return ErrorCodes.ERROR_INVALID_PARAM;
            }
        }

        @Override
        public int getTimeout(int tech) throws RemoteException {
            NfcPermissions.enforceUserPermissions(mContext);

            return mDeviceHost.getTimeout(tech);
        }

        @Override
        public void resetTimeouts() throws RemoteException {
            NfcPermissions.enforceUserPermissions(mContext);

            mDeviceHost.resetTimeouts();
        }

        @Override
        public boolean canMakeReadOnly(int ndefType) throws RemoteException {
            return mDeviceHost.canMakeReadOnly(ndefType);
        }

        @Override
        public int getMaxTransceiveLength(int tech) throws RemoteException {
            return mDeviceHost.getMaxTransceiveLength(tech);
        }

        @Override
        public boolean getExtendedLengthApdusSupported() throws RemoteException {
            return mDeviceHost.getExtendedLengthApdusSupported();
        }
    }

    boolean isNfcEnabledOrShuttingDown() {
        synchronized (this) {
            return (mState == NfcAdapter.STATE_ON || mState == NfcAdapter.STATE_TURNING_OFF);
        }
    }

    boolean isNfcEnabled() {
        synchronized (this) {
            return mState == NfcAdapter.STATE_ON;
        }
    }

    class WatchDogThread extends Thread {
        final Object mCancelWaiter = new Object();
        final int mTimeout;
        boolean mCanceled = false;

        public WatchDogThread(String threadName, int timeout) {
            super(threadName);
            mTimeout = timeout;
        }

        @Override
        public void run() {
            try {
                synchronized (mCancelWaiter) {
                    mCancelWaiter.wait(mTimeout);
                    if (mCanceled) {
                        return;
                    }
                }
            } catch (InterruptedException e) {
                // Should not happen; fall-through to abort.
                Log.w(TAG, "Watchdog thread interruped.");
                interrupt();
            }
            Log.e(TAG, "Watchdog triggered, aborting.");
            mDeviceHost.doAbort();
        }

        public synchronized void cancel() {
            synchronized (mCancelWaiter) {
                mCanceled = true;
                mCancelWaiter.notify();
            }
        }
    }

    static byte[] hexStringToBytes(String s) {
        if (s == null || s.length() == 0) return null;
        int len = s.length();
        if (len % 2 != 0) {
            s = '0' + s;
            len++;
        }
        byte[] data = new byte[len / 2];
        for (int i = 0; i < len; i += 2) {
            data[i / 2] = (byte) ((Character.digit(s.charAt(i), 16) << 4)
                    + Character.digit(s.charAt(i + 1), 16));
        }
        return data;
    }

    /**
     * Read mScreenState and apply NFC-C polling and NFC-EE routing
     */
    void applyRouting(boolean force) {
        synchronized (this) {
            if (!isNfcEnabledOrShuttingDown()) {
                return;
            }
            WatchDogThread watchDog = new WatchDogThread("applyRouting", ROUTING_WATCHDOG_MS);
            if (mInProvisionMode) {
                mInProvisionMode = Settings.Secure.getInt(mContentResolver,
                        Settings.Global.DEVICE_PROVISIONED, 0) == 0;
                if (!mInProvisionMode) {
                    // Notify dispatcher it's fine to dispatch to any package now
                    // and allow handover transfers.
                    mNfcDispatcher.disableProvisioningMode();
                }
            }
            // Special case: if we're transitioning to unlocked state while
            // still talking to a tag, postpone re-configuration.
            if (mScreenState == ScreenStateHelper.SCREEN_STATE_ON_UNLOCKED && isTagPresent()) {
                Log.d(TAG, "Not updating discovery parameters, tag connected.");
                mHandler.sendMessageDelayed(mHandler.obtainMessage(MSG_RESUME_POLLING),
                        APPLY_ROUTING_RETRY_TIMEOUT_MS);
                return;
            }

            try {
                watchDog.start();
                // Compute new polling parameters
                NfcDiscoveryParameters newParams = computeDiscoveryParameters(mScreenState);
                if (force || !newParams.equals(mCurrentDiscoveryParameters)) {
                    if (newParams.shouldEnableDiscovery()) {
                        boolean shouldRestart = mCurrentDiscoveryParameters.shouldEnableDiscovery();
                        mDeviceHost.enableDiscovery(newParams, shouldRestart);
                    } else {
                        mDeviceHost.disableDiscovery();
                    }
                    mCurrentDiscoveryParameters = newParams;
                } else {
                    Log.d(TAG, "Discovery configuration equal, not updating.");
                }
            } finally {
                watchDog.cancel();
            }
        }
    }

    private NfcDiscoveryParameters computeDiscoveryParameters(int screenState) {
        // Recompute discovery parameters based on screen state
        NfcDiscoveryParameters.Builder paramsBuilder = NfcDiscoveryParameters.newBuilder();
        // Polling
        if (screenState >= NFC_POLLING_MODE) {
            // Check if reader-mode is enabled
            if (mReaderModeParams != null) {
                int techMask = 0;
                if ((mReaderModeParams.flags & NfcAdapter.FLAG_READER_NFC_A) != 0)
                    techMask |= NFC_POLL_A;
                if ((mReaderModeParams.flags & NfcAdapter.FLAG_READER_NFC_B) != 0)
                    techMask |= NFC_POLL_B;
                if ((mReaderModeParams.flags & NfcAdapter.FLAG_READER_NFC_F) != 0)
                    techMask |= NFC_POLL_F;
                if ((mReaderModeParams.flags & NfcAdapter.FLAG_READER_NFC_V) != 0)
                    techMask |= NFC_POLL_ISO15693;
                if ((mReaderModeParams.flags & NfcAdapter.FLAG_READER_NFC_BARCODE) != 0)
                    techMask |= NFC_POLL_KOVIO;

                paramsBuilder.setTechMask(techMask);
                paramsBuilder.setEnableReaderMode(true);
            } else {
                paramsBuilder.setTechMask(NfcDiscoveryParameters.NFC_POLL_DEFAULT);
                paramsBuilder.setEnableP2p(mIsNdefPushEnabled);
            }
        } else if (screenState == ScreenStateHelper.SCREEN_STATE_ON_LOCKED && mInProvisionMode) {
            paramsBuilder.setTechMask(NfcDiscoveryParameters.NFC_POLL_DEFAULT);
            // enable P2P for MFM/EDU/Corp provisioning
            paramsBuilder.setEnableP2p(true);
        } else if (screenState == ScreenStateHelper.SCREEN_STATE_ON_LOCKED &&
                mNfcUnlockManager.isLockscreenPollingEnabled()) {
            // For lock-screen tags, no low-power polling
            paramsBuilder.setTechMask(mNfcUnlockManager.getLockscreenPollMask());
            paramsBuilder.setEnableLowPowerDiscovery(false);
            paramsBuilder.setEnableP2p(false);
        }

        if (mIsHceCapable && mScreenState >= ScreenStateHelper.SCREEN_STATE_ON_LOCKED) {
            // Host routing is always enabled at lock screen or later
            paramsBuilder.setEnableHostRouting(true);
        }

        return paramsBuilder.build();
    }

    private boolean isTagPresent() {
        for (Object object : mObjectMap.values()) {
            if (object instanceof TagEndpoint) {
                return ((TagEndpoint) object).isPresent();
            }
        }
        return false;
    }
    /**
     * Disconnect any target if present
     */
    void maybeDisconnectTarget() {
        if (!isNfcEnabledOrShuttingDown()) {
            return;
        }
        Object[] objectsToDisconnect;
        synchronized (this) {
            Object[] objectValues = mObjectMap.values().toArray();
            // Copy the array before we clear mObjectMap,
            // just in case the HashMap values are backed by the same array
            objectsToDisconnect = Arrays.copyOf(objectValues, objectValues.length);
            mObjectMap.clear();
        }
        for (Object o : objectsToDisconnect) {
            if (DBG) Log.d(TAG, "disconnecting " + o.getClass().getName());
            if (o instanceof TagEndpoint) {
                // Disconnect from tags
                TagEndpoint tag = (TagEndpoint) o;
                tag.disconnect();
            } else if (o instanceof NfcDepEndpoint) {
                // Disconnect from P2P devices
                NfcDepEndpoint device = (NfcDepEndpoint) o;
                if (device.getMode() == NfcDepEndpoint.MODE_P2P_TARGET) {
                    // Remote peer is target, request disconnection
                    device.disconnect();
                } else {
                    // Remote peer is initiator, we cannot disconnect
                    // Just wait for field removal
                }
            }
        }
    }

    Object findObject(int key) {
        synchronized (this) {
            Object device = mObjectMap.get(key);
            if (device == null) {
                Log.w(TAG, "Handle not found");
            }
            return device;
        }
    }

    void registerTagObject(TagEndpoint tag) {
        synchronized (this) {
            mObjectMap.put(tag.getHandle(), tag);
        }
    }

    void unregisterObject(int handle) {
        synchronized (this) {
            mObjectMap.remove(handle);
        }
    }

    /**
     * For use by code in this process
     */
    public LlcpSocket createLlcpSocket(int sap, int miu, int rw, int linearBufferLength)
            throws LlcpException {
        return mDeviceHost.createLlcpSocket(sap, miu, rw, linearBufferLength);
    }

    /**
     * For use by code in this process
     */
    public LlcpConnectionlessSocket createLlcpConnectionLessSocket(int sap, String sn)
            throws LlcpException {
        return mDeviceHost.createLlcpConnectionlessSocket(sap, sn);
    }

    /**
     * For use by code in this process
     */
    public LlcpServerSocket createLlcpServerSocket(int sap, String sn, int miu, int rw,
            int linearBufferLength) throws LlcpException {
        return mDeviceHost.createLlcpServerSocket(sap, sn, miu, rw, linearBufferLength);
    }

    public void sendMockNdefTag(NdefMessage msg) {
        sendMessage(MSG_MOCK_NDEF, msg);
    }

    public void routeAids(String aid, int route) {
        Message msg = mHandler.obtainMessage();
        msg.what = MSG_ROUTE_AID;
        msg.arg1 = route;
        msg.obj = aid;
        mHandler.sendMessage(msg);
    }

    public void unrouteAids(String aid) {
        sendMessage(MSG_UNROUTE_AID, aid);
    }

    private byte[] getT3tIdentifierBytes(String systemCode, String nfcId2) {
        ByteBuffer buffer = ByteBuffer.allocate(2 + 8);
        buffer.put(hexStringToBytes(systemCode));
        buffer.put(hexStringToBytes(nfcId2));

        byte[] t3tIdBytes = new byte[buffer.position()];
        buffer.position(0);
        buffer.get(t3tIdBytes);

        return t3tIdBytes;
    }

    public void registerT3tIdentifier(String systemCode, String nfcId2) {
        Log.d(TAG, "request to register LF_T3T_IDENTIFIER");

        byte[] t3tIdentifier = getT3tIdentifierBytes(systemCode, nfcId2);
        sendMessage(MSG_REGISTER_T3T_IDENTIFIER, t3tIdentifier);
    }

    public void deregisterT3tIdentifier(String systemCode, String nfcId2) {
        Log.d(TAG, "request to deregister LF_T3T_IDENTIFIER");

        byte[] t3tIdentifier = getT3tIdentifierBytes(systemCode, nfcId2);
        sendMessage(MSG_DEREGISTER_T3T_IDENTIFIER, t3tIdentifier);
    }

    public void clearT3tIdentifiersCache() {
        Log.d(TAG, "clear T3t Identifiers Cache");
        mDeviceHost.clearT3tIdentifiersCache();
    }

    public int getLfT3tMax() {
        return mDeviceHost.getLfT3tMax();
    }

    public void commitRouting() {
        mHandler.sendEmptyMessage(MSG_COMMIT_ROUTING);
    }

    public boolean sendData(byte[] data) {
        return mDeviceHost.sendRawFrame(data);
    }

    void sendMessage(int what, Object obj) {
        Message msg = mHandler.obtainMessage();
        msg.what = what;
        msg.obj = obj;
        mHandler.sendMessage(msg);
    }

    final class NfcServiceHandler extends Handler {
        @Override
        public void handleMessage(Message msg) {
            switch (msg.what) {
                case MSG_ROUTE_AID: {
                    int route = msg.arg1;
                    String aid = (String) msg.obj;
                    mDeviceHost.routeAid(hexStringToBytes(aid), route);
                    // Restart polling config
                    break;
                }
                case MSG_UNROUTE_AID: {
                    String aid = (String) msg.obj;
                    mDeviceHost.unrouteAid(hexStringToBytes(aid));
                    break;
                }
                case MSG_REGISTER_T3T_IDENTIFIER: {
                    Log.d(TAG, "message to register LF_T3T_IDENTIFIER");
                    mDeviceHost.disableDiscovery();

                    byte[] t3tIdentifier = (byte[]) msg.obj;
                    mDeviceHost.registerT3tIdentifier(t3tIdentifier);

                    NfcDiscoveryParameters params = computeDiscoveryParameters(mScreenState);
                    boolean shouldRestart = mCurrentDiscoveryParameters.shouldEnableDiscovery();
                    mDeviceHost.enableDiscovery(params, shouldRestart);
                    break;
                }
                case MSG_DEREGISTER_T3T_IDENTIFIER: {
                    Log.d(TAG, "message to deregister LF_T3T_IDENTIFIER");
                    mDeviceHost.disableDiscovery();

                    byte[] t3tIdentifier = (byte[]) msg.obj;
                    mDeviceHost.deregisterT3tIdentifier(t3tIdentifier);

                    NfcDiscoveryParameters params = computeDiscoveryParameters(mScreenState);
                    boolean shouldRestart = mCurrentDiscoveryParameters.shouldEnableDiscovery();
                    mDeviceHost.enableDiscovery(params, shouldRestart);
                    break;
                }
                case MSG_INVOKE_BEAM: {
                    mP2pLinkManager.onManualBeamInvoke((BeamShareData)msg.obj);
                    break;
                }
                case MSG_COMMIT_ROUTING: {
                    boolean commit = false;
                    synchronized (NfcService.this) {
                        if (mCurrentDiscoveryParameters.shouldEnableDiscovery()) {
                            commit = true;
                        } else {
                            Log.d(TAG, "Not committing routing because discovery is disabled.");
                        }
                    }
                    if (commit) {
                        mDeviceHost.commitRouting();
                    }
                    break;
                }
                case MSG_MOCK_NDEF: {
                    NdefMessage ndefMsg = (NdefMessage) msg.obj;
                    Bundle extras = new Bundle();
                    extras.putParcelable(Ndef.EXTRA_NDEF_MSG, ndefMsg);
                    extras.putInt(Ndef.EXTRA_NDEF_MAXLENGTH, 0);
                    extras.putInt(Ndef.EXTRA_NDEF_CARDSTATE, Ndef.NDEF_MODE_READ_ONLY);
                    extras.putInt(Ndef.EXTRA_NDEF_TYPE, Ndef.TYPE_OTHER);
                    Tag tag = Tag.createMockTag(new byte[]{0x00},
                            new int[]{TagTechnology.NDEF},
                            new Bundle[]{extras});
                    Log.d(TAG, "mock NDEF tag, starting corresponding activity");
                    Log.d(TAG, tag.toString());
                    int dispatchStatus = mNfcDispatcher.dispatchTag(tag);
                    if (dispatchStatus == NfcDispatcher.DISPATCH_SUCCESS) {
                        playSound(SOUND_END);
                    } else if (dispatchStatus == NfcDispatcher.DISPATCH_FAIL) {
                        playSound(SOUND_ERROR);
                    }
                    break;
                }

                case MSG_NDEF_TAG:
                    if (DBG) Log.d(TAG, "Tag detected, notifying applications");
                    TagEndpoint tag = (TagEndpoint) msg.obj;
                    if (mDebounceTagUid != null && Arrays.equals(mDebounceTagUid, tag.getUid())) {
                        // This is a tag we're debouncing.  Check if it's been long enough
                        if (SystemClock.elapsedRealtime() - mDebounceTagLastSeen < mDebounceTagDebounceMs) {
                            mDebounceTagLastSeen = SystemClock.elapsedRealtime();
                             // Still ignoring this tag...poll again
                            tag.disconnect();
                            return;
                        } else {
                            // It's been long enough since we've last seen it; dispatch again.
                            mDebounceTagUid = null;
                        }
                    } else {
                        // Different UID, stop debouncing (if we were) and dispatch this tag
                        mDebounceTagUid = null;
                    }
                    ReaderModeParams readerParams = null;
                    int presenceCheckDelay = DEFAULT_PRESENCE_CHECK_DELAY;
                    DeviceHost.TagDisconnectedCallback callback =
                            new DeviceHost.TagDisconnectedCallback() {
                                @Override
                                public void onTagDisconnected(long handle) {
                                    applyRouting(false);
                                }
                            };
                    synchronized (NfcService.this) {
                        readerParams = mReaderModeParams;
                    }
                    if (readerParams != null) {
                        presenceCheckDelay = readerParams.presenceCheckDelay;
                        if ((readerParams.flags & NfcAdapter.FLAG_READER_SKIP_NDEF_CHECK) != 0) {
                            if (DBG) Log.d(TAG, "Skipping NDEF detection in reader mode");
                            tag.startPresenceChecking(presenceCheckDelay, callback);
                            dispatchTagEndpoint(tag, readerParams);
                            break;
                        }
                    }

                    boolean playSound = readerParams == null ||
                        (readerParams.flags & NfcAdapter.FLAG_READER_NO_PLATFORM_SOUNDS) == 0;
                    if (mScreenState == ScreenStateHelper.SCREEN_STATE_ON_UNLOCKED && playSound) {
                        playSound(SOUND_START);
                    }
                    if (tag.getConnectedTechnology() == TagTechnology.NFC_BARCODE) {
                        // When these tags start containing NDEF, they will require
                        // the stack to deal with them in a different way, since
                        // they are activated only really shortly.
                        // For now, don't consider NDEF on these.
                        if (DBG) Log.d(TAG, "Skipping NDEF detection for NFC Barcode");
                        tag.startPresenceChecking(presenceCheckDelay, callback);
                        dispatchTagEndpoint(tag, readerParams);
                        break;
                    }
                    NdefMessage ndefMsg = tag.findAndReadNdef();

                    if (ndefMsg != null) {
                        tag.startPresenceChecking(presenceCheckDelay, callback);
                        dispatchTagEndpoint(tag, readerParams);
                    } else {
                        if (tag.reconnect()) {
                            tag.startPresenceChecking(presenceCheckDelay, callback);
                            dispatchTagEndpoint(tag, readerParams);
                        } else {
                            tag.disconnect();
                            playSound(SOUND_ERROR);
                        }
                    }
                    break;
                case MSG_LLCP_LINK_ACTIVATION:
                    if (mIsDebugBuild) {
                        Intent actIntent = new Intent(ACTION_LLCP_UP);
                        mContext.sendBroadcast(actIntent);
                    }
                    llcpActivated((NfcDepEndpoint) msg.obj);
                    break;

                case MSG_LLCP_LINK_DEACTIVATED:
                    if (mIsDebugBuild) {
                        Intent deactIntent = new Intent(ACTION_LLCP_DOWN);
                        mContext.sendBroadcast(deactIntent);
                    }
                    NfcDepEndpoint device = (NfcDepEndpoint) msg.obj;
                    boolean needsDisconnect = false;

                    Log.d(TAG, "LLCP Link Deactivated message. Restart polling loop.");
                    synchronized (NfcService.this) {
                        /* Check if the device has been already unregistered */
                        if (mObjectMap.remove(device.getHandle()) != null) {
                            /* Disconnect if we are initiator */
                            if (device.getMode() == NfcDepEndpoint.MODE_P2P_TARGET) {
                                if (DBG) Log.d(TAG, "disconnecting from target");
                                needsDisconnect = true;
                            } else {
                                if (DBG) Log.d(TAG, "not disconnecting from initiator");
                            }
                        }
                    }
                    if (needsDisconnect) {
                        device.disconnect();  // restarts polling loop
                    }

                    mP2pLinkManager.onLlcpDeactivated();
                    break;
                case MSG_LLCP_LINK_FIRST_PACKET:
                    mP2pLinkManager.onLlcpFirstPacketReceived();
                    break;
                case MSG_RF_FIELD_ACTIVATED:
                    Intent fieldOnIntent = new Intent(ACTION_RF_FIELD_ON_DETECTED);
                    sendNfcEeAccessProtectedBroadcast(fieldOnIntent);
                    break;
                case MSG_RF_FIELD_DEACTIVATED:
                    Intent fieldOffIntent = new Intent(ACTION_RF_FIELD_OFF_DETECTED);
                    sendNfcEeAccessProtectedBroadcast(fieldOffIntent);
                    break;
                case MSG_RESUME_POLLING:
                    mNfcAdapter.resumePolling();
                    break;
                default:
                    Log.e(TAG, "Unknown message received");
                    break;
            }
        }

        private void sendNfcEeAccessProtectedBroadcast(Intent intent) {
            intent.addFlags(Intent.FLAG_INCLUDE_STOPPED_PACKAGES);
            // Resume app switches so the receivers can start activites without delay
            mNfcDispatcher.resumeAppSwitches();
            ArrayList<String> matchingPackages = new ArrayList<String>();
            ArrayList<String> preferredPackages = new ArrayList<String>();
            synchronized (this) {
                for (PackageInfo pkg : mInstalledPackages) {
                    if (pkg != null && pkg.applicationInfo != null) {
                        if (mNfceeAccessControl.check(pkg.applicationInfo)) {
                            matchingPackages.add(pkg.packageName);
                            if (mCardEmulationManager != null &&
                                    mCardEmulationManager.packageHasPreferredService(pkg.packageName)) {
                                preferredPackages.add(pkg.packageName);
                            }
                        }
                    }
                }
                if (preferredPackages.size() > 0) {
                    // If there's any packages in here which are preferred, only
                    // send field events to those packages, to prevent other apps
                    // with signatures in nfcee_access.xml from acting upon the events.
                    for (String packageName : preferredPackages){
                        intent.setPackage(packageName);
                        mContext.sendBroadcast(intent);
                    }
                } else {
                    for (String packageName : matchingPackages){
                        intent.setPackage(packageName);
                        mContext.sendBroadcast(intent);
                    }
                }
            }
        }

        private boolean llcpActivated(NfcDepEndpoint device) {
            Log.d(TAG, "LLCP Activation message");

            if (device.getMode() == NfcDepEndpoint.MODE_P2P_TARGET) {
                if (DBG) Log.d(TAG, "NativeP2pDevice.MODE_P2P_TARGET");
                if (device.connect()) {
                    /* Check LLCP compliancy */
                    if (mDeviceHost.doCheckLlcp()) {
                        /* Activate LLCP Link */
                        if (mDeviceHost.doActivateLlcp()) {
                            if (DBG) Log.d(TAG, "Initiator Activate LLCP OK");
                            synchronized (NfcService.this) {
                                // Register P2P device
                                mObjectMap.put(device.getHandle(), device);
                            }
                            mP2pLinkManager.onLlcpActivated(device.getLlcpVersion());
                            return true;
                        } else {
                            /* should not happen */
                            Log.w(TAG, "Initiator LLCP activation failed. Disconnect.");
                            device.disconnect();
                        }
                    } else {
                        if (DBG) Log.d(TAG, "Remote Target does not support LLCP. Disconnect.");
                        device.disconnect();
                    }
                } else {
                    if (DBG) Log.d(TAG, "Cannot connect remote Target. Polling loop restarted.");
                    /*
                     * The polling loop should have been restarted in failing
                     * doConnect
                     */
                }
            } else if (device.getMode() == NfcDepEndpoint.MODE_P2P_INITIATOR) {
                if (DBG) Log.d(TAG, "NativeP2pDevice.MODE_P2P_INITIATOR");
                /* Check LLCP compliancy */
                if (mDeviceHost.doCheckLlcp()) {
                    /* Activate LLCP Link */
                    if (mDeviceHost.doActivateLlcp()) {
                        if (DBG) Log.d(TAG, "Target Activate LLCP OK");
                        synchronized (NfcService.this) {
                            // Register P2P device
                            mObjectMap.put(device.getHandle(), device);
                        }
                        mP2pLinkManager.onLlcpActivated(device.getLlcpVersion());
                        return true;
                    }
                } else {
                    Log.w(TAG, "checkLlcp failed");
                }
            }

            return false;
        }

        private void dispatchTagEndpoint(TagEndpoint tagEndpoint, ReaderModeParams readerParams) {
            Tag tag = new Tag(tagEndpoint.getUid(), tagEndpoint.getTechList(),
                    tagEndpoint.getTechExtras(), tagEndpoint.getHandle(), mNfcTagService);
            registerTagObject(tagEndpoint);
            if (readerParams != null) {
                try {
                    if ((readerParams.flags & NfcAdapter.FLAG_READER_NO_PLATFORM_SOUNDS) == 0) {
                        playSound(SOUND_END);
                    }
                    if (readerParams.callback != null) {
                        readerParams.callback.onTagDiscovered(tag);
                        return;
                    } else {
                        // Follow normal dispatch below
                    }
                } catch (RemoteException e) {
                    Log.e(TAG, "Reader mode remote has died, falling back.", e);
                    // Intentional fall-through
                } catch (Exception e) {
                    // Catch any other exception
                    Log.e(TAG, "App exception, not dispatching.", e);
                    return;
                }
            }
            int dispatchResult = mNfcDispatcher.dispatchTag(tag);
            if (dispatchResult == NfcDispatcher.DISPATCH_FAIL) {
                unregisterObject(tagEndpoint.getHandle());
                playSound(SOUND_ERROR);
            } else if (dispatchResult == NfcDispatcher.DISPATCH_SUCCESS) {
                playSound(SOUND_END);
            }
        }
    }

    private NfcServiceHandler mHandler = new NfcServiceHandler();

    class ApplyRoutingTask extends AsyncTask<Integer, Void, Void> {
        @Override
        protected Void doInBackground(Integer... params) {
            synchronized (NfcService.this) {
                if (params == null || params.length != 1) {
                    // force apply current routing
                    applyRouting(true);
                    return null;
                }
                mScreenState = params[0].intValue();

                mRoutingWakeLock.acquire();
                try {
                    applyRouting(false);
                } finally {
                    mRoutingWakeLock.release();
                }
                return null;
            }
        }
    }

    private final BroadcastReceiver mReceiver = new BroadcastReceiver() {
        @Override
        public void onReceive(Context context, Intent intent) {
            String action = intent.getAction();
            if (action.equals(Intent.ACTION_SCREEN_ON)
                    || action.equals(Intent.ACTION_SCREEN_OFF)
                    || action.equals(Intent.ACTION_USER_PRESENT)) {
                // Perform applyRouting() in AsyncTask to serialize blocking calls
                int screenState = ScreenStateHelper.SCREEN_STATE_OFF;
                if (action.equals(Intent.ACTION_SCREEN_OFF)) {
                    screenState = ScreenStateHelper.SCREEN_STATE_OFF;
                } else if (action.equals(Intent.ACTION_SCREEN_ON)) {
                    screenState = mKeyguard.isKeyguardLocked()
                            ? ScreenStateHelper.SCREEN_STATE_ON_LOCKED
                            : ScreenStateHelper.SCREEN_STATE_ON_UNLOCKED;
                } else if (action.equals(Intent.ACTION_USER_PRESENT)) {
                    screenState = ScreenStateHelper.SCREEN_STATE_ON_UNLOCKED;
                }

                new ApplyRoutingTask().execute(Integer.valueOf(screenState));
<<<<<<< HEAD
            } else if (action.equals(Intent.ACTION_AIRPLANE_MODE_CHANGED)) {
                boolean isAirplaneModeOn = intent.getBooleanExtra("state", false);
                // Query the airplane mode from Settings.Global just to make sure that
                // some random app is not sending this intent
                if (isAirplaneModeOn != isAirplaneModeOn()) {
                    return;
                }
                if (!mIsAirplaneSensitive) {
                    return;
                }
                mPrefsEditor.putBoolean(PREF_AIRPLANE_OVERRIDE, false);
                mPrefsEditor.apply();
                if (isAirplaneModeOn) {
                    new EnableDisableTask().execute(TASK_DISABLE);
                } else if (!isAirplaneModeOn && mPrefs.getBoolean(PREF_NFC_ON, NFC_ON_DEFAULT)) {
                    new EnableDisableTask().execute(TASK_ENABLE);
                }
=======
>>>>>>> aa506aae
            } else if (action.equals(Intent.ACTION_USER_SWITCHED)) {
                int userId = intent.getIntExtra(Intent.EXTRA_USER_HANDLE, 0);
                synchronized (this) {
                    mUserId = userId;
                }
                mP2pLinkManager.onUserSwitched(getUserId());
                if (mIsHceCapable) {
                    mCardEmulationManager.onUserSwitched(getUserId());
                }
            }
        }
    };


    private final BroadcastReceiver mOwnerReceiver = new BroadcastReceiver() {
        @Override
        public void onReceive(Context context, Intent intent) {
            String action = intent.getAction();
            if (action.equals(Intent.ACTION_PACKAGE_REMOVED) ||
                    action.equals(Intent.ACTION_PACKAGE_ADDED) ||
                    action.equals(Intent.ACTION_EXTERNAL_APPLICATIONS_AVAILABLE) ||
                    action.equals(Intent.ACTION_EXTERNAL_APPLICATIONS_UNAVAILABLE)) {
                updatePackageCache();

                if (action.equals(Intent.ACTION_PACKAGE_REMOVED)) {
                    // Clear the NFCEE access cache in case a UID gets recycled
                    mNfceeAccessControl.invalidateCache();
                }
            }
        }
    };

    private final BroadcastReceiver mPolicyReceiver = new BroadcastReceiver() {
        @Override
        public void onReceive(Context context, Intent intent){
            String action = intent.getAction();
            if (DevicePolicyManager.ACTION_DEVICE_POLICY_MANAGER_STATE_CHANGED
                    .equals(action)) {
                enforceBeamShareActivityPolicy(context,
                        new UserHandle(getSendingUserId()), mIsNdefPushEnabled);
            }
        }
    };

    /**
<<<<<<< HEAD
     * Returns true if airplane mode is currently on
     */
    boolean isAirplaneModeOn() {
        return Settings.Global.getInt(mContentResolver,
                Settings.Global.AIRPLANE_MODE_ON, 0) == 1;
    }

    /**
=======
>>>>>>> aa506aae
     * for debugging only - no i18n
     */
    static String stateToString(int state) {
        switch (state) {
            case NfcAdapter.STATE_OFF:
                return "off";
            case NfcAdapter.STATE_TURNING_ON:
                return "turning on";
            case NfcAdapter.STATE_ON:
                return "on";
            case NfcAdapter.STATE_TURNING_OFF:
                return "turning off";
            default:
                return "<error>";
        }
    }

    void dump(FileDescriptor fd, PrintWriter pw, String[] args) {
        if (mContext.checkCallingOrSelfPermission(android.Manifest.permission.DUMP)
                != PackageManager.PERMISSION_GRANTED) {
            pw.println("Permission Denial: can't dump nfc from from pid="
                    + Binder.getCallingPid() + ", uid=" + Binder.getCallingUid()
                    + " without permission " + android.Manifest.permission.DUMP);
            return;
        }

        synchronized (this) {
            pw.println("mState=" + stateToString(mState));
            pw.println("mIsZeroClickRequested=" + mIsNdefPushEnabled);
            pw.println("mScreenState=" + ScreenStateHelper.screenStateToString(mScreenState));
            pw.println(mCurrentDiscoveryParameters);
            mP2pLinkManager.dump(fd, pw, args);
            if (mIsHceCapable) {
                mCardEmulationManager.dump(fd, pw, args);
            }
            mNfcDispatcher.dump(fd, pw, args);
            pw.println(mDeviceHost.dump());
        }
    }
}<|MERGE_RESOLUTION|>--- conflicted
+++ resolved
@@ -421,25 +421,6 @@
         }
     }
 
-<<<<<<< HEAD
-    void registerForAirplaneMode(IntentFilter filter) {
-        final String airplaneModeRadios = Settings.Global.getString(mContentResolver,
-                Settings.Global.AIRPLANE_MODE_RADIOS);
-        final String toggleableRadios = Settings.Global.getString(mContentResolver,
-                Settings.Global.AIRPLANE_MODE_TOGGLEABLE_RADIOS);
-
-        mIsAirplaneSensitive = airplaneModeRadios == null ? true :
-                airplaneModeRadios.contains(Settings.Global.RADIO_NFC);
-        mIsAirplaneToggleable = toggleableRadios == null ? false :
-                toggleableRadios.contains(Settings.Global.RADIO_NFC);
-
-        if (mIsAirplaneSensitive) {
-            filter.addAction(Intent.ACTION_AIRPLANE_MODE_CHANGED);
-        }
-    }
-
-=======
->>>>>>> aa506aae
     void updatePackageCache() {
         PackageManager pm = mContext.getPackageManager();
         List<PackageInfo> packages = pm.getInstalledPackagesAsUser(0, UserHandle.USER_SYSTEM);
@@ -2071,26 +2052,6 @@
                 }
 
                 new ApplyRoutingTask().execute(Integer.valueOf(screenState));
-<<<<<<< HEAD
-            } else if (action.equals(Intent.ACTION_AIRPLANE_MODE_CHANGED)) {
-                boolean isAirplaneModeOn = intent.getBooleanExtra("state", false);
-                // Query the airplane mode from Settings.Global just to make sure that
-                // some random app is not sending this intent
-                if (isAirplaneModeOn != isAirplaneModeOn()) {
-                    return;
-                }
-                if (!mIsAirplaneSensitive) {
-                    return;
-                }
-                mPrefsEditor.putBoolean(PREF_AIRPLANE_OVERRIDE, false);
-                mPrefsEditor.apply();
-                if (isAirplaneModeOn) {
-                    new EnableDisableTask().execute(TASK_DISABLE);
-                } else if (!isAirplaneModeOn && mPrefs.getBoolean(PREF_NFC_ON, NFC_ON_DEFAULT)) {
-                    new EnableDisableTask().execute(TASK_ENABLE);
-                }
-=======
->>>>>>> aa506aae
             } else if (action.equals(Intent.ACTION_USER_SWITCHED)) {
                 int userId = intent.getIntExtra(Intent.EXTRA_USER_HANDLE, 0);
                 synchronized (this) {
@@ -2136,17 +2097,6 @@
     };
 
     /**
-<<<<<<< HEAD
-     * Returns true if airplane mode is currently on
-     */
-    boolean isAirplaneModeOn() {
-        return Settings.Global.getInt(mContentResolver,
-                Settings.Global.AIRPLANE_MODE_ON, 0) == 1;
-    }
-
-    /**
-=======
->>>>>>> aa506aae
      * for debugging only - no i18n
      */
     static String stateToString(int state) {
