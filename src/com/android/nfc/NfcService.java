/*
 * Copyright (C) 2010 The Android Open Source Project
 *
 * Licensed under the Apache License, Version 2.0 (the "License");
 * you may not use this file except in compliance with the License.
 * You may obtain a copy of the License at
 *
 *      http://www.apache.org/licenses/LICENSE-2.0
 *
 * Unless required by applicable law or agreed to in writing, software
 * distributed under the License is distributed on an "AS IS" BASIS,
 * WITHOUT WARRANTIES OR CONDITIONS OF ANY KIND, either express or implied.
 * See the License for the specific language governing permissions and
 * limitations under the License.
 */

package com.android.nfc;

import android.app.ActivityManager;
import android.app.Application;
import android.app.BroadcastOptions;
import android.app.KeyguardManager;
import android.app.PendingIntent;
import android.app.admin.DevicePolicyManager;
import android.app.backup.BackupManager;
import android.content.BroadcastReceiver;
import android.content.ComponentName;
import android.content.ContentResolver;
import android.content.Context;
import android.content.Intent;
import android.content.IntentFilter;
import android.content.SharedPreferences;
import android.content.pm.ApplicationInfo;
import android.content.pm.IPackageManager;
import android.content.pm.PackageInfo;
import android.content.pm.PackageManager;
import android.content.pm.UserInfo;
import android.content.res.Resources.NotFoundException;
import android.media.AudioAttributes;
import android.media.SoundPool;
import android.net.Uri;
import android.nfc.BeamShareData;
import android.nfc.ErrorCodes;
import android.nfc.FormatException;
import android.nfc.IAppCallback;
import android.nfc.INfcAdapter;
import android.nfc.INfcAdapterExtras;
import android.nfc.INfcCardEmulation;
import android.nfc.INfcControllerAlwaysOnListener;
import android.nfc.INfcDta;
import android.nfc.INfcFCardEmulation;
import android.nfc.INfcTag;
import android.nfc.INfcUnlockHandler;
import android.nfc.ITagRemovedCallback;
import android.nfc.NdefMessage;
import android.nfc.NfcAdapter;
import android.nfc.Tag;
import android.nfc.TechListParcel;
import android.nfc.TransceiveResult;
import android.nfc.tech.Ndef;
import android.nfc.tech.TagTechnology;
import android.os.AsyncTask;
import android.os.Binder;
import android.os.Build;
import android.os.Bundle;
import android.os.Handler;
import android.os.IBinder;
import android.os.Message;
import android.os.PowerManager;
import android.os.Process;
import android.os.RemoteException;
import android.os.ServiceManager;
import android.os.SystemClock;
import android.os.SystemProperties;
import android.os.UserHandle;
import android.os.UserManager;
import android.os.VibrationEffect;
import android.os.Vibrator;
import android.provider.Settings;
import android.provider.Settings.SettingNotFoundException;
import android.se.omapi.ISecureElementService;
import android.service.vr.IVrManager;
import android.service.vr.IVrStateCallbacks;
import android.text.TextUtils;
import android.util.EventLog;
import android.util.Log;
import android.util.proto.ProtoOutputStream;
import android.widget.Toast;

import com.android.internal.logging.MetricsLogger;
import com.android.internal.util.ArrayUtils;
import com.android.nfc.DeviceHost.DeviceHostListener;
import com.android.nfc.DeviceHost.LlcpConnectionlessSocket;
import com.android.nfc.DeviceHost.LlcpServerSocket;
import com.android.nfc.DeviceHost.LlcpSocket;
import com.android.nfc.DeviceHost.NfcDepEndpoint;
import com.android.nfc.DeviceHost.TagEndpoint;
import com.android.nfc.cardemulation.CardEmulationManager;
import com.android.nfc.dhimpl.NativeNfcManager;
import com.android.nfc.handover.HandoverDataParser;

import java.io.File;
import java.io.FileDescriptor;
import java.io.FileOutputStream;
import java.io.IOException;
import java.io.PrintWriter;
import java.io.UnsupportedEncodingException;
import java.nio.ByteBuffer;
import java.nio.file.Files;
import java.util.ArrayList;
import java.util.Arrays;
import java.util.Collections;
import java.util.HashMap;
import java.util.HashSet;
import java.util.List;
import java.util.Map;
import java.util.NoSuchElementException;
import java.util.Scanner;
import java.util.Set;
import java.util.concurrent.atomic.AtomicInteger;
import java.util.stream.Collectors;

public class NfcService implements DeviceHostListener {
    static final boolean DBG = SystemProperties.getBoolean("persist.nfc.debug_enabled", false);
    static final String TAG = "NfcService";

    public static final String SERVICE_NAME = "nfc";

    private static final String SYSTEM_UI = "com.android.systemui";

    public static final String PREF = "NfcServicePrefs";

    static final String PREF_NFC_ON = "nfc_on";
    static final boolean NFC_ON_DEFAULT = true;
    static final String PREF_NDEF_PUSH_ON = "ndef_push_on";
    static final boolean NDEF_PUSH_ON_DEFAULT = false;
    static final String PREF_SECURE_NFC_ON = "secure_nfc_on";
    static final boolean SECURE_NFC_ON_DEFAULT = false;
    static final String PREF_FIRST_BEAM = "first_beam";
    static final String PREF_FIRST_BOOT = "first_boot";

    static final String PREF_ANTENNA_BLOCKED_MESSAGE_SHOWN = "antenna_blocked_message_shown";
    static final boolean ANTENNA_BLOCKED_MESSAGE_SHOWN_DEFAULT = false;

    static final String TRON_NFC_CE = "nfc_ce";
    static final String TRON_NFC_P2P = "nfc_p2p";
    static final String TRON_NFC_TAG = "nfc_tag";

    static final String NATIVE_LOG_FILE_NAME = "native_crash_logs";
    static final String NATIVE_LOG_FILE_PATH = "/data/misc/nfc/logs";
    static final int NATIVE_CRASH_FILE_SIZE = 1024 * 1024;

    static final int MSG_NDEF_TAG = 0;
    static final int MSG_LLCP_LINK_ACTIVATION = 1;
    static final int MSG_LLCP_LINK_DEACTIVATED = 2;
    static final int MSG_MOCK_NDEF = 3;
    static final int MSG_LLCP_LINK_FIRST_PACKET = 4;
    static final int MSG_ROUTE_AID = 5;
    static final int MSG_UNROUTE_AID = 6;
    static final int MSG_COMMIT_ROUTING = 7;
    static final int MSG_INVOKE_BEAM = 8;
    static final int MSG_RF_FIELD_ACTIVATED = 9;
    static final int MSG_RF_FIELD_DEACTIVATED = 10;
    static final int MSG_RESUME_POLLING = 11;
    static final int MSG_REGISTER_T3T_IDENTIFIER = 12;
    static final int MSG_DEREGISTER_T3T_IDENTIFIER = 13;
    static final int MSG_TAG_DEBOUNCE = 14;
    static final int MSG_UPDATE_STATS = 15;
    static final int MSG_APPLY_SCREEN_STATE = 16;
    static final int MSG_TRANSACTION_EVENT = 17;
    static final int MSG_PREFERRED_PAYMENT_CHANGED = 18;
    static final int MSG_TOAST_DEBOUNCE_EVENT = 19;
    static final int MSG_DELAY_POLLING = 20;

    static final String MSG_ROUTE_AID_PARAM_TAG = "power";

    // Negative value for NO polling delay
    static final int NO_POLL_DELAY = -1;

    // Update stats every 4 hours
    static final long STATS_UPDATE_INTERVAL_MS = 4 * 60 * 60 * 1000;
    static final long MAX_POLLING_PAUSE_TIMEOUT = 40000;

    static final int MAX_TOAST_DEBOUNCE_TIME = 10000;

    static final int TASK_ENABLE = 1;
    static final int TASK_DISABLE = 2;
    static final int TASK_BOOT = 3;
    static final int TASK_ENABLE_ALWAYS_ON = 4;
    static final int TASK_DISABLE_ALWAYS_ON = 5;

    // Polling technology masks
    static final int NFC_POLL_A = 0x01;
    static final int NFC_POLL_B = 0x02;
    static final int NFC_POLL_F = 0x04;
    static final int NFC_POLL_V = 0x08;
    static final int NFC_POLL_B_PRIME = 0x10;
    static final int NFC_POLL_KOVIO = 0x20;

    // minimum screen state that enables NFC polling
    static final int NFC_POLLING_MODE = ScreenStateHelper.SCREEN_STATE_ON_UNLOCKED;

    // Time to wait for NFC controller to initialize before watchdog
    // goes off. This time is chosen large, because firmware download
    // may be a part of initialization.
    static final int INIT_WATCHDOG_MS = 90000;

    // Time to wait for routing to be applied before watchdog
    // goes off
    static final int ROUTING_WATCHDOG_MS = 10000;

    // Default delay used for presence checks
    static final int DEFAULT_PRESENCE_CHECK_DELAY = 125;

    // The amount of time we wait before manually launching
    // the Beam animation when called through the share menu.
    static final int INVOKE_BEAM_DELAY_MS = 1000;

    // RF field events as defined in NFC extras
    public static final String ACTION_RF_FIELD_ON_DETECTED =
            "com.android.nfc_extras.action.RF_FIELD_ON_DETECTED";
    public static final String ACTION_RF_FIELD_OFF_DETECTED =
            "com.android.nfc_extras.action.RF_FIELD_OFF_DETECTED";

    public static boolean sIsShortRecordLayout = false;

    // for use with playSound()
    public static final int SOUND_START = 0;
    public static final int SOUND_END = 1;
    public static final int SOUND_ERROR = 2;

    public static final int NCI_VERSION_2_0 = 0x20;

    public static final int NCI_VERSION_1_0 = 0x10;

    public static final String ACTION_LLCP_UP =
            "com.android.nfc.action.LLCP_UP";

    public static final String ACTION_LLCP_DOWN =
            "com.android.nfc.action.LLCP_DOWN";

    // Timeout to re-apply routing if a tag was present and we postponed it
    private static final int APPLY_ROUTING_RETRY_TIMEOUT_MS = 5000;

    private final UserManager mUserManager;

    private static int nci_version = NCI_VERSION_1_0;
    // NFC Execution Environment
    // fields below are protected by this
    private final boolean mPollingDisableAllowed;
    private HashMap<Integer, ReaderModeDeathRecipient> mPollingDisableDeathRecipients =
            new HashMap<Integer, ReaderModeDeathRecipient>();
    private final ReaderModeDeathRecipient mReaderModeDeathRecipient =
            new ReaderModeDeathRecipient();
    private final NfcUnlockManager mNfcUnlockManager;

    private final BackupManager mBackupManager;

    // cached version of installed packages requesting Android.permission.NFC_TRANSACTION_EVENTS
    // for current user and profiles. The Integer part is the userId.
    HashMap<Integer, List<String>> mNfcEventInstalledPackages =
            new HashMap<Integer, List<String>>();

    // cached version of installed packages requesting
    // Android.permission.NFC_PREFERRED_PAYMENT_INFO for current user and profiles.
    // The Integer part is the userId.
    HashMap<Integer, List<String>> mNfcPreferredPaymentChangedInstalledPackages =
            new HashMap<Integer, List<String>>();

    // fields below are used in multiple threads and protected by synchronized(this)
    final HashMap<Integer, Object> mObjectMap = new HashMap<Integer, Object>();
    int mScreenState;
    boolean mInProvisionMode; // whether we're in setup wizard and enabled NFC provisioning
    boolean mIsNdefPushEnabled;
    boolean mIsSecureNfcEnabled;
    boolean mSkipNdefRead;
    NfcDiscoveryParameters mCurrentDiscoveryParameters =
            NfcDiscoveryParameters.getNfcOffParameters();

    ReaderModeParams mReaderModeParams;

    private int mUserId;
    boolean mPollingPaused;
    boolean mPollingDelayed;

    // True if nfc notification message already shown
    boolean mAntennaBlockedMessageShown;
    private static int mDispatchFailedCount;
    private static int mDispatchFailedMax;

    static final int INVALID_NATIVE_HANDLE = -1;
    byte mDebounceTagUid[];
    int mDebounceTagDebounceMs;
    int mDebounceTagNativeHandle = INVALID_NATIVE_HANDLE;
    ITagRemovedCallback mDebounceTagRemovedCallback;

    // Only accessed on one thread so doesn't need locking
    NdefMessage mLastReadNdefMessage;

    // Metrics
    AtomicInteger mNumTagsDetected;
    AtomicInteger mNumP2pDetected;
    AtomicInteger mNumHceDetected;

    // mState is protected by this, however it is only modified in onCreate()
    // and the default AsyncTask thread so it is read unprotected from that
    // thread
    int mState;  // one of NfcAdapter.STATE_ON, STATE_TURNING_ON, etc
    // mAlwaysOnState is protected by this, however it is only modified in onCreate()
    // and the default AsyncTask thread so it is read unprotected from that thread
    int mAlwaysOnState;  // one of NfcAdapter.STATE_ON, STATE_TURNING_ON, etc
    // fields below are final after onCreate()
    Context mContext;
    private DeviceHost mDeviceHost;
    private SharedPreferences mPrefs;
    private SharedPreferences.Editor mPrefsEditor;
    private PowerManager.WakeLock mRoutingWakeLock;
    private PowerManager.WakeLock mRequireUnlockWakeLock;

    int mStartSound;
    int mEndSound;
    int mErrorSound;
    SoundPool mSoundPool; // playback synchronized on this
    P2pLinkManager mP2pLinkManager;
    TagService mNfcTagService;
    NfcAdapterService mNfcAdapter;
    NfcDtaService mNfcDtaService;
    RoutingTableParser mRoutingTableParser;
    boolean mIsDebugBuild;
    boolean mIsHceCapable;
    boolean mIsHceFCapable;
    boolean mIsBeamCapable;
    boolean mIsSecureNfcCapable;
    boolean mIsRequestUnlockShowed;
    boolean mIsRecovering;

    int mPollDelay;
    boolean mNotifyDispatchFailed;
    boolean mNotifyReadFailed;

    // for recording the latest Tag object cookie
    long mCookieUpToDate = 0;

    private NfcDispatcher mNfcDispatcher;
    private PowerManager mPowerManager;
    private KeyguardManager mKeyguard;
    private HandoverDataParser mHandoverDataParser;
    private ContentResolver mContentResolver;
    private CardEmulationManager mCardEmulationManager;
    private Vibrator mVibrator;
    private VibrationEffect mVibrationEffect;
    private ISecureElementService mSEService;

    private ScreenStateHelper mScreenStateHelper;
    private ForegroundUtils mForegroundUtils;

    private static NfcService sService;
    private static boolean sToast_debounce = false;
    private static int sToast_debounce_time_ms = 3000;
    public  static boolean sIsDtaMode = false;

    private IVrManager vrManager;
    boolean mIsVrModeEnabled;

    private final boolean mIsAlwaysOnSupported;
    private final Set<INfcControllerAlwaysOnListener> mAlwaysOnListeners =
            Collections.synchronizedSet(new HashSet<>());

    public static NfcService getInstance() {
        return sService;
    }

    @Override
    public void onRemoteEndpointDiscovered(TagEndpoint tag) {
        sendMessage(NfcService.MSG_NDEF_TAG, tag);
    }

    /**
     * Notifies transaction
     */
    @Override
    public void onHostCardEmulationActivated(int technology) {
        if (mCardEmulationManager != null) {
            mCardEmulationManager.onHostCardEmulationActivated(technology);
        }
    }

    @Override
    public void onHostCardEmulationData(int technology, byte[] data) {
        if (mCardEmulationManager != null) {
            mCardEmulationManager.onHostCardEmulationData(technology, data);
        }
    }

    @Override
    public void onHostCardEmulationDeactivated(int technology) {
        if (mCardEmulationManager != null) {
            // Do metrics here so we don't slow the CE path down
            mNumHceDetected.incrementAndGet();
            mCardEmulationManager.onHostCardEmulationDeactivated(technology);
        }
    }

    /**
     * Notifies P2P Device detected, to activate LLCP link
     */
    @Override
    public void onLlcpLinkActivated(NfcDepEndpoint device) {
        if (!mIsBeamCapable) return;
        sendMessage(NfcService.MSG_LLCP_LINK_ACTIVATION, device);
    }

    /**
     * Notifies P2P Device detected, to activate LLCP link
     */
    @Override
    public void onLlcpLinkDeactivated(NfcDepEndpoint device) {
        if (!mIsBeamCapable) return;
        sendMessage(NfcService.MSG_LLCP_LINK_DEACTIVATED, device);
    }

    /**
     * Notifies P2P Device detected, first packet received over LLCP link
     */
    @Override
    public void onLlcpFirstPacketReceived(NfcDepEndpoint device) {
        if (!mIsBeamCapable) return;
        mNumP2pDetected.incrementAndGet();
        sendMessage(NfcService.MSG_LLCP_LINK_FIRST_PACKET, device);
    }

    @Override
    public void onRemoteFieldActivated() {
        sendMessage(NfcService.MSG_RF_FIELD_ACTIVATED, null);
    }

    @Override
    public void onRemoteFieldDeactivated() {
        sendMessage(NfcService.MSG_RF_FIELD_DEACTIVATED, null);
    }

    @Override
    public void onNfcTransactionEvent(byte[] aid, byte[] data, String seName) {
        byte[][] dataObj = {aid, data, seName.getBytes()};
        sendMessage(NfcService.MSG_TRANSACTION_EVENT, dataObj);
        NfcStatsLog.write(NfcStatsLog.NFC_CARDEMULATION_OCCURRED,
                NfcStatsLog.NFC_CARDEMULATION_OCCURRED__CATEGORY__OFFHOST, seName);
    }

    @Override
    public void onEeUpdated() {
        new ApplyRoutingTask().execute();
    }

    @Override
    public void onHwErrorReported() {
        try {
            mContext.unregisterReceiver(mReceiver);
        } catch (IllegalArgumentException e) {
            Log.w(TAG, "Failed to unregisterScreenState BroadCastReceiver: " + e);
        }
        mIsRecovering = true;
        new EnableDisableTask().execute(TASK_DISABLE);
        new EnableDisableTask().execute(TASK_ENABLE);
    }

    final class ReaderModeParams {
        public int flags;
        public IAppCallback callback;
        public int presenceCheckDelay;
    }

    public NfcService(Application nfcApplication) {
        mUserId = ActivityManager.getCurrentUser();
        mContext = nfcApplication;

        mNfcTagService = new TagService();
        mNfcAdapter = new NfcAdapterService();
        mRoutingTableParser = new RoutingTableParser();
        Log.i(TAG, "Starting NFC service");

        sService = this;

        mScreenStateHelper = new ScreenStateHelper(mContext);
        mContentResolver = mContext.getContentResolver();
        mDeviceHost = new NativeNfcManager(mContext, this);

        mNfcUnlockManager = NfcUnlockManager.getInstance();

        mHandoverDataParser = new HandoverDataParser();
        boolean isNfcProvisioningEnabled = false;
        try {
            isNfcProvisioningEnabled = mContext.getResources().getBoolean(
                    R.bool.enable_nfc_provisioning);
        } catch (NotFoundException e) {
        }

        if (isNfcProvisioningEnabled) {
            mInProvisionMode = Settings.Global.getInt(mContentResolver,
                    Settings.Global.DEVICE_PROVISIONED, 0) == 0;
        } else {
            mInProvisionMode = false;
        }

        mNfcDispatcher = new NfcDispatcher(mContext, mHandoverDataParser, mInProvisionMode);

        mPrefs = mContext.getSharedPreferences(PREF, Context.MODE_PRIVATE);
        mPrefsEditor = mPrefs.edit();

        mState = NfcAdapter.STATE_OFF;
        mAlwaysOnState = NfcAdapter.STATE_OFF;

        mIsDebugBuild = "userdebug".equals(Build.TYPE) || "eng".equals(Build.TYPE);

        mPowerManager = (PowerManager) mContext.getSystemService(Context.POWER_SERVICE);

        mRoutingWakeLock = mPowerManager.newWakeLock(
                PowerManager.PARTIAL_WAKE_LOCK, "NfcService:mRoutingWakeLock");

        mRequireUnlockWakeLock = mPowerManager.newWakeLock(PowerManager.SCREEN_BRIGHT_WAKE_LOCK
                        | PowerManager.ACQUIRE_CAUSES_WAKEUP
                        | PowerManager.ON_AFTER_RELEASE, "NfcService:mRequireUnlockWakeLock");

        mKeyguard = (KeyguardManager) mContext.getSystemService(Context.KEYGUARD_SERVICE);
        mUserManager = (UserManager) mContext.getSystemService(Context.USER_SERVICE);
        mVibrator = (Vibrator) mContext.getSystemService(Context.VIBRATOR_SERVICE);
        mVibrationEffect = VibrationEffect.createOneShot(200, VibrationEffect.DEFAULT_AMPLITUDE);

        mScreenState = mScreenStateHelper.checkScreenState();

        mNumTagsDetected = new AtomicInteger();
        mNumP2pDetected = new AtomicInteger();
        mNumHceDetected = new AtomicInteger();

        mBackupManager = new BackupManager(mContext);

        // Intents for all users
        IntentFilter filter = new IntentFilter(Intent.ACTION_SCREEN_OFF);
        filter.addAction(Intent.ACTION_SCREEN_ON);
        filter.addAction(Intent.ACTION_USER_PRESENT);
        filter.addAction(Intent.ACTION_USER_SWITCHED);
        filter.addAction(Intent.ACTION_USER_ADDED);
        mContext.registerReceiverAsUser(mReceiver, UserHandle.ALL, filter, null, null);

        // Listen for work profile adds or removes.
        IntentFilter managedProfileFilter = new IntentFilter();
        managedProfileFilter.addAction(Intent.ACTION_MANAGED_PROFILE_ADDED);
        managedProfileFilter.addAction(Intent.ACTION_MANAGED_PROFILE_REMOVED);
        managedProfileFilter.addAction(Intent.ACTION_MANAGED_PROFILE_AVAILABLE);
        managedProfileFilter.addAction(Intent.ACTION_MANAGED_PROFILE_UNAVAILABLE);
        mContext.registerReceiverAsUser(mManagedProfileReceiver, UserHandle.ALL,
                managedProfileFilter, null, null);

        IntentFilter ownerFilter = new IntentFilter(Intent.ACTION_EXTERNAL_APPLICATIONS_AVAILABLE);
        ownerFilter.addAction(Intent.ACTION_EXTERNAL_APPLICATIONS_UNAVAILABLE);
        ownerFilter.addAction(Intent.ACTION_SHUTDOWN);
        mContext.registerReceiverAsUser(mOwnerReceiver, UserHandle.ALL, ownerFilter, null, null);

        ownerFilter = new IntentFilter();
        ownerFilter.addAction(Intent.ACTION_PACKAGE_ADDED);
        ownerFilter.addAction(Intent.ACTION_PACKAGE_REMOVED);
        ownerFilter.addDataScheme("package");
        mContext.registerReceiverAsUser(mOwnerReceiver, UserHandle.ALL, ownerFilter, null, null);

        IntentFilter policyFilter = new IntentFilter(DevicePolicyManager.ACTION_DEVICE_POLICY_MANAGER_STATE_CHANGED);
        mContext.registerReceiverAsUser(mPolicyReceiver, UserHandle.ALL, policyFilter, null, null);

        updatePackageCache();

        PackageManager pm = mContext.getPackageManager();
        mIsBeamCapable = pm.hasSystemFeature(PackageManager.FEATURE_NFC_BEAM);
        mIsNdefPushEnabled =
            mPrefs.getBoolean(PREF_NDEF_PUSH_ON, NDEF_PUSH_ON_DEFAULT) &&
            mIsBeamCapable;

        if (mIsBeamCapable) {
            mP2pLinkManager = new P2pLinkManager(
                mContext, mHandoverDataParser, mDeviceHost.getDefaultLlcpMiu(),
                mDeviceHost.getDefaultLlcpRwSize());
        }
        enforceBeamShareActivityPolicy(mContext, new UserHandle(mUserId));

        mIsHceCapable =
                pm.hasSystemFeature(PackageManager.FEATURE_NFC_HOST_CARD_EMULATION) ||
                pm.hasSystemFeature(PackageManager.FEATURE_NFC_HOST_CARD_EMULATION_NFCF);
        mIsHceFCapable =
                pm.hasSystemFeature(PackageManager.FEATURE_NFC_HOST_CARD_EMULATION_NFCF);
        if (mIsHceCapable) {
            mCardEmulationManager = new CardEmulationManager(mContext);
        }
        mForegroundUtils = ForegroundUtils.getInstance();

        mIsSecureNfcCapable = mNfcAdapter.deviceSupportsNfcSecure();
        mIsSecureNfcEnabled =
            mPrefs.getBoolean(PREF_SECURE_NFC_ON, SECURE_NFC_ON_DEFAULT) &&
            mIsSecureNfcCapable;
        mDeviceHost.setNfcSecure(mIsSecureNfcEnabled);

        sToast_debounce_time_ms =
                mContext.getResources().getInteger(R.integer.toast_debounce_time_ms);
        if(sToast_debounce_time_ms > MAX_TOAST_DEBOUNCE_TIME) {
            sToast_debounce_time_ms = MAX_TOAST_DEBOUNCE_TIME;
        }

        // Notification message variables
        mDispatchFailedCount = 0;
        if (mContext.getResources().getBoolean(R.bool.enable_antenna_blocked_alert) &&
            !mPrefs.getBoolean(PREF_ANTENNA_BLOCKED_MESSAGE_SHOWN, ANTENNA_BLOCKED_MESSAGE_SHOWN_DEFAULT)) {
            mAntennaBlockedMessageShown = false;
            mDispatchFailedMax =
                mContext.getResources().getInteger(R.integer.max_antenna_blocked_failure_count);
        } else {
            mAntennaBlockedMessageShown = true;
        }

        // Polling delay variables
        mPollDelay = mContext.getResources().getInteger(R.integer.unknown_tag_polling_delay);
        mNotifyDispatchFailed = mContext.getResources().getBoolean(R.bool.enable_notify_dispatch_failed);
        mNotifyReadFailed = mContext.getResources().getBoolean(R.bool.enable_notify_read_failed);

        mPollingDisableAllowed = mContext.getResources().getBoolean(R.bool.polling_disable_allowed);

        // Make sure this is only called when object construction is complete.
        ServiceManager.addService(SERVICE_NAME, mNfcAdapter);

        mIsAlwaysOnSupported =
            mContext.getResources().getBoolean(R.bool.nfcc_always_on_allowed);

        new EnableDisableTask().execute(TASK_BOOT);  // do blocking boot tasks

        mHandler.sendEmptyMessageDelayed(MSG_UPDATE_STATS, STATS_UPDATE_INTERVAL_MS);

        IVrManager mVrManager = IVrManager.Stub.asInterface(ServiceManager.getService(
                mContext.VR_SERVICE));
        if (mVrManager != null) {
            try {
                mVrManager.registerListener(mVrStateCallbacks);
                mIsVrModeEnabled = mVrManager.getVrModeState();
            } catch (RemoteException e) {
                Log.e(TAG, "Failed to register VR mode state listener: " + e);
            }
        }
        mSEService = ISecureElementService.Stub.asInterface(ServiceManager.getService(
                Context.SECURE_ELEMENT_SERVICE));
    }

    private boolean isSEServiceAvailable() {
        if (mSEService == null) {
            mSEService = ISecureElementService.Stub.asInterface(ServiceManager.getService(
                    Context.SECURE_ELEMENT_SERVICE));
        }
        return (mSEService != null);
    }

    void initSoundPool() {
        synchronized (this) {
            if (mSoundPool == null) {
                mSoundPool = new SoundPool.Builder()
                        .setMaxStreams(1)
                        .setAudioAttributes(
                                new AudioAttributes.Builder()
                                        .setUsage(AudioAttributes.USAGE_ASSISTANCE_SONIFICATION)
                                        .setContentType(AudioAttributes.CONTENT_TYPE_SONIFICATION)
                                        .build())
                        .build();
                mStartSound = mSoundPool.load(mContext, R.raw.start, 1);
                mEndSound = mSoundPool.load(mContext, R.raw.end, 1);
                mErrorSound = mSoundPool.load(mContext, R.raw.error, 1);
            }
        }
    }

    void releaseSoundPool() {
        synchronized (this) {
            if (mSoundPool != null) {
                mSoundPool.release();
                mSoundPool = null;
            }
        }
    }

    void updatePackageCache() {
        UserManager um = mContext.createContextAsUser(
                UserHandle.of(ActivityManager.getCurrentUser()), /*flags=*/0)
                .getSystemService(UserManager.class);
        List<UserHandle> luh = um.getEnabledProfiles();

        synchronized (this) {
            mNfcEventInstalledPackages.clear();
            mNfcPreferredPaymentChangedInstalledPackages.clear();
            for (UserHandle uh : luh) {
                if (um.isQuietModeEnabled(uh)) continue;

                PackageManager pm;
                try {
                    pm = mContext.createContextAsUser(uh, /*flags=*/0).getPackageManager();
                } catch (IllegalStateException e) {
                    Log.d(TAG, "Fail to get PackageManager for user: " + uh);
                    continue;
                }

                List<PackageInfo> packagesNfcEvents = pm.getPackagesHoldingPermissions(
                        new String[] {android.Manifest.permission.NFC_TRANSACTION_EVENT},
                        PackageManager.GET_ACTIVITIES);
                List<PackageInfo> packagesNfcPreferredPaymentChanged =
                        pm.getPackagesHoldingPermissions(
                        new String[] {android.Manifest.permission.NFC_PREFERRED_PAYMENT_INFO},
                        PackageManager.GET_ACTIVITIES);
                List<String> packageListNfcEvent = new ArrayList<String>();
                for (int i = 0; i < packagesNfcEvents.size(); i++) {
                    packageListNfcEvent.add(packagesNfcEvents.get(i).packageName);
                }
                mNfcEventInstalledPackages.put(uh.getIdentifier(), packageListNfcEvent);

                List<String> packageListNfcPreferredPaymentChanged = new ArrayList<String>();
                for (int i = 0; i < packagesNfcPreferredPaymentChanged.size(); i++) {
                    packageListNfcPreferredPaymentChanged.add(
                            packagesNfcPreferredPaymentChanged.get(i).packageName);
                }
                mNfcPreferredPaymentChangedInstalledPackages.put(
                        uh.getIdentifier(), packageListNfcPreferredPaymentChanged);
            }
        }
    }

    /**
     * Manages tasks that involve turning on/off the NFC controller.
     * <p/>
     * <p>All work that might turn the NFC adapter on or off must be done
     * through this task, to keep the handling of mState simple.
     * In other words, mState is only modified in these tasks (and we
     * don't need a lock to read it in these tasks).
     * <p/>
     * <p>These tasks are all done on the same AsyncTask background
     * thread, so they are serialized. Each task may temporarily transition
     * mState to STATE_TURNING_OFF or STATE_TURNING_ON, but must exit in
     * either STATE_ON or STATE_OFF. This way each task can be guaranteed
     * of starting in either STATE_OFF or STATE_ON, without needing to hold
     * NfcService.this for the entire task.
     * <p/>
     * <p>AsyncTask's are also implicitly queued. This is useful for corner
     * cases like turning airplane mode on while TASK_ENABLE is in progress.
     * The TASK_DISABLE triggered by airplane mode will be correctly executed
     * immediately after TASK_ENABLE is complete. This seems like the most sane
     * way to deal with these situations.
     * <p/>
     * <p>{@link #TASK_ENABLE} enables the NFC adapter, without changing
     * preferences
     * <p>{@link #TASK_DISABLE} disables the NFC adapter, without changing
     * preferences
     * <p>{@link #TASK_BOOT} does first boot work and may enable NFC
     */
    class EnableDisableTask extends AsyncTask<Integer, Void, Void> {
        @Override
        protected Void doInBackground(Integer... params) {
            // Quick check mState
            switch (mState) {
                case NfcAdapter.STATE_TURNING_OFF:
                case NfcAdapter.STATE_TURNING_ON:
                    Log.e(TAG, "Processing EnableDisable task " + params[0] + " from bad state " +
                            mState);
                    return null;
            }

            /* AsyncTask sets this thread to THREAD_PRIORITY_BACKGROUND,
             * override with the default. THREAD_PRIORITY_BACKGROUND causes
             * us to service software I2C too slow for firmware download
             * with the NXP PN544.
             * TODO: move this to the DAL I2C layer in libnfc-nxp, since this
             * problem only occurs on I2C platforms using PN544
             */
            Process.setThreadPriority(Process.THREAD_PRIORITY_DEFAULT);

            switch (params[0].intValue()) {
                case TASK_ENABLE:
                    enableInternal();
                    break;
                case TASK_DISABLE:
                    disableInternal();
                    break;
                case TASK_BOOT:
                    boolean initialized;
                    if (mPrefs.getBoolean(PREF_FIRST_BOOT, true)) {
                        Log.i(TAG, "First Boot");
                        mPrefsEditor.putBoolean(PREF_FIRST_BOOT, false);
                        mPrefsEditor.apply();
                        mDeviceHost.factoryReset();
                        setPaymentForegroundPreference(mUserId);
                    }
                    Log.d(TAG, "checking on firmware download");
                    if (mPrefs.getBoolean(PREF_NFC_ON, NFC_ON_DEFAULT)) {
                        Log.d(TAG, "NFC is on. Doing normal stuff");
                        initialized = enableInternal();
                    } else {
                        Log.d(TAG, "NFC is off.  Checking firmware version");
                        initialized = mDeviceHost.checkFirmware();
                    }

                    if (initialized) {
                        SystemProperties.set("nfc.initialized", "true");
                    }
                    break;
                case TASK_ENABLE_ALWAYS_ON:
                    enableAlwaysOnInternal();
                    break;
                case TASK_DISABLE_ALWAYS_ON:
                    disableAlwaysOnInternal();
                    break;
            }

            // Restore default AsyncTask priority
            Process.setThreadPriority(Process.THREAD_PRIORITY_BACKGROUND);
            return null;
        }

        /**
         * Enable NFC adapter functions.
         * Does not toggle preferences.
         */
        boolean enableInternal() {
            if (mState == NfcAdapter.STATE_ON) {
                return true;
            }
            Log.i(TAG, "Enabling NFC");
            NfcStatsLog.write(NfcStatsLog.NFC_STATE_CHANGED,
                    mIsSecureNfcEnabled ? NfcStatsLog.NFC_STATE_CHANGED__STATE__ON_LOCKED :
                    NfcStatsLog.NFC_STATE_CHANGED__STATE__ON);
            updateState(NfcAdapter.STATE_TURNING_ON);

            WatchDogThread watchDog = new WatchDogThread("enableInternal", INIT_WATCHDOG_MS);
            watchDog.start();
            try {
                mRoutingWakeLock.acquire();
                try {
                    if (!mIsAlwaysOnSupported || mIsRecovering
                            || mAlwaysOnState != NfcAdapter.STATE_ON
                            || mAlwaysOnState != NfcAdapter.STATE_TURNING_OFF) {
                        if (!mDeviceHost.initialize()) {
                            Log.w(TAG, "Error enabling NFC");
                            updateState(NfcAdapter.STATE_OFF);
                            return false;
                        }
                    } else if (mAlwaysOnState == NfcAdapter.STATE_ON
                            || mAlwaysOnState == NfcAdapter.STATE_TURNING_OFF) {
                        Log.i(TAG, "Already initialized");
                    } else {
                        Log.e(TAG, "Unexptected bad state " + mAlwaysOnState);
                        updateState(NfcAdapter.STATE_OFF);
                        return false;
                    }
                } finally {
                    mRoutingWakeLock.release();
                }
            } finally {
                watchDog.cancel();
            }

            if (mIsHceCapable) {
                // Generate the initial card emulation routing table
                mCardEmulationManager.onNfcEnabled();
            }

            mSkipNdefRead = SystemProperties.getBoolean("nfc.dta.skipNdefRead", false);

            nci_version = getNciVersion();
            Log.d(TAG, "NCI_Version: " + nci_version);

            synchronized (NfcService.this) {
                mObjectMap.clear();
                if (mIsBeamCapable) {
                    mP2pLinkManager.enableDisable(mIsNdefPushEnabled, true);
                }
                updateState(NfcAdapter.STATE_ON);

                onPreferredPaymentChanged(NfcAdapter.PREFERRED_PAYMENT_LOADED);
            }

            initSoundPool();

            mScreenState = mScreenStateHelper.checkScreenState();
            int screen_state_mask = (mNfcUnlockManager.isLockscreenPollingEnabled()) ?
                             (ScreenStateHelper.SCREEN_POLLING_TAG_MASK | mScreenState) : mScreenState;

            if(mNfcUnlockManager.isLockscreenPollingEnabled())
                applyRouting(false);

            mDeviceHost.doSetScreenState(screen_state_mask);

            sToast_debounce = false;

            /* Skip applyRouting if always on state is switching */
            if (!mIsAlwaysOnSupported
                    || mAlwaysOnState != NfcAdapter.STATE_TURNING_ON
                    || mAlwaysOnState != NfcAdapter.STATE_TURNING_OFF) {
                /* Start polling loop */
                applyRouting(true);
            }

            if (mIsRecovering) {
                 // Intents for all users
                 IntentFilter filter = new IntentFilter(Intent.ACTION_SCREEN_OFF);
                 filter.addAction(Intent.ACTION_SCREEN_ON);
                 filter.addAction(Intent.ACTION_USER_PRESENT);
                 filter.addAction(Intent.ACTION_USER_SWITCHED);
                 filter.addAction(Intent.ACTION_USER_ADDED);
                 mContext.registerReceiverAsUser(mReceiver, UserHandle.ALL, filter, null, null);
                 mIsRecovering = false;
            }

            return true;
        }

        /**
         * Disable all NFC adapter functions.
         * Does not toggle preferences.
         */
        boolean disableInternal() {
            if (mState == NfcAdapter.STATE_OFF) {
                return true;
            }
            Log.i(TAG, "Disabling NFC");
            NfcStatsLog.write(
                    NfcStatsLog.NFC_STATE_CHANGED, NfcStatsLog.NFC_STATE_CHANGED__STATE__OFF);
            updateState(NfcAdapter.STATE_TURNING_OFF);

            /* Sometimes mDeviceHost.deinitialize() hangs, use a watch-dog.
             * Implemented with a new thread (instead of a Handler or AsyncTask),
             * because the UI Thread and AsyncTask thread-pools can also get hung
             * when the NFC controller stops responding */
            WatchDogThread watchDog = new WatchDogThread("disableInternal", ROUTING_WATCHDOG_MS);
            watchDog.start();

            if (mIsHceCapable) {
                mCardEmulationManager.onNfcDisabled();
            }

            if (mIsBeamCapable) {
                mP2pLinkManager.enableDisable(false, false);
            }

            // Stop watchdog if tag present
            // A convenient way to stop the watchdog properly consists of
            // disconnecting the tag. The polling loop shall be stopped before
            // to avoid the tag being discovered again.
            maybeDisconnectTarget();

            synchronized (NfcService.this) {
                // Disable delay polling when disabling
                mPollingDelayed = false;
                mHandler.removeMessages(MSG_DELAY_POLLING);
                mPollingDisableDeathRecipients.clear();
                mReaderModeParams = null;
            }
            mNfcDispatcher.setForegroundDispatch(null, null, null);

            boolean result;
            if (!mIsAlwaysOnSupported || mIsRecovering
                    || (mAlwaysOnState == NfcAdapter.STATE_OFF)
                    || (mAlwaysOnState == NfcAdapter.STATE_TURNING_OFF)) {
                result = mDeviceHost.deinitialize();
                if (DBG) Log.d(TAG, "mDeviceHost.deinitialize() = " + result);
            } else {
                mDeviceHost.disableDiscovery();
                result = true;
                Log.i(TAG, "AlwaysOn set, disableDiscovery()");
            }

            watchDog.cancel();

            synchronized (NfcService.this) {
                mCurrentDiscoveryParameters = NfcDiscoveryParameters.getNfcOffParameters();
                updateState(NfcAdapter.STATE_OFF);
            }

            releaseSoundPool();

            return result;
        }

        /**
         * Enable always on feature.
         */
        void enableAlwaysOnInternal() {
            if (mAlwaysOnState == NfcAdapter.STATE_ON) {
                return;
            } else if (mState == NfcAdapter.STATE_TURNING_ON
                    || mAlwaysOnState == NfcAdapter.STATE_TURNING_OFF) {
                Log.e(TAG, "Processing enableAlwaysOnInternal() from bad state");
                return;
            } else if (mState == NfcAdapter.STATE_ON) {
                updateAlwaysOnState(NfcAdapter.STATE_TURNING_ON);
                mDeviceHost.setNfceePowerAndLinkCtrl(true);
                updateAlwaysOnState(NfcAdapter.STATE_ON);
            } else if (mState == NfcAdapter.STATE_OFF) {
                /* Special case when NFCC is OFF without initialize.
                 * Temperatorily enable NfcAdapter but don't applyRouting.
                 * Then disable NfcAdapter without deinitialize to keep the NFCC stays initialized.
                 * mState will switch back to OFF in the end.
                 * And the NFCC stays initialized.
                 */
                updateAlwaysOnState(NfcAdapter.STATE_TURNING_ON);
                if (!enableInternal()) {
                    updateAlwaysOnState(NfcAdapter.STATE_OFF);
                    return;
                }
                disableInternal();
                mDeviceHost.setNfceePowerAndLinkCtrl(true);
                updateAlwaysOnState(NfcAdapter.STATE_ON);
            }
        }

        /**
         * Disable always on feature.
         */
        void disableAlwaysOnInternal() {
            if (mAlwaysOnState == NfcAdapter.STATE_OFF) {
                return;
            } else if (mState == NfcAdapter.STATE_TURNING_ON
                    || mAlwaysOnState == NfcAdapter.STATE_TURNING_OFF) {
                Log.e(TAG, "Processing disableAlwaysOnInternal() from bad state");
                return;
            } else if (mState == NfcAdapter.STATE_ON) {
                updateAlwaysOnState(NfcAdapter.STATE_TURNING_OFF);
                mDeviceHost.setNfceePowerAndLinkCtrl(false);
                updateAlwaysOnState(NfcAdapter.STATE_OFF);
            } else if (mState == NfcAdapter.STATE_OFF) {
                /* Special case when mState is OFF but NFCC is already initialized.
                 * Temperatorily enable NfcAdapter without initialize NFCC and applyRouting.
                 * And disable NfcAdapter normally with deinitialize.
                 * All state will switch back to OFF in the end.
                 */
                updateAlwaysOnState(NfcAdapter.STATE_TURNING_OFF);
                mDeviceHost.setNfceePowerAndLinkCtrl(false);
                if (!enableInternal()) {
                    updateAlwaysOnState(NfcAdapter.STATE_OFF);
                    return;
                }
                disableInternal();
                updateAlwaysOnState(NfcAdapter.STATE_OFF);
            }
        }

        void updateState(int newState) {
            synchronized (NfcService.this) {
                if (newState == mState) {
                    return;
                }
                mState = newState;
                Intent intent = new Intent(NfcAdapter.ACTION_ADAPTER_STATE_CHANGED);
                intent.setFlags(Intent.FLAG_RECEIVER_REGISTERED_ONLY_BEFORE_BOOT);
                intent.putExtra(NfcAdapter.EXTRA_ADAPTER_STATE, mState);
                mContext.sendBroadcastAsUser(intent, UserHandle.CURRENT);
            }
        }

        void updateAlwaysOnState(int newState) {
            synchronized (NfcService.this) {
                if (newState == mAlwaysOnState) {
                    return;
                }
                mAlwaysOnState = newState;
                if (mAlwaysOnState == NfcAdapter.STATE_OFF
                        || mAlwaysOnState == NfcAdapter.STATE_ON) {
                    synchronized (mAlwaysOnListeners) {
                        for (INfcControllerAlwaysOnListener listener
                                : mAlwaysOnListeners) {
                            try {
                                listener.onControllerAlwaysOnChanged(
                                        mAlwaysOnState == NfcAdapter.STATE_ON);
                            } catch (RemoteException e) {
                                Log.e(TAG, "error in updateAlwaysOnState");
                            }
                        }
                    }
                }
            }
        }

        int getAlwaysOnState() {
            synchronized (NfcService.this) {
                if (!mIsAlwaysOnSupported) {
                    return NfcAdapter.STATE_OFF;
                } else {
                    return mAlwaysOnState;
                }
            }
        }
    }

    void saveNfcOnSetting(boolean on) {
        synchronized (NfcService.this) {
            mPrefsEditor.putBoolean(PREF_NFC_ON, on);
            mPrefsEditor.apply();
            mBackupManager.dataChanged();
        }
    }

    public void playSound(int sound) {
        synchronized (this) {
            if (mSoundPool == null) {
                Log.w(TAG, "Not playing sound when NFC is disabled");
                return;
            }

            if (mIsVrModeEnabled) {
                Log.d(TAG, "Not playing NFC sound when Vr Mode is enabled");
                return;
            }
            switch (sound) {
                case SOUND_START:
                    mSoundPool.play(mStartSound, 1.0f, 1.0f, 0, 0, 1.0f);
                    break;
                case SOUND_END:
                    mSoundPool.play(mEndSound, 1.0f, 1.0f, 0, 0, 1.0f);
                    break;
                case SOUND_ERROR:
                    mSoundPool.play(mErrorSound, 1.0f, 1.0f, 0, 0, 1.0f);
                    break;
            }
        }
    }

    synchronized int getUserId() {
        return mUserId;
    }

    void enforceBeamShareActivityPolicy(Context context, UserHandle uh) {
        UserManager um = (UserManager) context.getSystemService(Context.USER_SERVICE);
        IPackageManager mIpm = IPackageManager.Stub.asInterface(ServiceManager.getService("package"));
        boolean isGlobalEnabled = mIsNdefPushEnabled;
        boolean isActiveForUser =
            (!um.hasUserRestriction(UserManager.DISALLOW_OUTGOING_BEAM, uh)) &&
            isGlobalEnabled && mIsBeamCapable;
        if (DBG) {
            Log.d(TAG, "Enforcing a policy change on user: " + uh.toString() +
                    ", isActiveForUser = " + isActiveForUser);
        }
        try {
            mIpm.setComponentEnabledSetting(new ComponentName(
                    BeamShareActivity.class.getPackageName(),
                    BeamShareActivity.class.getName()),
                    isActiveForUser ?
                            PackageManager.COMPONENT_ENABLED_STATE_ENABLED :
                            PackageManager.COMPONENT_ENABLED_STATE_DISABLED,
                            PackageManager.DONT_KILL_APP,
                    uh.getIdentifier());
        } catch (RemoteException e) {
            Log.w(TAG, "Unable to change Beam status for user " + uh);
        }
    }

    final class NfcAdapterService extends INfcAdapter.Stub {
        @Override
        public boolean enable() throws RemoteException {
            NfcPermissions.enforceAdminPermissions(mContext);

            saveNfcOnSetting(true);

            new EnableDisableTask().execute(TASK_ENABLE);

            return true;
        }

        @Override
        public boolean disable(boolean saveState) throws RemoteException {
            NfcPermissions.enforceAdminPermissions(mContext);

            if (saveState) {
                saveNfcOnSetting(false);
            }

            new EnableDisableTask().execute(TASK_DISABLE);

            return true;
        }

        @Override
        public void pausePolling(int timeoutInMs) {
            NfcPermissions.enforceAdminPermissions(mContext);

            if (timeoutInMs <= 0 || timeoutInMs > MAX_POLLING_PAUSE_TIMEOUT) {
                Log.e(TAG, "Refusing to pause polling for " + timeoutInMs + "ms.");
                return;
            }

            synchronized (NfcService.this) {
                mPollingPaused = true;
                mDeviceHost.disableDiscovery();
                mHandler.sendMessageDelayed(
                        mHandler.obtainMessage(MSG_RESUME_POLLING), timeoutInMs);
            }
        }

        @Override
        public void resumePolling() {
            NfcPermissions.enforceAdminPermissions(mContext);

            synchronized (NfcService.this) {
                if (!mPollingPaused) {
                    return;
                }

                mHandler.removeMessages(MSG_RESUME_POLLING);
                mPollingPaused = false;
                new ApplyRoutingTask().execute();
            }
            if (DBG) Log.d(TAG, "Polling is resumed");
        }

        @Override
        public boolean isNdefPushEnabled() throws RemoteException {
            synchronized (NfcService.this) {
                return mState == NfcAdapter.STATE_ON && mIsNdefPushEnabled;
            }
        }

        @Override
        public boolean enableNdefPush() throws RemoteException {
            NfcPermissions.enforceAdminPermissions(mContext);
            synchronized (NfcService.this) {
                if (mIsNdefPushEnabled || !mIsBeamCapable) {
                    return true;
                }
                Log.i(TAG, "enabling NDEF Push");
                mPrefsEditor.putBoolean(PREF_NDEF_PUSH_ON, true);
                mPrefsEditor.apply();
                mIsNdefPushEnabled = true;
                // Propagate the state change to all user profiles
                UserManager um = (UserManager) mContext.getSystemService(Context.USER_SERVICE);
                List <UserHandle> luh = um.getUserProfiles();
                for (UserHandle uh : luh){
                    enforceBeamShareActivityPolicy(mContext, uh);
                }
                enforceBeamShareActivityPolicy(mContext, new UserHandle(mUserId));
                if (isNfcEnabled()) {
                    mP2pLinkManager.enableDisable(true, true);
                }
                mBackupManager.dataChanged();
            }
            return true;
        }

        @Override
        public boolean isNfcSecureEnabled() throws RemoteException {
            synchronized (NfcService.this) {
                return mIsSecureNfcEnabled;
            }
        }

        @Override
        public boolean setNfcSecure(boolean enable) {
            NfcPermissions.enforceAdminPermissions(mContext);
            if(mKeyguard.isKeyguardLocked() && !enable) {
                Log.i(TAG, "KeyGuard need to be unlocked before setting Secure NFC OFF");
                return false;
            }

            synchronized (NfcService.this) {
                if (mIsSecureNfcEnabled == enable) {
                    Log.e(TAG, "setNfcSecure error, can't apply the same state twice!");
                    return false;
                }
                Log.i(TAG, "setting Secure NFC " + enable);
                mPrefsEditor.putBoolean(PREF_SECURE_NFC_ON, enable);
                mPrefsEditor.apply();
                mIsSecureNfcEnabled = enable;
                mBackupManager.dataChanged();
                mDeviceHost.setNfcSecure(enable);
                if (mIsHceCapable) {
                    // update HCE/HCEF routing and commitRouting if Nfc is enabled
                    mCardEmulationManager.onSecureNfcToggled();
                } else if (isNfcEnabled()) {
                    // commit only tech/protocol route without HCE support
                    mDeviceHost.commitRouting();
                }
            }

            NfcStatsLog.write(NfcStatsLog.NFC_STATE_CHANGED,
                    mIsSecureNfcEnabled ? NfcStatsLog.NFC_STATE_CHANGED__STATE__ON_LOCKED :
                    NfcStatsLog.NFC_STATE_CHANGED__STATE__ON);
            return true;
        }

        @Override
        public boolean disableNdefPush() throws RemoteException {
            NfcPermissions.enforceAdminPermissions(mContext);
            synchronized (NfcService.this) {
                if (!mIsNdefPushEnabled || !mIsBeamCapable) {
                    return true;
                }
                Log.i(TAG, "disabling NDEF Push");
                mPrefsEditor.putBoolean(PREF_NDEF_PUSH_ON, false);
                mPrefsEditor.apply();
                mIsNdefPushEnabled = false;
                // Propagate the state change to all user profiles
                UserManager um = (UserManager) mContext.getSystemService(Context.USER_SERVICE);
                List <UserHandle> luh = um.getUserProfiles();
                for (UserHandle uh : luh){
                    enforceBeamShareActivityPolicy(mContext, uh);
                }
                enforceBeamShareActivityPolicy(mContext, new UserHandle(mUserId));
                if (isNfcEnabled()) {
                    mP2pLinkManager.enableDisable(false, true);
                }
                mBackupManager.dataChanged();
            }
            return true;
        }

        @Override
        public void setForegroundDispatch(PendingIntent intent,
                IntentFilter[] filters, TechListParcel techListsParcel) {
            NfcPermissions.enforceUserPermissions(mContext);
            if (!mForegroundUtils.isInForeground(Binder.getCallingUid())) {
                Log.e(TAG, "setForegroundDispatch: Caller not in foreground.");
                return;
            }
            // Short-cut the disable path
            if (intent == null && filters == null && techListsParcel == null) {
                mNfcDispatcher.setForegroundDispatch(null, null, null);
                return;
            }

            // Validate the IntentFilters
            if (filters != null) {
                if (filters.length == 0) {
                    filters = null;
                } else {
                    for (IntentFilter filter : filters) {
                        if (filter == null) {
                            throw new IllegalArgumentException("null IntentFilter");
                        }
                    }
                }
            }

            // Validate the tech lists
            String[][] techLists = null;
            if (techListsParcel != null) {
                techLists = techListsParcel.getTechLists();
            }

            mNfcDispatcher.setForegroundDispatch(intent, filters, techLists);
        }


        @Override
        public void setAppCallback(IAppCallback callback) {
            NfcPermissions.enforceUserPermissions(mContext);

            // don't allow Beam for managed profiles, or devices with a device owner or policy owner
            UserInfo userInfo = mUserManager.getUserInfo(UserHandle.getCallingUserId());
            if (!mUserManager.hasUserRestriction(UserManager.DISALLOW_OUTGOING_BEAM,
                        userInfo.getUserHandle()) &&
                    mIsBeamCapable) {
                mP2pLinkManager.setNdefCallback(callback, Binder.getCallingUid());
            } else if (DBG) {
                Log.d(TAG, "Disabling default Beam behavior");
            }
        }

        @Override
        public boolean ignore(int nativeHandle, int debounceMs, ITagRemovedCallback callback)
                throws RemoteException {
            NfcPermissions.enforceUserPermissions(mContext);

            if (debounceMs == 0 && mDebounceTagNativeHandle != INVALID_NATIVE_HANDLE
                && nativeHandle == mDebounceTagNativeHandle) {
              // Remove any previous messages and immediately debounce.
              mHandler.removeMessages(MSG_TAG_DEBOUNCE);
              mHandler.sendEmptyMessage(MSG_TAG_DEBOUNCE);
              return true;
            }

            TagEndpoint tag = (TagEndpoint) findAndRemoveObject(nativeHandle);
            if (tag != null) {
                // Store UID and params
                int uidLength = tag.getUid().length;
                synchronized (NfcService.this) {
                    mDebounceTagDebounceMs = debounceMs;
                    mDebounceTagNativeHandle = nativeHandle;
                    mDebounceTagUid = new byte[uidLength];
                    mDebounceTagRemovedCallback = callback;
                    System.arraycopy(tag.getUid(), 0, mDebounceTagUid, 0, uidLength);
                }

                // Disconnect from this tag; this should resume the normal
                // polling loop (and enter listen mode for a while), before
                // we pick up any tags again.
                tag.disconnect();
                mHandler.sendEmptyMessageDelayed(MSG_TAG_DEBOUNCE, debounceMs);
                return true;
            } else {
                return false;
            }
        }

        @Override
        public void verifyNfcPermission() {
            NfcPermissions.enforceUserPermissions(mContext);
        }

        @Override
        public void invokeBeam() {
            if (!mIsBeamCapable) {
                return;
            }
            NfcPermissions.enforceUserPermissions(mContext);

            if (mForegroundUtils.isInForeground(Binder.getCallingUid())) {
                mP2pLinkManager.onManualBeamInvoke(null);
            } else {
                Log.e(TAG, "Calling activity not in foreground.");
            }
        }

        @Override
        public void invokeBeamInternal(BeamShareData shareData) {
            NfcPermissions.enforceAdminPermissions(mContext);
            Message msg = Message.obtain();
            msg.what = MSG_INVOKE_BEAM;
            msg.obj = shareData;
            // We have to send this message delayed for two reasons:
            // 1) This is an IPC call from BeamShareActivity, which is
            //    running when the user has invoked Beam through the
            //    share menu. As soon as BeamShareActivity closes, the UI
            //    will need some time to rebuild the original Activity.
            //    Waiting here for a while gives a better chance of the UI
            //    having been rebuilt, which means the screenshot that the
            //    Beam animation is using will be more accurate.
            // 2) Similarly, because the Activity that launched BeamShareActivity
            //    with an ACTION_SEND intent is now in paused state, the NDEF
            //    callbacks that it has registered may no longer be valid.
            //    Allowing the original Activity to resume will make sure we
            //    it has a chance to re-register the NDEF message / callback,
            //    so we share the right data.
            //
            //    Note that this is somewhat of a hack because the delay may not actually
            //    be long enough for 2) on very slow devices, but there's no better
            //    way to do this right now without additional framework changes.
            mHandler.sendMessageDelayed(msg, INVOKE_BEAM_DELAY_MS);
        }

        @Override
        public INfcTag getNfcTagInterface() throws RemoteException {
            return mNfcTagService;
        }

        @Override
        public INfcCardEmulation getNfcCardEmulationInterface() {
            if (mIsHceCapable) {
                return mCardEmulationManager.getNfcCardEmulationInterface();
            } else {
                return null;
            }
        }

        @Override
        public INfcFCardEmulation getNfcFCardEmulationInterface() {
            if (mIsHceFCapable) {
                return mCardEmulationManager.getNfcFCardEmulationInterface();
            } else {
                return null;
            }
        }

        @Override
        public int getState() throws RemoteException {
            synchronized (NfcService.this) {
                return mState;
            }
        }

        @Override
        protected void dump(FileDescriptor fd, PrintWriter pw, String[] args) {
            NfcService.this.dump(fd, pw, args);
        }

        @Override
        public void dispatch(Tag tag) throws RemoteException {
            NfcPermissions.enforceAdminPermissions(mContext);
            mNfcDispatcher.dispatchTag(tag);
        }

        @Override
        public void setP2pModes(int initiatorModes, int targetModes) throws RemoteException {
            NfcPermissions.enforceAdminPermissions(mContext);
            mDeviceHost.setP2pInitiatorModes(initiatorModes);
            mDeviceHost.setP2pTargetModes(targetModes);
            applyRouting(true);
        }

        @Override
        public void setReaderMode(IBinder binder, IAppCallback callback, int flags, Bundle extras)
                throws RemoteException {
            boolean privilegedCaller = false;
            int callingUid = Binder.getCallingUid();
            int callingPid = Binder.getCallingPid();
            // Allow non-foreground callers with system uid or systemui
            String packageName = getPackageNameFromUid(callingUid);
            if (packageName != null) {
                privilegedCaller = (callingUid == Process.SYSTEM_UID
                        || packageName.equals(SYSTEM_UI));
            } else {
                privilegedCaller = (callingUid == Process.SYSTEM_UID);
            }
            if (!privilegedCaller && !mForegroundUtils.isInForeground(callingUid)) {
                Log.e(TAG, "setReaderMode: Caller is not in foreground and is not system process.");
                return;
            }
            boolean disablePolling = flags != 0 && getReaderModeTechMask(flags) == 0;
            // Only allow to disable polling for specific callers
            if (disablePolling && !(privilegedCaller && mPollingDisableAllowed)) {
                Log.e(TAG, "setReaderMode() called with invalid flag parameter.");
                return;
            }
            synchronized (NfcService.this) {
                if (!isNfcEnabled() && !privilegedCaller) {
                    Log.e(TAG, "setReaderMode() called while NFC is not enabled.");
                    return;
                }
                if (flags != 0) {
                    try {
                        if (disablePolling) {
                            ReaderModeDeathRecipient pollingDisableDeathRecipient =
                                    new ReaderModeDeathRecipient();
                            binder.linkToDeath(pollingDisableDeathRecipient, 0);
                            mPollingDisableDeathRecipients.put(
                                    callingPid, pollingDisableDeathRecipient);
                        } else {
                            if (mPollingDisableDeathRecipients.size() != 0) {
                                Log.e(TAG, "active polling is forced to disable now.");
                                return;
                            }
                            binder.linkToDeath(mReaderModeDeathRecipient, 0);
                        }
                        updateReaderModeParams(callback, flags, extras);
                    } catch (RemoteException e) {
                        Log.e(TAG, "Remote binder has already died.");
                        return;
                    }
                } else {
                    try {
                        ReaderModeDeathRecipient pollingDisableDeathRecipient =
                                mPollingDisableDeathRecipients.get(callingPid);
                        mPollingDisableDeathRecipients.remove(callingPid);

                        if (mPollingDisableDeathRecipients.size() == 0) {
                            mReaderModeParams = null;
                            StopPresenceChecking();
                        }

                        if (pollingDisableDeathRecipient != null) {
                            binder.unlinkToDeath(pollingDisableDeathRecipient, 0);
                        } else {
                            binder.unlinkToDeath(mReaderModeDeathRecipient, 0);
                        }
                    } catch (NoSuchElementException e) {
                        Log.e(TAG, "Reader mode Binder was never registered.");
                    }
                }
                if (isNfcEnabled()) {
                    applyRouting(false);
                }
            }
        }

        @Override
        public INfcAdapterExtras getNfcAdapterExtrasInterface(String pkg) throws RemoteException {
            // nfc-extras implementation is no longer present in AOSP.
            return null;
        }

        @Override
        public INfcDta getNfcDtaInterface(String pkg) throws RemoteException {
            NfcPermissions.enforceAdminPermissions(mContext);
            if (mNfcDtaService == null) {
                mNfcDtaService = new NfcDtaService();
            }
            return mNfcDtaService;
        }

        @Override
        public void addNfcUnlockHandler(INfcUnlockHandler unlockHandler, int[] techList) {
            NfcPermissions.enforceAdminPermissions(mContext);

            int lockscreenPollMask = computeLockscreenPollMask(techList);
            synchronized (NfcService.this) {
                mNfcUnlockManager.addUnlockHandler(unlockHandler, lockscreenPollMask);
            }

            applyRouting(false);
        }

        @Override
        public void removeNfcUnlockHandler(INfcUnlockHandler token) throws RemoteException {
            synchronized (NfcService.this) {
                mNfcUnlockManager.removeUnlockHandler(token.asBinder());
            }

            applyRouting(false);
        }

        @Override
        public boolean deviceSupportsNfcSecure() {
            String skuList[] = mContext.getResources().getStringArray(
                R.array.config_skuSupportsSecureNfc);
            String sku = SystemProperties.get("ro.boot.hardware.sku");
            if (TextUtils.isEmpty(sku) || !ArrayUtils.contains(skuList, sku)) {
                return false;
            }
            return true;
        }

        private int computeLockscreenPollMask(int[] techList) {

            Map<Integer, Integer> techCodeToMask = new HashMap<Integer, Integer>();

            techCodeToMask.put(TagTechnology.NFC_A, NfcService.NFC_POLL_A);
            techCodeToMask.put(TagTechnology.NFC_B, NfcService.NFC_POLL_B);
            techCodeToMask.put(TagTechnology.NFC_V, NfcService.NFC_POLL_V);
            techCodeToMask.put(TagTechnology.NFC_F, NfcService.NFC_POLL_F);
            techCodeToMask.put(TagTechnology.NFC_BARCODE, NfcService.NFC_POLL_KOVIO);

            int mask = 0;

            for (int i = 0; i < techList.length; i++) {
                if (techCodeToMask.containsKey(techList[i])) {
                    mask |= techCodeToMask.get(techList[i]).intValue();
                }
            }

            return mask;
        }

        private int getReaderModeTechMask(int flags) {
            int techMask = 0;
            if ((flags & NfcAdapter.FLAG_READER_NFC_A) != 0) {
                techMask |= NFC_POLL_A;
            }
            if ((flags & NfcAdapter.FLAG_READER_NFC_B) != 0) {
                techMask |= NFC_POLL_B;
            }
            if ((flags & NfcAdapter.FLAG_READER_NFC_F) != 0) {
                techMask |= NFC_POLL_F;
            }
            if ((flags & NfcAdapter.FLAG_READER_NFC_V) != 0) {
                techMask |= NFC_POLL_V;
            }
            if ((flags & NfcAdapter.FLAG_READER_NFC_BARCODE) != 0) {
                techMask |= NFC_POLL_KOVIO;
            }

            return techMask;
        }

        private String getPackageNameFromUid(int uid) {
            PackageManager packageManager = mContext.getPackageManager();
            if (packageManager != null) {
                String[] packageName = packageManager.getPackagesForUid(uid);
                if (packageName != null && packageName.length > 0) {
                    return packageName[0];
                }
            }
            return null;
        }

        private void updateReaderModeParams(IAppCallback callback, int flags, Bundle extras) {
            synchronized (NfcService.this) {
                mReaderModeParams = new ReaderModeParams();
                mReaderModeParams.callback = callback;
                mReaderModeParams.flags = flags;
                mReaderModeParams.presenceCheckDelay = extras != null
                        ? (extras.getInt(NfcAdapter.EXTRA_READER_PRESENCE_CHECK_DELAY,
                                DEFAULT_PRESENCE_CHECK_DELAY))
                        : DEFAULT_PRESENCE_CHECK_DELAY;
            }
        }

        @Override
        public boolean setControllerAlwaysOn(boolean value) throws RemoteException {
            NfcPermissions.enforceSetControllerAlwaysOnPermissions(mContext);
            if (!mIsAlwaysOnSupported) {
                return false;
            }
            if (value) {
                new EnableDisableTask().execute(TASK_ENABLE_ALWAYS_ON);
            } else {
                new EnableDisableTask().execute(TASK_DISABLE_ALWAYS_ON);
            }
            return true;
        }

        @Override
        public boolean isControllerAlwaysOn() throws RemoteException {
            NfcPermissions.enforceSetControllerAlwaysOnPermissions(mContext);
            return mIsAlwaysOnSupported && mAlwaysOnState == NfcAdapter.STATE_ON;
        }

        @Override
        public boolean isControllerAlwaysOnSupported() throws RemoteException {
            NfcPermissions.enforceSetControllerAlwaysOnPermissions(mContext);
            return mIsAlwaysOnSupported;
        }

        @Override
        public void registerControllerAlwaysOnListener(
                INfcControllerAlwaysOnListener listener) throws RemoteException {
            NfcPermissions.enforceSetControllerAlwaysOnPermissions(mContext);
            if (!mIsAlwaysOnSupported) return;

            mAlwaysOnListeners.add(listener);
        }

        @Override
        public void unregisterControllerAlwaysOnListener(
                INfcControllerAlwaysOnListener listener) throws RemoteException {
            NfcPermissions.enforceSetControllerAlwaysOnPermissions(mContext);
            if (!mIsAlwaysOnSupported) return;

            mAlwaysOnListeners.remove(listener);
        }
    }

    final class ReaderModeDeathRecipient implements IBinder.DeathRecipient {
        @Override
        public void binderDied() {
            synchronized (NfcService.this) {
                if (mReaderModeParams != null) {
                    mPollingDisableDeathRecipients.values().remove(this);
                    if (mPollingDisableDeathRecipients.size() == 0) {
                        mReaderModeParams = null;
                        applyRouting(false);
                    }
                }
            }
        }
    }

    final class TagService extends INfcTag.Stub {
        @Override
        public int connect(int nativeHandle, int technology) throws RemoteException {
            NfcPermissions.enforceUserPermissions(mContext);

            TagEndpoint tag = null;

            if (!isNfcEnabled()) {
                return ErrorCodes.ERROR_NOT_INITIALIZED;
            }

            /* find the tag in the hmap */
            tag = (TagEndpoint) findObject(nativeHandle);
            if (tag == null) {
                return ErrorCodes.ERROR_DISCONNECT;
            }

            if (!tag.isPresent()) {
                return ErrorCodes.ERROR_DISCONNECT;
            }

            // Note that on most tags, all technologies are behind a single
            // handle. This means that the connect at the lower levels
            // will do nothing, as the tag is already connected to that handle.
            if (tag.connect(technology)) {
                return ErrorCodes.SUCCESS;
            } else {
                return ErrorCodes.ERROR_DISCONNECT;
            }
        }

        @Override
        public int reconnect(int nativeHandle) throws RemoteException {
            NfcPermissions.enforceUserPermissions(mContext);

            TagEndpoint tag = null;

            // Check if NFC is enabled
            if (!isNfcEnabled()) {
                return ErrorCodes.ERROR_NOT_INITIALIZED;
            }

            /* find the tag in the hmap */
            tag = (TagEndpoint) findObject(nativeHandle);
            if (tag != null) {
                if (tag.reconnect()) {
                    return ErrorCodes.SUCCESS;
                } else {
                    return ErrorCodes.ERROR_DISCONNECT;
                }
            }
            return ErrorCodes.ERROR_DISCONNECT;
        }

        @Override
        public int[] getTechList(int nativeHandle) throws RemoteException {
            NfcPermissions.enforceUserPermissions(mContext);

            // Check if NFC is enabled
            if (!isNfcEnabled()) {
                return null;
            }

            /* find the tag in the hmap */
            TagEndpoint tag = (TagEndpoint) findObject(nativeHandle);
            if (tag != null) {
                return tag.getTechList();
            }
            return null;
        }

        @Override
        public boolean isPresent(int nativeHandle) throws RemoteException {
            TagEndpoint tag = null;

            // Check if NFC is enabled
            if (!isNfcEnabled()) {
                return false;
            }

            /* find the tag in the hmap */
            tag = (TagEndpoint) findObject(nativeHandle);
            if (tag == null) {
                return false;
            }

            return tag.isPresent();
        }

        @Override
        public boolean isNdef(int nativeHandle) throws RemoteException {
            NfcPermissions.enforceUserPermissions(mContext);

            TagEndpoint tag = null;

            // Check if NFC is enabled
            if (!isNfcEnabled()) {
                return false;
            }

            /* find the tag in the hmap */
            tag = (TagEndpoint) findObject(nativeHandle);
            int[] ndefInfo = new int[2];
            if (tag == null) {
                return false;
            }
            return tag.checkNdef(ndefInfo);
        }

        @Override
        public TransceiveResult transceive(int nativeHandle, byte[] data, boolean raw)
                throws RemoteException {
            NfcPermissions.enforceUserPermissions(mContext);

            TagEndpoint tag = null;
            byte[] response;

            // Check if NFC is enabled
            if (!isNfcEnabled()) {
                return null;
            }

            /* find the tag in the hmap */
            tag = (TagEndpoint) findObject(nativeHandle);
            if (tag != null) {
                // Check if length is within limits
                if (data.length > getMaxTransceiveLength(tag.getConnectedTechnology())) {
                    return new TransceiveResult(TransceiveResult.RESULT_EXCEEDED_LENGTH, null);
                }
                int[] targetLost = new int[1];
                response = tag.transceive(data, raw, targetLost);
                int result;
                if (response != null) {
                    result = TransceiveResult.RESULT_SUCCESS;
                } else if (targetLost[0] == 1) {
                    result = TransceiveResult.RESULT_TAGLOST;
                } else {
                    result = TransceiveResult.RESULT_FAILURE;
                }
                return new TransceiveResult(result, response);
            }
            return null;
        }

        @Override
        public NdefMessage ndefRead(int nativeHandle) throws RemoteException {
            NfcPermissions.enforceUserPermissions(mContext);

            TagEndpoint tag;

            // Check if NFC is enabled
            if (!isNfcEnabled()) {
                return null;
            }

            /* find the tag in the hmap */
            tag = (TagEndpoint) findObject(nativeHandle);
            if (tag != null) {
                byte[] buf = tag.readNdef();
                if (buf == null) {
                    return null;
                }

                /* Create an NdefMessage */
                try {
                    return new NdefMessage(buf);
                } catch (FormatException e) {
                    return null;
                }
            }
            return null;
        }

        @Override
        public int ndefWrite(int nativeHandle, NdefMessage msg) throws RemoteException {
            NfcPermissions.enforceUserPermissions(mContext);

            TagEndpoint tag;

            // Check if NFC is enabled
            if (!isNfcEnabled()) {
                return ErrorCodes.ERROR_NOT_INITIALIZED;
            }

            /* find the tag in the hmap */
            tag = (TagEndpoint) findObject(nativeHandle);
            if (tag == null) {
                return ErrorCodes.ERROR_IO;
            }

            if (msg == null) return ErrorCodes.ERROR_INVALID_PARAM;

            if (tag.writeNdef(msg.toByteArray())) {
                return ErrorCodes.SUCCESS;
            } else {
                return ErrorCodes.ERROR_IO;
            }

        }

        @Override
        public boolean ndefIsWritable(int nativeHandle) throws RemoteException {
            throw new UnsupportedOperationException();
        }

        @Override
        public int ndefMakeReadOnly(int nativeHandle) throws RemoteException {
            NfcPermissions.enforceUserPermissions(mContext);

            TagEndpoint tag;

            // Check if NFC is enabled
            if (!isNfcEnabled()) {
                return ErrorCodes.ERROR_NOT_INITIALIZED;
            }

            /* find the tag in the hmap */
            tag = (TagEndpoint) findObject(nativeHandle);
            if (tag == null) {
                return ErrorCodes.ERROR_IO;
            }

            if (tag.makeReadOnly()) {
                return ErrorCodes.SUCCESS;
            } else {
                return ErrorCodes.ERROR_IO;
            }
        }

        @Override
        public int formatNdef(int nativeHandle, byte[] key) throws RemoteException {
            NfcPermissions.enforceUserPermissions(mContext);

            TagEndpoint tag;

            // Check if NFC is enabled
            if (!isNfcEnabled()) {
                return ErrorCodes.ERROR_NOT_INITIALIZED;
            }

            /* find the tag in the hmap */
            tag = (TagEndpoint) findObject(nativeHandle);
            if (tag == null) {
                return ErrorCodes.ERROR_IO;
            }

            if (tag.formatNdef(key)) {
                return ErrorCodes.SUCCESS;
            } else {
                return ErrorCodes.ERROR_IO;
            }
        }

        @Override
        public Tag rediscover(int nativeHandle) throws RemoteException {
            NfcPermissions.enforceUserPermissions(mContext);

            TagEndpoint tag = null;

            // Check if NFC is enabled
            if (!isNfcEnabled()) {
                return null;
            }

            /* find the tag in the hmap */
            tag = (TagEndpoint) findObject(nativeHandle);
            if (tag != null) {
                // For now the prime usecase for rediscover() is to be able
                // to access the NDEF technology after formatting without
                // having to remove the tag from the field, or similar
                // to have access to NdefFormatable in case low-level commands
                // were used to remove NDEF. So instead of doing a full stack
                // rediscover (which is poorly supported at the moment anyway),
                // we simply remove these two technologies and detect them
                // again.
                tag.removeTechnology(TagTechnology.NDEF);
                tag.removeTechnology(TagTechnology.NDEF_FORMATABLE);
                tag.findAndReadNdef();
                // Build a new Tag object to return
                try {
                    Tag newTag = new Tag(tag.getUid(), tag.getTechList(),
                            tag.getTechExtras(), tag.getHandle(), this);
                    return newTag;
                } catch (Exception e) {
                    Log.e(TAG, "Tag creation exception.", e);
                    return null;
                }
            }
            return null;
        }

        @Override
        public int setTimeout(int tech, int timeout) throws RemoteException {
            NfcPermissions.enforceUserPermissions(mContext);
            boolean success = mDeviceHost.setTimeout(tech, timeout);
            if (success) {
                return ErrorCodes.SUCCESS;
            } else {
                return ErrorCodes.ERROR_INVALID_PARAM;
            }
        }

        @Override
        public int getTimeout(int tech) throws RemoteException {
            NfcPermissions.enforceUserPermissions(mContext);

            return mDeviceHost.getTimeout(tech);
        }

        @Override
        public void resetTimeouts() throws RemoteException {
            NfcPermissions.enforceUserPermissions(mContext);

            mDeviceHost.resetTimeouts();
        }

        @Override
        public boolean canMakeReadOnly(int ndefType) throws RemoteException {
            return mDeviceHost.canMakeReadOnly(ndefType);
        }

        @Override
        public int getMaxTransceiveLength(int tech) throws RemoteException {
            return mDeviceHost.getMaxTransceiveLength(tech);
        }

        @Override
        public boolean getExtendedLengthApdusSupported() throws RemoteException {
            return mDeviceHost.getExtendedLengthApdusSupported();
        }

        @Override
        public void setTagUpToDate(long cookie) throws RemoteException {
            if (DBG) Log.d(TAG, "Register Tag " + Long.toString(cookie) + " as the latest");
            mCookieUpToDate = cookie;
        }

        @Override
        public boolean isTagUpToDate(long cookie) throws RemoteException {
            if (mCookieUpToDate == cookie) {
                if (DBG) Log.d(TAG, "Tag " + Long.toString(cookie) + " is up to date");
                return true;
            }

            if (DBG) Log.d(TAG, "Tag " + Long.toString(cookie) + " is out of date");
            EventLog.writeEvent(0x534e4554, "199291025", -1,
                    "The obsolete tag was attempted to be accessed");
            return false;
        }
    }

    final class NfcDtaService extends INfcDta.Stub {
        public void enableDta() throws RemoteException {
            NfcPermissions.enforceAdminPermissions(mContext);
            if(!sIsDtaMode) {
                mDeviceHost.enableDtaMode();
                sIsDtaMode = true;
                Log.d(TAG, "DTA Mode is Enabled ");
            }
        }

        public void disableDta() throws RemoteException {
            NfcPermissions.enforceAdminPermissions(mContext);
            if(sIsDtaMode) {
                mDeviceHost.disableDtaMode();
                sIsDtaMode = false;
            }
        }

        public boolean enableServer(String serviceName, int serviceSap, int miu,
                int rwSize,int testCaseId) throws RemoteException {
            NfcPermissions.enforceAdminPermissions(mContext);

            if (serviceName == null || !mIsBeamCapable)
                return false;

            mP2pLinkManager.enableExtDtaSnepServer(serviceName, serviceSap, miu, rwSize,testCaseId);
            return true;
        }

        public void disableServer() throws RemoteException {
            if (!mIsBeamCapable)
                return;
            NfcPermissions.enforceAdminPermissions(mContext);
            mP2pLinkManager.disableExtDtaSnepServer();
        }

        public boolean enableClient(String serviceName, int miu, int rwSize,
                int testCaseId) throws RemoteException {
            NfcPermissions.enforceAdminPermissions(mContext);

            if (testCaseId == 0 || !mIsBeamCapable)
                return false;

            if (testCaseId>20){
                sIsShortRecordLayout=true;
                testCaseId=testCaseId-20;
            } else {
                sIsShortRecordLayout=false;
            }
            Log.d("testCaseId", ""+testCaseId);
            mP2pLinkManager.enableDtaSnepClient(serviceName, miu, rwSize, testCaseId);
            return true;
        }

        public void disableClient() throws RemoteException {
          if (!mIsBeamCapable)
              return;
          NfcPermissions.enforceAdminPermissions(mContext);
          mP2pLinkManager.disableDtaSnepClient();
        }

        public boolean registerMessageService(String msgServiceName)
                throws RemoteException {
            NfcPermissions.enforceAdminPermissions(mContext);
            if(msgServiceName == null)
                return false;

            DtaServiceConnector.setMessageService(msgServiceName);
            return true;
        }

    };

    boolean isNfcEnabledOrShuttingDown() {
        synchronized (this) {
            return (mState == NfcAdapter.STATE_ON || mState == NfcAdapter.STATE_TURNING_OFF);
        }
    }

    boolean isNfcEnabled() {
        synchronized (this) {
            return mState == NfcAdapter.STATE_ON;
        }
    }

    class WatchDogThread extends Thread {
        final Object mCancelWaiter = new Object();
        final int mTimeout;
        boolean mCanceled = false;

        public WatchDogThread(String threadName, int timeout) {
            super(threadName);
            mTimeout = timeout;
        }

        @Override
        public void run() {
            try {
                synchronized (mCancelWaiter) {
                    mCancelWaiter.wait(mTimeout);
                    if (mCanceled) {
                        return;
                    }
                }
            } catch (InterruptedException e) {
                // Should not happen; fall-through to abort.
                Log.w(TAG, "Watchdog thread interruped.");
                interrupt();
            }
            if(mRoutingWakeLock.isHeld()){
                Log.e(TAG, "Watchdog triggered, release lock before aborting.");
                mRoutingWakeLock.release();
            }
            Log.e(TAG, "Watchdog triggered, aborting.");
            NfcStatsLog.write(NfcStatsLog.NFC_STATE_CHANGED,
                    NfcStatsLog.NFC_STATE_CHANGED__STATE__CRASH_RESTART);
            storeNativeCrashLogs();
            mDeviceHost.doAbort(getName());
        }

        public synchronized void cancel() {
            synchronized (mCancelWaiter) {
                mCanceled = true;
                mCancelWaiter.notify();
            }
        }
    }

    static byte[] hexStringToBytes(String s) {
        if (s == null || s.length() == 0) return null;
        int len = s.length();
        if (len % 2 != 0) {
            s = '0' + s;
            len++;
        }
        byte[] data = new byte[len / 2];
        for (int i = 0; i < len; i += 2) {
            data[i / 2] = (byte) ((Character.digit(s.charAt(i), 16) << 4)
                    + Character.digit(s.charAt(i + 1), 16));
        }
        return data;
    }

    /**
     * Read mScreenState and apply NFC-C polling and NFC-EE routing
     */
    void applyRouting(boolean force) {
        synchronized (this) {
            if (!isNfcEnabledOrShuttingDown()) {
                return;
            }
            WatchDogThread watchDog = new WatchDogThread("applyRouting", ROUTING_WATCHDOG_MS);
            if (mInProvisionMode) {
                mInProvisionMode = Settings.Global.getInt(mContentResolver,
                        Settings.Global.DEVICE_PROVISIONED, 0) == 0;
                if (!mInProvisionMode) {
                    // Notify dispatcher it's fine to dispatch to any package now
                    // and allow handover transfers.
                    mNfcDispatcher.disableProvisioningMode();
                }
            }
            // Special case: if we're transitioning to unlocked state while
            // still talking to a tag, postpone re-configuration.
            if (mScreenState == ScreenStateHelper.SCREEN_STATE_ON_UNLOCKED && isTagPresent()) {
                Log.d(TAG, "Not updating discovery parameters, tag connected.");
                mHandler.sendMessageDelayed(mHandler.obtainMessage(MSG_RESUME_POLLING),
                        APPLY_ROUTING_RETRY_TIMEOUT_MS);
                return;
            }

            try {
                watchDog.start();
                // Compute new polling parameters
                NfcDiscoveryParameters newParams = computeDiscoveryParameters(mScreenState);
                if (force || !newParams.equals(mCurrentDiscoveryParameters)) {
                    if (newParams.shouldEnableDiscovery()) {
                        boolean shouldRestart = mCurrentDiscoveryParameters.shouldEnableDiscovery();
                        mDeviceHost.enableDiscovery(newParams, shouldRestart);
                    } else {
                        mDeviceHost.disableDiscovery();
                    }
                    mCurrentDiscoveryParameters = newParams;
                } else {
                    Log.d(TAG, "Discovery configuration equal, not updating.");
                }
            } finally {
                watchDog.cancel();
            }
        }
    }

    private NfcDiscoveryParameters computeDiscoveryParameters(int screenState) {
        // Recompute discovery parameters based on screen state
        NfcDiscoveryParameters.Builder paramsBuilder = NfcDiscoveryParameters.newBuilder();
        // Polling
        if (screenState >= NFC_POLLING_MODE) {
            // Check if reader-mode is enabled
            if (mReaderModeParams != null) {
                int techMask = 0;
                if ((mReaderModeParams.flags & NfcAdapter.FLAG_READER_NFC_A) != 0)
                    techMask |= NFC_POLL_A;
                if ((mReaderModeParams.flags & NfcAdapter.FLAG_READER_NFC_B) != 0)
                    techMask |= NFC_POLL_B;
                if ((mReaderModeParams.flags & NfcAdapter.FLAG_READER_NFC_F) != 0)
                    techMask |= NFC_POLL_F;
                if ((mReaderModeParams.flags & NfcAdapter.FLAG_READER_NFC_V) != 0)
                    techMask |= NFC_POLL_V;
                if ((mReaderModeParams.flags & NfcAdapter.FLAG_READER_NFC_BARCODE) != 0)
                    techMask |= NFC_POLL_KOVIO;

                paramsBuilder.setTechMask(techMask);
                paramsBuilder.setEnableReaderMode(true);
                if (mReaderModeParams.flags != 0 && techMask == 0) {
                    paramsBuilder.setEnableHostRouting(true);
                }
            } else {
                paramsBuilder.setTechMask(NfcDiscoveryParameters.NFC_POLL_DEFAULT);
                paramsBuilder.setEnableP2p(mIsBeamCapable);
            }
        } else if (screenState == ScreenStateHelper.SCREEN_STATE_ON_LOCKED && mInProvisionMode) {
            paramsBuilder.setTechMask(NfcDiscoveryParameters.NFC_POLL_DEFAULT);
            // enable P2P for MFM/EDU/Corp provisioning
            paramsBuilder.setEnableP2p(mIsBeamCapable);
        } else if (screenState == ScreenStateHelper.SCREEN_STATE_ON_LOCKED &&
            mNfcUnlockManager.isLockscreenPollingEnabled()) {
            int techMask = 0;
            if (mNfcUnlockManager.isLockscreenPollingEnabled())
                techMask |= mNfcUnlockManager.getLockscreenPollMask();
            paramsBuilder.setTechMask(techMask);
            paramsBuilder.setEnableLowPowerDiscovery(false);
            paramsBuilder.setEnableP2p(false);
        }

        if (mIsHceCapable && mScreenState >= ScreenStateHelper.SCREEN_STATE_ON_LOCKED && mReaderModeParams == null) {
            // Host routing is always enabled at lock screen or later, provided we aren't in reader mode
            paramsBuilder.setEnableHostRouting(true);
        }

        return paramsBuilder.build();
    }

    private boolean isTagPresent() {
        for (Object object : mObjectMap.values()) {
            if (object instanceof TagEndpoint) {
                return ((TagEndpoint) object).isPresent();
            }
        }
        return false;
    }

    private void StopPresenceChecking() {
        Object[] objectValues = mObjectMap.values().toArray();
        for (Object object : objectValues) {
            if (object instanceof TagEndpoint) {
                TagEndpoint tag = (TagEndpoint)object;
                ((TagEndpoint) object).stopPresenceChecking();
            }
        }
    }

    /**
     * Disconnect any target if present
     */
    void maybeDisconnectTarget() {
        if (!isNfcEnabledOrShuttingDown()) {
            return;
        }
        Object[] objectsToDisconnect;
        synchronized (this) {
            Object[] objectValues = mObjectMap.values().toArray();
            // Copy the array before we clear mObjectMap,
            // just in case the HashMap values are backed by the same array
            objectsToDisconnect = Arrays.copyOf(objectValues, objectValues.length);
            mObjectMap.clear();
        }
        for (Object o : objectsToDisconnect) {
            if (DBG) Log.d(TAG, "disconnecting " + o.getClass().getName());
            if (o instanceof TagEndpoint) {
                // Disconnect from tags
                TagEndpoint tag = (TagEndpoint) o;
                tag.disconnect();
            } else if (o instanceof NfcDepEndpoint) {
                // Disconnect from P2P devices
                NfcDepEndpoint device = (NfcDepEndpoint) o;
                if (device.getMode() == NfcDepEndpoint.MODE_P2P_TARGET) {
                    // Remote peer is target, request disconnection
                    device.disconnect();
                } else {
                    // Remote peer is initiator, we cannot disconnect
                    // Just wait for field removal
                }
            }
        }
    }

    Object findObject(int key) {
        synchronized (this) {
            Object device = mObjectMap.get(key);
            if (device == null) {
                Log.w(TAG, "Handle not found");
            }
            return device;
        }
    }

    Object findAndRemoveObject(int handle) {
        synchronized (this) {
            Object device = mObjectMap.get(handle);
            if (device == null) {
                Log.w(TAG, "Handle not found");
            } else {
                mObjectMap.remove(handle);
            }
            return device;
        }
    }

    void registerTagObject(TagEndpoint tag) {
        synchronized (this) {
            mObjectMap.put(tag.getHandle(), tag);
        }
    }

    void unregisterObject(int handle) {
        synchronized (this) {
            mObjectMap.remove(handle);
        }
    }

    /**
     * For use by code in this process
     */
    public LlcpSocket createLlcpSocket(int sap, int miu, int rw, int linearBufferLength)
            throws LlcpException {
        return mDeviceHost.createLlcpSocket(sap, miu, rw, linearBufferLength);
    }

    /**
     * For use by code in this process
     */
    public LlcpConnectionlessSocket createLlcpConnectionLessSocket(int sap, String sn)
            throws LlcpException {
        return mDeviceHost.createLlcpConnectionlessSocket(sap, sn);
    }

    /**
     * For use by code in this process
     */
    public LlcpServerSocket createLlcpServerSocket(int sap, String sn, int miu, int rw,
            int linearBufferLength) throws LlcpException {
        return mDeviceHost.createLlcpServerSocket(sap, sn, miu, rw, linearBufferLength);
    }

    public int getAidRoutingTableSize ()
    {
        int aidTableSize = 0x00;
        aidTableSize = mDeviceHost.getAidTableSize();
        return aidTableSize;
    }

    public void sendMockNdefTag(NdefMessage msg) {
        sendMessage(MSG_MOCK_NDEF, msg);
    }

    public void routeAids(String aid, int route, int aidInfo, int power) {
        Message msg = mHandler.obtainMessage();
        msg.what = MSG_ROUTE_AID;
        msg.arg1 = route;
        msg.obj = aid;
        msg.arg2 = aidInfo;

        Bundle aidPowerState = new Bundle();
        aidPowerState.putInt(MSG_ROUTE_AID_PARAM_TAG, power);
        msg.setData(aidPowerState);

        mHandler.sendMessage(msg);
    }

    public void unrouteAids(String aid) {
        sendMessage(MSG_UNROUTE_AID, aid);
    }

    public int getNciVersion() {
        return mDeviceHost.getNciVersion();
    }

    private byte[] getT3tIdentifierBytes(String systemCode, String nfcId2, String t3tPmm) {
        ByteBuffer buffer = ByteBuffer.allocate(2 + 8 + 8); /* systemcode + nfcid2 + t3tpmm */
        buffer.put(hexStringToBytes(systemCode));
        buffer.put(hexStringToBytes(nfcId2));
        buffer.put(hexStringToBytes(t3tPmm));
        byte[] t3tIdBytes = new byte[buffer.position()];
        buffer.position(0);
        buffer.get(t3tIdBytes);

        return t3tIdBytes;
    }

    public void registerT3tIdentifier(String systemCode, String nfcId2, String t3tPmm) {
        Log.d(TAG, "request to register LF_T3T_IDENTIFIER");

        byte[] t3tIdentifier = getT3tIdentifierBytes(systemCode, nfcId2, t3tPmm);
        sendMessage(MSG_REGISTER_T3T_IDENTIFIER, t3tIdentifier);
    }

    public void deregisterT3tIdentifier(String systemCode, String nfcId2, String t3tPmm) {
        Log.d(TAG, "request to deregister LF_T3T_IDENTIFIER");

        byte[] t3tIdentifier = getT3tIdentifierBytes(systemCode, nfcId2, t3tPmm);
        sendMessage(MSG_DEREGISTER_T3T_IDENTIFIER, t3tIdentifier);
    }

    public void clearT3tIdentifiersCache() {
        Log.d(TAG, "clear T3t Identifiers Cache");
        mDeviceHost.clearT3tIdentifiersCache();
    }

    public int getLfT3tMax() {
        return mDeviceHost.getLfT3tMax();
    }

    public void commitRouting() {
        mHandler.sendEmptyMessage(MSG_COMMIT_ROUTING);
    }

    public boolean sendData(byte[] data) {
        return mDeviceHost.sendRawFrame(data);
    }

    public void onPreferredPaymentChanged(int reason) {
        sendMessage(MSG_PREFERRED_PAYMENT_CHANGED, reason);
    }

    void sendMessage(int what, Object obj) {
        Message msg = mHandler.obtainMessage();
        msg.what = what;
        msg.obj = obj;
        mHandler.sendMessage(msg);
    }

    /**
     * Send require device unlock for NFC intent to system UI.
     */
    public void sendRequireUnlockIntent() {
        if (!mIsRequestUnlockShowed && mKeyguard.isKeyguardLocked()) {
            if (DBG) Log.d(TAG, "Request unlock");
            mIsRequestUnlockShowed = true;
            mRequireUnlockWakeLock.acquire();
            Intent requireUnlockIntent =
                    new Intent(NfcAdapter.ACTION_REQUIRE_UNLOCK_FOR_NFC);
            requireUnlockIntent.setPackage(SYSTEM_UI);
            mContext.sendBroadcast(requireUnlockIntent);
            mRequireUnlockWakeLock.release();
        }
    }

    final class NfcServiceHandler extends Handler {
        @Override
        public void handleMessage(Message msg) {
            switch (msg.what) {
                case MSG_ROUTE_AID: {
                    int route = msg.arg1;
                    int aidInfo = msg.arg2;
                    String aid = (String) msg.obj;

                    int power = 0x00;
                    Bundle bundle = msg.getData();
                    if (bundle != null) {
                        power = bundle.getInt(MSG_ROUTE_AID_PARAM_TAG);
                    }

                    mDeviceHost.routeAid(hexStringToBytes(aid), route, aidInfo, power);
                    // Restart polling config
                    break;
                }
                case MSG_UNROUTE_AID: {
                    String aid = (String) msg.obj;
                    mDeviceHost.unrouteAid(hexStringToBytes(aid));
                    break;
                }
                case MSG_REGISTER_T3T_IDENTIFIER: {
                    Log.d(TAG, "message to register LF_T3T_IDENTIFIER");
                    mDeviceHost.disableDiscovery();

                    byte[] t3tIdentifier = (byte[]) msg.obj;
                    mDeviceHost.registerT3tIdentifier(t3tIdentifier);

                    NfcDiscoveryParameters params = computeDiscoveryParameters(mScreenState);
                    boolean shouldRestart = mCurrentDiscoveryParameters.shouldEnableDiscovery();
                    mDeviceHost.enableDiscovery(params, shouldRestart);
                    break;
                }
                case MSG_DEREGISTER_T3T_IDENTIFIER: {
                    Log.d(TAG, "message to deregister LF_T3T_IDENTIFIER");
                    mDeviceHost.disableDiscovery();

                    byte[] t3tIdentifier = (byte[]) msg.obj;
                    mDeviceHost.deregisterT3tIdentifier(t3tIdentifier);

                    NfcDiscoveryParameters params = computeDiscoveryParameters(mScreenState);
                    boolean shouldRestart = mCurrentDiscoveryParameters.shouldEnableDiscovery();
                    mDeviceHost.enableDiscovery(params, shouldRestart);
                    break;
                }
                case MSG_INVOKE_BEAM: {
                    mP2pLinkManager.onManualBeamInvoke((BeamShareData)msg.obj);
                    break;
                }
                case MSG_COMMIT_ROUTING: {
                    synchronized (NfcService.this) {
                        if (mState == NfcAdapter.STATE_OFF
                                || mState == NfcAdapter.STATE_TURNING_OFF) {
                            Log.d(TAG, "Skip commit routing when NFCC is off or turning off");
                            return;
                        }
                        if (mCurrentDiscoveryParameters.shouldEnableDiscovery()) {
                            mDeviceHost.commitRouting();
                        } else {
                            Log.d(TAG, "Not committing routing because discovery is disabled.");
                        }
                    }
                    break;
                }
                case MSG_MOCK_NDEF: {
                    NdefMessage ndefMsg = (NdefMessage) msg.obj;
                    Bundle extras = new Bundle();
                    extras.putParcelable(Ndef.EXTRA_NDEF_MSG, ndefMsg);
                    extras.putInt(Ndef.EXTRA_NDEF_MAXLENGTH, 0);
                    extras.putInt(Ndef.EXTRA_NDEF_CARDSTATE, Ndef.NDEF_MODE_READ_ONLY);
                    extras.putInt(Ndef.EXTRA_NDEF_TYPE, Ndef.TYPE_OTHER);
                    Tag tag = Tag.createMockTag(new byte[]{0x00},
                            new int[]{TagTechnology.NDEF},
                            new Bundle[]{extras});
                    Log.d(TAG, "mock NDEF tag, starting corresponding activity");
                    Log.d(TAG, tag.toString());
                    int dispatchStatus = mNfcDispatcher.dispatchTag(tag);
                    if (dispatchStatus == NfcDispatcher.DISPATCH_SUCCESS) {
                        playSound(SOUND_END);
                    } else if (dispatchStatus == NfcDispatcher.DISPATCH_FAIL) {
                        playSound(SOUND_ERROR);
                    }
                    break;
                }

                case MSG_NDEF_TAG:
                    if (DBG) Log.d(TAG, "Tag detected, notifying applications");
                    mNumTagsDetected.incrementAndGet();
                    TagEndpoint tag = (TagEndpoint) msg.obj;
                    byte[] debounceTagUid;
                    int debounceTagMs;
                    ITagRemovedCallback debounceTagRemovedCallback;
                    synchronized (NfcService.this) {
                        debounceTagUid = mDebounceTagUid;
                        debounceTagMs = mDebounceTagDebounceMs;
                        debounceTagRemovedCallback = mDebounceTagRemovedCallback;
                    }
                    ReaderModeParams readerParams = null;
                    int presenceCheckDelay = DEFAULT_PRESENCE_CHECK_DELAY;
                    DeviceHost.TagDisconnectedCallback callback =
                            new DeviceHost.TagDisconnectedCallback() {
                                @Override
                                public void onTagDisconnected(long handle) {
                                    applyRouting(false);
                                }
                            };
                    synchronized (NfcService.this) {
                        readerParams = mReaderModeParams;
                    }
                    if (readerParams != null) {
                        presenceCheckDelay = readerParams.presenceCheckDelay;
                        if ((readerParams.flags & NfcAdapter.FLAG_READER_SKIP_NDEF_CHECK) != 0) {
                            if (DBG) Log.d(TAG, "Skipping NDEF detection in reader mode");
                            tag.startPresenceChecking(presenceCheckDelay, callback);
                            dispatchTagEndpoint(tag, readerParams);
                            break;
                        }

                        if (mIsDebugBuild && mSkipNdefRead) {
                            if (DBG) Log.d(TAG, "Only NDEF detection in reader mode");
                            tag.findNdef();
                            tag.startPresenceChecking(presenceCheckDelay, callback);
                            dispatchTagEndpoint(tag, readerParams);
                            break;
                        }
                    }

                    if (tag.getConnectedTechnology() == TagTechnology.NFC_BARCODE) {
                        // When these tags start containing NDEF, they will require
                        // the stack to deal with them in a different way, since
                        // they are activated only really shortly.
                        // For now, don't consider NDEF on these.
                        if (DBG) Log.d(TAG, "Skipping NDEF detection for NFC Barcode");
                        tag.startPresenceChecking(presenceCheckDelay, callback);
                        dispatchTagEndpoint(tag, readerParams);
                        break;
                    }
                    NdefMessage ndefMsg = tag.findAndReadNdef();

                    if (ndefMsg == null) {
                        // First try to see if this was a bad tag read
                        if (!tag.reconnect()) {
                            tag.disconnect();
                            if (mScreenState == ScreenStateHelper.SCREEN_STATE_ON_UNLOCKED) {
                                if (!sToast_debounce && mNotifyReadFailed) {
                                    Toast.makeText(mContext, R.string.tag_read_error,
                                                   Toast.LENGTH_SHORT).show();
                                    sToast_debounce = true;
                                    mHandler.sendEmptyMessageDelayed(MSG_TOAST_DEBOUNCE_EVENT,
                                                                     sToast_debounce_time_ms);
                                }
                            }
                            break;
                        }
                    }

                    if (debounceTagUid != null) {
                        // If we're debouncing and the UID or the NDEF message of the tag match,
                        // don't dispatch but drop it.
                        if (Arrays.equals(debounceTagUid, tag.getUid()) ||
                                (ndefMsg != null && ndefMsg.equals(mLastReadNdefMessage))) {
                            mHandler.removeMessages(MSG_TAG_DEBOUNCE);
                            mHandler.sendEmptyMessageDelayed(MSG_TAG_DEBOUNCE, debounceTagMs);
                            tag.disconnect();
                            return;
                        } else {
                            synchronized (NfcService.this) {
                                mDebounceTagUid = null;
                                mDebounceTagRemovedCallback = null;
                                mDebounceTagNativeHandle = INVALID_NATIVE_HANDLE;
                            }
                            if (debounceTagRemovedCallback != null) {
                                try {
                                    debounceTagRemovedCallback.onTagRemoved();
                                } catch (RemoteException e) {
                                    // Ignore
                                }
                            }
                        }
                    }

                    mLastReadNdefMessage = ndefMsg;

                    tag.startPresenceChecking(presenceCheckDelay, callback);
                    dispatchTagEndpoint(tag, readerParams);
                    break;

                case MSG_LLCP_LINK_ACTIVATION:
                    mPowerManager.userActivity(SystemClock.uptimeMillis(),
                            PowerManager.USER_ACTIVITY_EVENT_OTHER, 0);
                    if (mIsDebugBuild) {
                        Intent actIntent = new Intent(ACTION_LLCP_UP);
                        mContext.sendBroadcast(actIntent);
                    }
                    llcpActivated((NfcDepEndpoint) msg.obj);
                    break;

                case MSG_LLCP_LINK_DEACTIVATED:
                    if (mIsDebugBuild) {
                        Intent deactIntent = new Intent(ACTION_LLCP_DOWN);
                        mContext.sendBroadcast(deactIntent);
                    }
                    NfcDepEndpoint device = (NfcDepEndpoint) msg.obj;
                    boolean needsDisconnect = false;

                    Log.d(TAG, "LLCP Link Deactivated message. Restart polling loop.");
                    synchronized (NfcService.this) {
                        /* Check if the device has been already unregistered */
                        if (mObjectMap.remove(device.getHandle()) != null) {
                            /* Disconnect if we are initiator */
                            if (device.getMode() == NfcDepEndpoint.MODE_P2P_TARGET) {
                                if (DBG) Log.d(TAG, "disconnecting from target");
                                needsDisconnect = true;
                            } else {
                                if (DBG) Log.d(TAG, "not disconnecting from initiator");
                            }
                        }
                    }
                    if (needsDisconnect) {
                        device.disconnect();  // restarts polling loop
                    }

                    mP2pLinkManager.onLlcpDeactivated();
                    break;
                case MSG_LLCP_LINK_FIRST_PACKET:
                    mP2pLinkManager.onLlcpFirstPacketReceived();
                    break;
                case MSG_RF_FIELD_ACTIVATED:
                    Intent fieldOnIntent = new Intent(ACTION_RF_FIELD_ON_DETECTED);
                    sendNfcPermissionProtectedBroadcast(fieldOnIntent);
                    if (mIsSecureNfcEnabled) {
                        sendRequireUnlockIntent();
                    }
                    break;
                case MSG_RF_FIELD_DEACTIVATED:
                    Intent fieldOffIntent = new Intent(ACTION_RF_FIELD_OFF_DETECTED);
                    sendNfcPermissionProtectedBroadcast(fieldOffIntent);
                    break;
                case MSG_RESUME_POLLING:
                    mNfcAdapter.resumePolling();
                    break;
                case MSG_TAG_DEBOUNCE:
                    // Didn't see the tag again, tag is gone
                    ITagRemovedCallback tagRemovedCallback;
                    synchronized (NfcService.this) {
                        mDebounceTagUid = null;
                        tagRemovedCallback = mDebounceTagRemovedCallback;
                        mDebounceTagRemovedCallback = null;
                        mDebounceTagNativeHandle = INVALID_NATIVE_HANDLE;
                    }
                    if (tagRemovedCallback != null) {
                        try {
                            tagRemovedCallback.onTagRemoved();
                        } catch (RemoteException e) {
                            // Ignore
                        }
                    }
                    break;
                case MSG_UPDATE_STATS:
                    if (mNumTagsDetected.get() > 0) {
                        MetricsLogger.count(mContext, TRON_NFC_TAG, mNumTagsDetected.get());
                        mNumTagsDetected.set(0);
                    }
                    if (mNumHceDetected.get() > 0) {
                        MetricsLogger.count(mContext, TRON_NFC_CE, mNumHceDetected.get());
                        mNumHceDetected.set(0);
                    }
                    if (mNumP2pDetected.get() > 0) {
                        MetricsLogger.count(mContext, TRON_NFC_P2P, mNumP2pDetected.get());
                        mNumP2pDetected.set(0);
                    }
                    removeMessages(MSG_UPDATE_STATS);
                    sendEmptyMessageDelayed(MSG_UPDATE_STATS, STATS_UPDATE_INTERVAL_MS);
                    break;

                case MSG_APPLY_SCREEN_STATE:
                    mScreenState = (Integer)msg.obj;
                    Log.d(TAG, "MSG_APPLY_SCREEN_STATE " + mScreenState);

                    synchronized (NfcService.this) {
                        // Disable delay polling when screen state changed
                        mPollingDelayed = false;
                        mHandler.removeMessages(MSG_DELAY_POLLING);
                        // If NFC is turning off, we shouldn't need any changes here
                        if (mState == NfcAdapter.STATE_TURNING_OFF)
                            return;
                    }

                    if (mScreenState == ScreenStateHelper.SCREEN_STATE_ON_UNLOCKED) {
                        applyRouting(false);
                        mIsRequestUnlockShowed = false;
                    }
                    int screen_state_mask = (mNfcUnlockManager.isLockscreenPollingEnabled()) ?
                                (ScreenStateHelper.SCREEN_POLLING_TAG_MASK | mScreenState) : mScreenState;

                   if (mNfcUnlockManager.isLockscreenPollingEnabled())
                        applyRouting(false);

                    mDeviceHost.doSetScreenState(screen_state_mask);
                    break;

                case MSG_TRANSACTION_EVENT:
                    if (mCardEmulationManager != null) {
                        mCardEmulationManager.onOffHostAidSelected();
                    }
                    byte[][] data = (byte[][]) msg.obj;
                    sendOffHostTransactionEvent(data[0], data[1], data[2]);
                    break;

                case MSG_PREFERRED_PAYMENT_CHANGED:
                    Intent preferredPaymentChangedIntent =
                            new Intent(NfcAdapter.ACTION_PREFERRED_PAYMENT_CHANGED);
                    preferredPaymentChangedIntent.putExtra(
                            NfcAdapter.EXTRA_PREFERRED_PAYMENT_CHANGED_REASON, (int)msg.obj);
                    sendPreferredPaymentChangedEvent(preferredPaymentChangedIntent);
                    break;

                case MSG_TOAST_DEBOUNCE_EVENT:
                    sToast_debounce = false;
                    break;

                case MSG_DELAY_POLLING:
                    synchronized (NfcService.this) {
                        if (!mPollingDelayed) {
                            return;
                        }
                        mPollingDelayed = false;
                        mDeviceHost.startStopPolling(true);
                    }
                    if (DBG) Log.d(TAG, "Polling is started");
                    break;
                default:
                    Log.e(TAG, "Unknown message received");
                    break;
            }
        }

        private void sendOffHostTransactionEvent(byte[] aid, byte[] data, byte[] readerByteArray) {
            if (!isSEServiceAvailable() || mNfcEventInstalledPackages.isEmpty()) {
                return;
            }

            try {
                String reader = new String(readerByteArray, "UTF-8");
                for (int userId : mNfcEventInstalledPackages.keySet()) {
                    List<String> packagesOfUser = mNfcEventInstalledPackages.get(userId);
                    String[] installedPackages = new String[packagesOfUser.size()];
                    boolean[] nfcAccess = mSEService.isNfcEventAllowed(reader, aid,
                            packagesOfUser.toArray(installedPackages), userId);
                    if (nfcAccess == null) {
                        continue;
                    }
                    Intent intent = new Intent(NfcAdapter.ACTION_TRANSACTION_DETECTED);
                    intent.addFlags(Intent.FLAG_INCLUDE_STOPPED_PACKAGES);
                    intent.addFlags(Intent.FLAG_ACTIVITY_NEW_TASK);
                    intent.putExtra(NfcAdapter.EXTRA_AID, aid);
                    intent.putExtra(NfcAdapter.EXTRA_DATA, data);
                    intent.putExtra(NfcAdapter.EXTRA_SECURE_ELEMENT_NAME, reader);
                    StringBuilder aidString = new StringBuilder(aid.length);
                    for (byte b : aid) {
                        aidString.append(String.format("%02X", b));
                    }
                    String url =
                            new String("nfc://secure:0/" + reader + "/" + aidString.toString());
                    intent.setData(Uri.parse(url));

                    final BroadcastOptions options = BroadcastOptions.makeBasic();
                    options.setBackgroundActivityStartsAllowed(true);
                    for (int i = 0; i < nfcAccess.length; i++) {
                        if (nfcAccess[i]) {
                            intent.setPackage(packagesOfUser.get(i));
                            mContext.sendBroadcastAsUser(intent, UserHandle.of(userId), null,
                                    options.toBundle());
                        }
                    }
                }
            } catch (RemoteException e) {
                Log.e(TAG, "Error in isNfcEventAllowed() " + e);
            } catch (UnsupportedEncodingException e) {
                Log.e(TAG, "Incorrect format for Secure Element name" + e);
            }
        }

        private void sendNfcPermissionProtectedBroadcast(Intent intent) {
            if (mNfcEventInstalledPackages.isEmpty()) {
                return;
            }
            intent.addFlags(Intent.FLAG_INCLUDE_STOPPED_PACKAGES);
            for (int userId : mNfcEventInstalledPackages.keySet()) {
                for (String packageName : mNfcEventInstalledPackages.get(userId)) {
                    intent.setPackage(packageName);
                    mContext.sendBroadcastAsUser(intent, UserHandle.of(userId));
                }
            }
        }

        /* Returns the list of packages request for nfc preferred payment service changed and
         * have access to NFC Events on any SE */
        private ArrayList<String> getNfcPreferredPaymentChangedSEAccessAllowedPackages(int userId) {
            if (!isSEServiceAvailable()
                    || mNfcPreferredPaymentChangedInstalledPackages.get(userId).isEmpty()) {
                return null;
            }
            String[] readers = null;
            try {
                readers = mSEService.getReaders();
            } catch (RemoteException e) {
                Log.e(TAG, "Error in getReaders() " + e);
                return null;
            }

            if (readers == null || readers.length == 0) {
                return null;
            }
            boolean[] nfcAccessFinal = null;
            List<String> packagesOfUser = mNfcPreferredPaymentChangedInstalledPackages.get(userId);
            String[] installedPackages = new String[packagesOfUser.size()];

            for (String reader : readers) {
                try {
                    boolean[] accessList = mSEService.isNfcEventAllowed(reader, null,
                            packagesOfUser.toArray(installedPackages), userId
                            );
                    if (accessList == null) {
                        continue;
                    }
                    if (nfcAccessFinal == null) {
                        nfcAccessFinal = accessList;
                    }
                    for (int i = 0; i < accessList.length; i++) {
                        if (accessList[i]) {
                            nfcAccessFinal[i] = true;
                        }
                    }
                } catch (RemoteException e) {
                    Log.e(TAG, "Error in isNfcEventAllowed() " + e);
                }
            }
            if (nfcAccessFinal == null) {
                return null;
            }
            ArrayList<String> packages = new ArrayList<String>();
            for (int i = 0; i < nfcAccessFinal.length; i++) {
                if (nfcAccessFinal[i]) {
                    packages.add(packagesOfUser.get(i));
                }
            }
            return packages;
        }

        private void sendPreferredPaymentChangedEvent(Intent intent) {
            intent.addFlags(Intent.FLAG_INCLUDE_STOPPED_PACKAGES);
            // Resume app switches so the receivers can start activities without delay
            mNfcDispatcher.resumeAppSwitches();
            synchronized (this) {
                for (int userId : mNfcPreferredPaymentChangedInstalledPackages.keySet()) {
                    ArrayList<String> SEPackages =
                            getNfcPreferredPaymentChangedSEAccessAllowedPackages(userId);
                    UserHandle userHandle = UserHandle.of(userId);
                    if (SEPackages != null && !SEPackages.isEmpty()) {
                        for (String packageName : SEPackages) {
                            intent.setPackage(packageName);
                            intent.addFlags(Intent.FLAG_RECEIVER_FOREGROUND);
                            mContext.sendBroadcastAsUser(intent, userHandle);
                        }
                    }
                    PackageManager pm;
                    try {
                        pm = mContext.createContextAsUser(userHandle, /*flags=*/0)
                                .getPackageManager();
                    } catch (IllegalStateException e) {
                        Log.d(TAG, "Fail to get PackageManager for user: " + userHandle);
                        continue;
                    }
                    for (String packageName :
                            mNfcPreferredPaymentChangedInstalledPackages.get(userId)) {
                        try {
                            PackageInfo info = pm.getPackageInfo(packageName, 0);
                            if (SEPackages != null && SEPackages.contains(packageName)) {
                                continue;
                            }
                            if (info.applicationInfo != null && ((info.applicationInfo.flags
                                    & ApplicationInfo.FLAG_SYSTEM) != 0
                                    || (info.applicationInfo.privateFlags
                                    & ApplicationInfo.PRIVATE_FLAG_PRIVILEGED) != 0)) {
                                intent.setPackage(packageName);
                                intent.addFlags(Intent.FLAG_RECEIVER_FOREGROUND);
                                mContext.sendBroadcastAsUser(intent, userHandle);
                            }
                        } catch (Exception e) {
                            Log.e(TAG, "Exception in getPackageInfo " + e);
                        }
                    }
                }
            }
        }

        private boolean llcpActivated(NfcDepEndpoint device) {
            Log.d(TAG, "LLCP Activation message");

            if (device.getMode() == NfcDepEndpoint.MODE_P2P_TARGET) {
                if (DBG) Log.d(TAG, "NativeP2pDevice.MODE_P2P_TARGET");
                if (device.connect()) {
                    /* Check LLCP compliancy */
                    if (mDeviceHost.doCheckLlcp()) {
                        /* Activate LLCP Link */
                        if (mDeviceHost.doActivateLlcp()) {
                            if (DBG) Log.d(TAG, "Initiator Activate LLCP OK");
                            synchronized (NfcService.this) {
                                // Register P2P device
                                mObjectMap.put(device.getHandle(), device);
                            }
                            mP2pLinkManager.onLlcpActivated(device.getLlcpVersion());
                            return true;
                        } else {
                            /* should not happen */
                            Log.w(TAG, "Initiator LLCP activation failed. Disconnect.");
                            device.disconnect();
                        }
                    } else {
                        if (DBG) Log.d(TAG, "Remote Target does not support LLCP. Disconnect.");
                        device.disconnect();
                    }
                } else {
                    if (DBG) Log.d(TAG, "Cannot connect remote Target. Polling loop restarted.");
                    /*
                     * The polling loop should have been restarted in failing
                     * doConnect
                     */
                }
            } else if (device.getMode() == NfcDepEndpoint.MODE_P2P_INITIATOR) {
                if (DBG) Log.d(TAG, "NativeP2pDevice.MODE_P2P_INITIATOR");
                /* Check LLCP compliancy */
                if (mDeviceHost.doCheckLlcp()) {
                    /* Activate LLCP Link */
                    if (mDeviceHost.doActivateLlcp()) {
                        if (DBG) Log.d(TAG, "Target Activate LLCP OK");
                        synchronized (NfcService.this) {
                            // Register P2P device
                            mObjectMap.put(device.getHandle(), device);
                        }
                        mP2pLinkManager.onLlcpActivated(device.getLlcpVersion());
                        return true;
                    }
                } else {
                    Log.w(TAG, "checkLlcp failed");
                }
            }

            return false;
        }

        private void dispatchTagEndpoint(TagEndpoint tagEndpoint, ReaderModeParams readerParams) {
            try {
                Tag tag = new Tag(tagEndpoint.getUid(), tagEndpoint.getTechList(),
                        tagEndpoint.getTechExtras(), tagEndpoint.getHandle(), mNfcTagService);
                registerTagObject(tagEndpoint);
                if (readerParams != null) {
                    try {
                        if ((readerParams.flags & NfcAdapter.FLAG_READER_NO_PLATFORM_SOUNDS) == 0) {
                            mVibrator.vibrate(mVibrationEffect);
                            playSound(SOUND_END);
                        }
                        if (readerParams.callback != null) {
                            if (mScreenState == ScreenStateHelper.SCREEN_STATE_ON_UNLOCKED) {
                                mPowerManager.userActivity(SystemClock.uptimeMillis(),
                                        PowerManager.USER_ACTIVITY_EVENT_OTHER, 0);
                            }
                            readerParams.callback.onTagDiscovered(tag);
                            return;
                        } else {
                            // Follow normal dispatch below
                        }
                    } catch (RemoteException e) {
                        Log.e(TAG, "Reader mode remote has died, falling back.", e);
                        // Intentional fall-through
                    } catch (Exception e) {
                        // Catch any other exception
                        Log.e(TAG, "App exception, not dispatching.", e);
                        return;
                    }
                }
                int dispatchResult = mNfcDispatcher.dispatchTag(tag);
                if (dispatchResult == NfcDispatcher.DISPATCH_FAIL && !mInProvisionMode) {
                    if (DBG) Log.d(TAG, "Tag dispatch failed");
                    unregisterObject(tagEndpoint.getHandle());
                    if (mPollDelay > NO_POLL_DELAY) {
                        tagEndpoint.stopPresenceChecking();
<<<<<<< HEAD
                        mDeviceHost.startStopPolling(false);
                        synchronized (NfcService.this) {
                            if (!mPollingDelayed) {
                                mPollingDelayed = true;
=======
                        synchronized (NfcService.this) {
                            if (!mPollingDelayed) {
                                mPollingDelayed = true;
                                mDeviceHost.startStopPolling(false);
>>>>>>> f5f7b7db
                                if (DBG) Log.d(TAG, "Polling delayed");
                                mHandler.sendMessageDelayed(
                                        mHandler.obtainMessage(MSG_DELAY_POLLING), mPollDelay);
                            } else {
                                if (DBG) Log.d(TAG, "Keep waiting for polling delay");
                            }
                        }
                    } else {
                        Log.d(TAG, "Keep presence checking.");
                    }
                    if (mScreenState == ScreenStateHelper.SCREEN_STATE_ON_UNLOCKED && mNotifyDispatchFailed) {
                        if (!sToast_debounce) {
                            Toast.makeText(mContext, R.string.tag_dispatch_failed,
                                           Toast.LENGTH_SHORT).show();
                            sToast_debounce = true;
                            mHandler.sendEmptyMessageDelayed(MSG_TOAST_DEBOUNCE_EVENT,
                                                             sToast_debounce_time_ms);
                        }
                        playSound(SOUND_ERROR);
                    }
                    if (!mAntennaBlockedMessageShown && mDispatchFailedCount++ > mDispatchFailedMax) {
                        new NfcBlockedNotification(mContext).startNotification();
                        synchronized (NfcService.this) {
                            mPrefsEditor.putBoolean(PREF_ANTENNA_BLOCKED_MESSAGE_SHOWN, true);
                            mPrefsEditor.apply();
                        }
                        mBackupManager.dataChanged();
                        mAntennaBlockedMessageShown = true;
                        mDispatchFailedCount = 0;
                        if (DBG) Log.d(TAG, "Tag dispatch failed notification");
                    }
                } else if (dispatchResult == NfcDispatcher.DISPATCH_SUCCESS) {
                    if (mScreenState == ScreenStateHelper.SCREEN_STATE_ON_UNLOCKED) {
                        mPowerManager.userActivity(SystemClock.uptimeMillis(),
                                PowerManager.USER_ACTIVITY_EVENT_OTHER, 0);
                    }
                    mDispatchFailedCount = 0;
                    mVibrator.vibrate(mVibrationEffect);
                    playSound(SOUND_END);
                }
            } catch (Exception e) {
                Log.e(TAG, "Tag creation exception, not dispatching.", e);
                return;
            }
        }
    }

    private NfcServiceHandler mHandler = new NfcServiceHandler();

    class ApplyRoutingTask extends AsyncTask<Integer, Void, Void> {
        @Override
        protected Void doInBackground(Integer... params) {
            synchronized (NfcService.this) {
                if (params == null || params.length != 1) {
                    // force apply current routing
                    applyRouting(true);
                    return null;
                }
                mScreenState = params[0].intValue();

                mRoutingWakeLock.acquire();
                try {
                    applyRouting(false);
                } finally {
                    mRoutingWakeLock.release();
                }
                return null;
            }
        }
    }

    private final BroadcastReceiver mReceiver = new BroadcastReceiver() {
        @Override
        public void onReceive(Context context, Intent intent) {
            String action = intent.getAction();
            if (action.equals(Intent.ACTION_SCREEN_ON)
                    || action.equals(Intent.ACTION_SCREEN_OFF)
                    || action.equals(Intent.ACTION_USER_PRESENT)) {
                // Perform applyRouting() in AsyncTask to serialize blocking calls
                int screenState = mScreenStateHelper.checkScreenState();
                if (action.equals(Intent.ACTION_SCREEN_OFF)) {
                     if (mScreenState != ScreenStateHelper.SCREEN_STATE_OFF_LOCKED) {
                        screenState = mKeyguard.isKeyguardLocked() ?
                        ScreenStateHelper.SCREEN_STATE_OFF_LOCKED : ScreenStateHelper.SCREEN_STATE_OFF_UNLOCKED;
                     }
                } else if (action.equals(Intent.ACTION_SCREEN_ON)) {
                    screenState = mKeyguard.isKeyguardLocked()
                            ? ScreenStateHelper.SCREEN_STATE_ON_LOCKED
                            : ScreenStateHelper.SCREEN_STATE_ON_UNLOCKED;
                } else if (action.equals(Intent.ACTION_USER_PRESENT)) {
                    screenState = ScreenStateHelper.SCREEN_STATE_ON_UNLOCKED;
                }
                if (nci_version != NCI_VERSION_2_0) {
                    new ApplyRoutingTask().execute(Integer.valueOf(screenState));
                }
                if (mScreenState != screenState) {
                    sendMessage(NfcService.MSG_APPLY_SCREEN_STATE, screenState);
                }
            } else if (action.equals(Intent.ACTION_USER_SWITCHED)) {
                int userId = intent.getIntExtra(Intent.EXTRA_USER_HANDLE, 0);
                mUserId = userId;
                updatePackageCache();
                if (mIsBeamCapable) {
                    int beamSetting =
                        PackageManager.COMPONENT_ENABLED_STATE_DEFAULT;
                    try {
                        IPackageManager mIpm = IPackageManager.Stub.asInterface(
                            ServiceManager.getService("package"));
                        beamSetting = mIpm.getComponentEnabledSetting(new ComponentName(
                                BeamShareActivity.class.getPackageName(),
                                BeamShareActivity.class.getName()),
                                userId);
                    } catch(RemoteException e) {
                        Log.e(TAG, "Error int getComponentEnabledSetting for BeamShareActivity");
                    }
                    synchronized (this) {
                        if (beamSetting == PackageManager.COMPONENT_ENABLED_STATE_DISABLED) {
                           mIsNdefPushEnabled = false;
                        } else {
                           mIsNdefPushEnabled = true;
                        }
                        // Propagate the state change to all user profiles
                        UserManager um = (UserManager) mContext.getSystemService(Context.USER_SERVICE);
                        List <UserHandle> luh = um.getUserProfiles();
                        for (UserHandle uh : luh){
                            enforceBeamShareActivityPolicy(mContext, uh);
                        }
                        enforceBeamShareActivityPolicy(mContext, new UserHandle(mUserId));
                    }
                    mP2pLinkManager.onUserSwitched(getUserId());
                }
                if (mIsHceCapable) {
                    mCardEmulationManager.onUserSwitched(getUserId());
                }
                int screenState = mScreenStateHelper.checkScreenState();
                if (screenState != mScreenState) {
                    new ApplyRoutingTask().execute(Integer.valueOf(screenState));
                }
            } else if (action.equals(Intent.ACTION_USER_ADDED)) {
                int userId = intent.getIntExtra(Intent.EXTRA_USER_HANDLE, 0);
                setPaymentForegroundPreference(userId);
            }
        }
    };

    private final BroadcastReceiver mManagedProfileReceiver = new BroadcastReceiver() {
        @Override
        public void onReceive(Context context, Intent intent) {
            String action = intent.getAction();
            UserHandle user = intent.getParcelableExtra(Intent.EXTRA_USER);

            // User should be filled for below intents, check the existence.
            if (user == null) {
                Log.d(TAG, intent.getAction() + " broadcast without EXTRA_USER.");
                return;
            }

            if (mCardEmulationManager == null) {
                return;
            }
            if (action.equals(Intent.ACTION_MANAGED_PROFILE_ADDED) ||
                    action.equals(Intent.ACTION_MANAGED_PROFILE_AVAILABLE) ||
                    action.equals(Intent.ACTION_MANAGED_PROFILE_REMOVED) ||
                    action.equals(Intent.ACTION_MANAGED_PROFILE_UNAVAILABLE)) {
                mCardEmulationManager.onManagedProfileChanged();
                setPaymentForegroundPreference(user.getIdentifier());
            }
        }
    };

    private final BroadcastReceiver mOwnerReceiver = new BroadcastReceiver() {
        @Override
        public void onReceive(Context context, Intent intent) {
            String action = intent.getAction();
            if (action.equals(Intent.ACTION_PACKAGE_REMOVED) ||
                    action.equals(Intent.ACTION_PACKAGE_ADDED) ||
                    action.equals(Intent.ACTION_EXTERNAL_APPLICATIONS_AVAILABLE) ||
                    action.equals(Intent.ACTION_EXTERNAL_APPLICATIONS_UNAVAILABLE)) {
                updatePackageCache();
            } else if (action.equals(Intent.ACTION_SHUTDOWN)) {
                if (DBG) Log.d(TAG, "Device is shutting down.");
                if (mIsAlwaysOnSupported && mAlwaysOnState == NfcAdapter.STATE_ON) {
                    new EnableDisableTask().execute(TASK_DISABLE_ALWAYS_ON);
                }
                if (isNfcEnabled()) {
                    mDeviceHost.shutdown();
                }
            }
        }
    };

    private final BroadcastReceiver mPolicyReceiver = new BroadcastReceiver() {
        @Override
        public void onReceive(Context context, Intent intent){
            String action = intent.getAction();
            if (DevicePolicyManager.ACTION_DEVICE_POLICY_MANAGER_STATE_CHANGED
                        .equals(action)) {
                enforceBeamShareActivityPolicy(
                    context, new UserHandle(getSendingUserId()));
            }
        }
    };

    private final IVrStateCallbacks mVrStateCallbacks = new IVrStateCallbacks.Stub() {
        @Override
        public void onVrStateChanged(boolean enabled) {
            synchronized (this) {
                mIsVrModeEnabled = enabled;
            }
        }
    };

    private void setPaymentForegroundPreference(int user) {
        try {
            // Check whether the Settings.Secure.NFC_PAYMENT_FOREGROUND exists or not.
            Settings.Secure.getIntForUser(mContext.getContentResolver(),
                    Settings.Secure.NFC_PAYMENT_FOREGROUND, user);
        } catch (SettingNotFoundException e) {
            boolean foregroundPreference =
                    mContext.getResources().getBoolean(R.bool.payment_foreground_preference);
            Settings.Secure.putIntForUser(mContext.getContentResolver(),
                    Settings.Secure.NFC_PAYMENT_FOREGROUND, foregroundPreference ? 1 : 0, user);
            Log.d(TAG, "Set NFC_PAYMENT_FOREGROUND preference:" + foregroundPreference);
        }
    }

    /**
     * for debugging only - no i18n
     */
    static String stateToString(int state) {
        switch (state) {
            case NfcAdapter.STATE_OFF:
                return "off";
            case NfcAdapter.STATE_TURNING_ON:
                return "turning on";
            case NfcAdapter.STATE_ON:
                return "on";
            case NfcAdapter.STATE_TURNING_OFF:
                return "turning off";
            default:
                return "<error>";
        }
    }

    static int stateToProtoEnum(int state) {
        switch (state) {
            case NfcAdapter.STATE_OFF:
                return NfcServiceDumpProto.STATE_OFF;
            case NfcAdapter.STATE_TURNING_ON:
                return NfcServiceDumpProto.STATE_TURNING_ON;
            case NfcAdapter.STATE_ON:
                return NfcServiceDumpProto.STATE_ON;
            case NfcAdapter.STATE_TURNING_OFF:
                return NfcServiceDumpProto.STATE_TURNING_OFF;
            default:
                return NfcServiceDumpProto.STATE_UNKNOWN;
        }
    }

    public String getNfaStorageDir() {
        return mDeviceHost.getNfaStorageDir();
    }

    private void copyNativeCrashLogsIfAny(PrintWriter pw) {
      try {
          File file = new File(NATIVE_LOG_FILE_PATH, NATIVE_LOG_FILE_NAME);
          if (!file.exists()) {
            return;
          }
          pw.println("---BEGIN: NATIVE CRASH LOG----");
          Scanner sc = new Scanner(file);
          while(sc.hasNextLine()) {
              String s = sc.nextLine();
              pw.println(s);
          }
          pw.println("---END: NATIVE CRASH LOG----");
          sc.close();
      } catch (IOException e) {
          Log.e(TAG, "Exception in copyNativeCrashLogsIfAny " + e);
      }
    }

    private void storeNativeCrashLogs() {
        FileOutputStream fos = null;
        try {
            File file = new File(NATIVE_LOG_FILE_PATH, NATIVE_LOG_FILE_NAME);
            if (file.length() >= NATIVE_CRASH_FILE_SIZE) {
                file.createNewFile();
            }

            fos = new FileOutputStream(file, true);
            mDeviceHost.dump(fos.getFD());
            fos.flush();
        } catch (IOException e) {
            Log.e(TAG, "Exception in storeNativeCrashLogs " + e);
        } finally {
            if (fos != null) {
                try {
                    fos.close();
                } catch (IOException e) {
                    Log.e(TAG, "Exception in storeNativeCrashLogs: file close " + e);
                }
            }
        }
    }

    void dump(FileDescriptor fd, PrintWriter pw, String[] args) {
        if (mContext.checkCallingOrSelfPermission(android.Manifest.permission.DUMP)
                != PackageManager.PERMISSION_GRANTED) {
            pw.println("Permission Denial: can't dump nfc from from pid="
                    + Binder.getCallingPid() + ", uid=" + Binder.getCallingUid()
                    + " without permission " + android.Manifest.permission.DUMP);
            return;
        }

        for (String arg : args) {
            if ("--proto".equals(arg)) {
                FileOutputStream fos = null;
                try {
                    fos = new FileOutputStream(fd);
                    ProtoOutputStream proto = new ProtoOutputStream(fos);
                    synchronized (this) {
                        dumpDebug(proto);
                    }
                    proto.flush();
                } catch (Exception e) {
                    Log.e(TAG, "Exception in dump nfc --proto " + e);
                } finally {
                    if (fos != null) {
                        try {
                            fos.close();
                        } catch (IOException e) {
                            Log.e(TAG, "Exception in storeNativeCrashLogs " + e);
                        }
                    }
                }
                return;
            }
        }

        synchronized (this) {
            pw.println("mState=" + stateToString(mState));
            pw.println("mAlwaysOnState=" + stateToString(mAlwaysOnState));
            pw.println("mIsZeroClickRequested=" + mIsNdefPushEnabled);
            pw.println("mScreenState=" + ScreenStateHelper.screenStateToString(mScreenState));
            pw.println("mIsSecureNfcEnabled=" + mIsSecureNfcEnabled);
            pw.println("mIsAlwaysOnSupported=" + mIsAlwaysOnSupported);
            pw.println(mCurrentDiscoveryParameters);
            if (mIsBeamCapable) {
                mP2pLinkManager.dump(fd, pw, args);
            }
            if (mIsHceCapable) {
                mCardEmulationManager.dump(fd, pw, args);
            }
            mNfcDispatcher.dump(fd, pw, args);
            if (mState == NfcAdapter.STATE_ON) {
                mRoutingTableParser.dump(mDeviceHost, pw);
            }
            copyNativeCrashLogsIfAny(pw);
            pw.flush();
            mDeviceHost.dump(fd);
        }
    }

    /**
     * Dump debugging information as a NfcServiceDumpProto
     *
     * Note:
     * See proto definition in frameworks/base/core/proto/android/nfc/nfc_service.proto
     * When writing a nested message, must call {@link ProtoOutputStream#start(long)} before and
     * {@link ProtoOutputStream#end(long)} after.
     * Never reuse a proto field number. When removing a field, mark it as reserved.
     */
    private void dumpDebug(ProtoOutputStream proto) {
        proto.write(NfcServiceDumpProto.STATE, stateToProtoEnum(mState));
        proto.write(NfcServiceDumpProto.IN_PROVISION_MODE, mInProvisionMode);
        proto.write(NfcServiceDumpProto.NDEF_PUSH_ENABLED, mIsNdefPushEnabled);
        proto.write(NfcServiceDumpProto.SCREEN_STATE,
                ScreenStateHelper.screenStateToProtoEnum(mScreenState));
        proto.write(NfcServiceDumpProto.SECURE_NFC_ENABLED, mIsSecureNfcEnabled);
        proto.write(NfcServiceDumpProto.POLLING_PAUSED, mPollingPaused);
        proto.write(NfcServiceDumpProto.NUM_TAGS_DETECTED, mNumTagsDetected.get());
        proto.write(NfcServiceDumpProto.NUM_P2P_DETECTED, mNumP2pDetected.get());
        proto.write(NfcServiceDumpProto.NUM_HCE_DETECTED, mNumHceDetected.get());
        proto.write(NfcServiceDumpProto.HCE_CAPABLE, mIsHceCapable);
        proto.write(NfcServiceDumpProto.HCE_F_CAPABLE, mIsHceFCapable);
        proto.write(NfcServiceDumpProto.BEAM_CAPABLE, mIsBeamCapable);
        proto.write(NfcServiceDumpProto.SECURE_NFC_CAPABLE, mIsSecureNfcCapable);
        proto.write(NfcServiceDumpProto.VR_MODE_ENABLED, mIsVrModeEnabled);

        long token = proto.start(NfcServiceDumpProto.DISCOVERY_PARAMS);
        mCurrentDiscoveryParameters.dumpDebug(proto);
        proto.end(token);

        if (mIsBeamCapable) {
            token = proto.start(NfcServiceDumpProto.P2P_LINK_MANAGER);
            mP2pLinkManager.dumpDebug(proto);
            proto.end(token);
        }

        if (mIsHceCapable) {
            token = proto.start(NfcServiceDumpProto.CARD_EMULATION_MANAGER);
            mCardEmulationManager.dumpDebug(proto);
            proto.end(token);
        }

        token = proto.start(NfcServiceDumpProto.NFC_DISPATCHER);
        mNfcDispatcher.dumpDebug(proto);
        proto.end(token);

        // Dump native crash logs if any
        File file = new File(NATIVE_LOG_FILE_PATH, NATIVE_LOG_FILE_NAME);
        if (!file.exists()) {
            return;
        }
        try {
            String logs = Files.lines(file.toPath()).collect(Collectors.joining("\n"));
            proto.write(NfcServiceDumpProto.NATIVE_CRASH_LOGS, logs);
        } catch (IOException e) {
            Log.e(TAG, "IOException in dumpDebug(ProtoOutputStream): " + e);
        }
    }
}<|MERGE_RESOLUTION|>--- conflicted
+++ resolved
@@ -3135,17 +3135,10 @@
                     unregisterObject(tagEndpoint.getHandle());
                     if (mPollDelay > NO_POLL_DELAY) {
                         tagEndpoint.stopPresenceChecking();
-<<<<<<< HEAD
-                        mDeviceHost.startStopPolling(false);
-                        synchronized (NfcService.this) {
-                            if (!mPollingDelayed) {
-                                mPollingDelayed = true;
-=======
                         synchronized (NfcService.this) {
                             if (!mPollingDelayed) {
                                 mPollingDelayed = true;
                                 mDeviceHost.startStopPolling(false);
->>>>>>> f5f7b7db
                                 if (DBG) Log.d(TAG, "Polling delayed");
                                 mHandler.sendMessageDelayed(
                                         mHandler.obtainMessage(MSG_DELAY_POLLING), mPollDelay);
