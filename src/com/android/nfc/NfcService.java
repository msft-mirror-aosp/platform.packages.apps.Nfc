--- conflicted
+++ resolved
@@ -2593,19 +2593,6 @@
                 }
                 int dispatchResult = mNfcDispatcher.dispatchTag(tag);
                 if (dispatchResult == NfcDispatcher.DISPATCH_FAIL && !mInProvisionMode) {
-<<<<<<< HEAD
-                    unregisterObject(tagEndpoint.getHandle());
-                    if (mScreenState == ScreenStateHelper.SCREEN_STATE_ON_UNLOCKED) {
-                        if (mToast != null) {
-                            if (mToast.getView().isShown()) mToast.cancel();
-                        }
-                        mToast = Toast.makeText(mContext, R.string.tag_dispatch_failed,
-                                                Toast.LENGTH_SHORT);
-                        mToast.show();
-                    }
-                    playSound(SOUND_ERROR);
-                } else if (dispatchResult == NfcDispatcher.DISPATCH_SUCCESS) {
-=======
                     if (DBG) Log.d(TAG, "Tag dispatch failed");
                     unregisterObject(tagEndpoint.getHandle());
                     if (mPollDelay > NO_POLL_DELAY) {
@@ -2638,7 +2625,6 @@
                     }
                 } else if (dispatchResult == NfcDispatcher.DISPATCH_SUCCESS) {
                     mDispatchFailedCount = 0;
->>>>>>> 449c8b63
                     mVibrator.vibrate(mVibrationEffect);
                     playSound(SOUND_END);
                 }
@@ -2847,7 +2833,6 @@
             pw.println("mState=" + stateToString(mState));
             pw.println("mIsZeroClickRequested=" + mIsNdefPushEnabled);
             pw.println("mScreenState=" + ScreenStateHelper.screenStateToString(mScreenState));
-            pw.println("mIsSecureNfcEnabled=" + mIsSecureNfcEnabled);
             pw.println(mCurrentDiscoveryParameters);
             if (mIsBeamCapable)
                 mP2pLinkManager.dump(fd, pw, args);
