/*
 * Copyright (C) 2013 The Android Open Source Project
 *
 * Licensed under the Apache License, Version 2.0 (the "License");
 * you may not use this file except in compliance with the License.
 * You may obtain a copy of the License at
 *
 *      http://www.apache.org/licenses/LICENSE-2.0
 *
 * Unless required by applicable law or agreed to in writing, software
 * distributed under the License is distributed on an "AS IS" BASIS,
 * WITHOUT WARRANTIES OR CONDITIONS OF ANY KIND, either express or implied.
 * See the License for the specific language governing permissions and
 * limitations under the License.
 */

package com.android.nfc.cardemulation;

import android.annotation.TargetApi;
import android.annotation.FlaggedApi;
import android.app.ActivityManager;
import android.app.KeyguardManager;
import android.content.ComponentName;
import android.content.Context;
import android.content.Intent;
import android.content.ServiceConnection;
import android.content.pm.ApplicationInfo;
import android.content.pm.PackageManager;
import android.content.pm.PackageManager.NameNotFoundException;
import android.nfc.NfcAdapter;
import android.nfc.cardemulation.ApduServiceInfo;
import android.nfc.cardemulation.CardEmulation;
import android.nfc.cardemulation.HostApduService;
import android.nfc.cardemulation.PollingFrame;
import android.nfc.cardemulation.Utils;
import android.os.Bundle;
import android.os.Handler;
import android.os.IBinder;
import android.os.Looper;
import android.os.Message;
import android.os.Messenger;
import android.os.PowerManager;
import android.os.RemoteException;
import android.os.UserHandle;
import android.sysprop.NfcProperties;
import android.util.Log;
import android.util.Pair;
import android.util.proto.ProtoOutputStream;

import androidx.annotation.VisibleForTesting;

import com.android.nfc.NfcInjector;
import com.android.nfc.NfcService;
import com.android.nfc.NfcStatsLog;
import com.android.nfc.cardemulation.RegisteredAidCache.AidResolveInfo;
import com.android.nfc.cardemulation.util.StatsdUtils;
import com.android.nfc.flags.Flags;
import com.android.nfc.proto.NfcEventProto;

import java.io.FileDescriptor;
import java.io.PrintWriter;
import java.util.ArrayList;
import java.util.HashMap;
import java.util.HexFormat;
import java.util.List;
import java.util.Locale;
import java.util.Map;
import java.util.Objects;
import java.util.Set;
import java.util.regex.Pattern;


public class HostEmulationManager {
    static final String TAG = "HostEmulationManager";
    static final boolean DBG = NfcProperties.debug_enabled().orElse(true);

    static final int STATE_IDLE = 0;
    static final int STATE_W4_SELECT = 1;
    static final int STATE_W4_SERVICE = 2;
    static final int STATE_W4_DEACTIVATE = 3;
    static final int STATE_XFER = 4;
    static final int STATE_POLLING_LOOP = 5;

    /** Minimum AID length as per ISO7816 */
    static final int MINIMUM_AID_LENGTH = 5;

    /** Length of Select APDU header including length byte */
    static final int SELECT_APDU_HDR_LENGTH = 5;

    static final byte INSTR_SELECT = (byte)0xA4;

    static final String ANDROID_HCE_AID = "A000000476416E64726F6964484345";
    static final String NDEF_V1_AID = "D2760000850100";
    static final String NDEF_V2_AID = "D2760000850101";
    static final byte[] ANDROID_HCE_RESPONSE = {0x14, (byte)0x81, 0x00, 0x00, (byte)0x90, 0x00};

    static final byte[] AID_NOT_FOUND = {0x6A, (byte)0x82};
    static final byte[] UNKNOWN_ERROR = {0x6F, 0x00};

    static final int CE_HCE_PAYMENT =
            NfcStatsLog.NFC_CARDEMULATION_OCCURRED__CATEGORY__HCE_PAYMENT;
    static final int CE_HCE_OTHER =
            NfcStatsLog.NFC_CARDEMULATION_OCCURRED__CATEGORY__HCE_OTHER;
    static final String NFC_PACKAGE = "com.android.nfc";
    static final String DATA_KEY = "data";
    static final int FIELD_OFF_IDLE_DELAY_MS = 2000;

    final Context mContext;
    final RegisteredAidCache mAidCache;
    final Messenger mMessenger = new Messenger (new MessageHandler());
    final KeyguardManager mKeyguard;
    final Object mLock;
    final PowerManager mPowerManager;
    private final Looper mLooper;

    private final StatsdUtils mStatsdUtils;

    // All variables below protected by mLock

    // Variables below are for a non-payment service,
    // that is typically only bound in the STATE_XFER state.
    Messenger mService;
    boolean mServiceBound = false;
    ComponentName mServiceName = null;
    int mServiceUserId; // The UserId of the non-payment service
    ArrayList<PollingFrame> mPendingPollingLoopFrames = null;
    private Map<Integer, Map<String, List<ApduServiceInfo>>> mPollingLoopFilters;
    private Map<Integer, Map<Pattern, List<ApduServiceInfo>>> mPollingLoopPatternFilters;

    // Variables below are for a payment service,
    // which is typically bound persistently to improve on
    // latency.
    Messenger mPaymentService;
    boolean mPaymentServiceBound = false;

    boolean mEnableObserveModeAfterTransaction = false;
    boolean mEnableObserveModeOnFieldOff = false;
    ComponentName mPaymentServiceName = null;
    int mPaymentServiceUserId; // The userId of the payment service
    ComponentName mLastBoundPaymentServiceName;

    // mActiveService denotes the service interface
    // that is the current active one, until a new SELECT AID
    // comes in that may be resolved to a different service.
    // On deactivation, mActiveService stops being valid.
    Messenger mActiveService;
    ComponentName mActiveServiceName;
    int mActiveServiceUserId; // The UserId of the current active one

    String mLastSelectedAid;
    int mState;
    byte[] mSelectApdu;
    Handler mHandler;

    // Runnable to return to an IDLE_STATE and reset preferred service. This should be run after we
    // have left a field and gone a period of time without any HCE or polling frame data.
    Runnable mReturnToIdleStateRunnable = new Runnable() {
        @Override
        public void run() {
            synchronized (mLock) {
                Log.d(TAG, "Have been outside field, returning to idle state");
                mPendingPollingLoopFrames = null;
                resetActiveService();
                mState = STATE_IDLE;
            }
        }
    };

    public HostEmulationManager(Context context, Looper looper, RegisteredAidCache aidCache) {
        this(context, looper, aidCache, new StatsdUtils(StatsdUtils.SE_NAME_HCE));
    }

    @VisibleForTesting
    HostEmulationManager(Context context, Looper looper, RegisteredAidCache aidCache,
                         StatsdUtils statsdUtils) {
        mContext = context;
        mLooper = looper;
        mHandler = new Handler(looper);
        mLock = new Object();
        mAidCache = aidCache;
        mState = STATE_IDLE;
        mKeyguard = context.getSystemService(KeyguardManager.class);
        mPowerManager = context.getSystemService(PowerManager.class);
        mStatsdUtils = Flags.statsdCeEventsFlag() ? statsdUtils : null;
        mPollingLoopFilters = new HashMap<Integer, Map<String, List<ApduServiceInfo>>>();
        mPollingLoopPatternFilters = new HashMap<Integer, Map<Pattern, List<ApduServiceInfo>>>();
    }

    /**
     *  Preferred payment service changed
     */
    public void onPreferredPaymentServiceChanged(int userId, final ComponentName service) {
        mHandler.post(() -> {
            synchronized (mLock) {
                if (mState == STATE_IDLE || mState == STATE_POLLING_LOOP) {
                    Log.d(TAG, "onPreferredPaymentServiceChanged, resetting active service");
                    resetActiveService();
                }
                if (service != null) {
                    bindPaymentServiceLocked(userId, service);
                } else {
                    unbindPaymentServiceLocked();
                }
            }
        });
    }

    private Messenger getForegroundServiceOrDefault() {
        Pair<Integer, ComponentName> preferredService = mAidCache.getPreferredService();
        int preferredServiceUserId = preferredService.first != null ?
                preferredService.first : -1;
        ComponentName preferredServiceName = preferredService.second;

        if (preferredServiceName == null || preferredServiceUserId < 0) {
            return null;
        }

        return bindServiceIfNeededLocked(preferredServiceUserId, preferredServiceName);
    }

    @TargetApi(35)
<<<<<<< HEAD
=======
    @FlaggedApi(android.nfc.Flags.FLAG_NFC_OBSERVE_MODE)
    public void updateForShouldDefaultToObserveMode(boolean enabled) {
        synchronized (mLock) {
            if (mState == STATE_IDLE || mState == STATE_POLLING_LOOP) {
                NfcAdapter adapter = NfcAdapter.getDefaultAdapter(mContext);
                adapter.setObserveModeEnabled(enabled);
            } else {
                mEnableObserveModeAfterTransaction = enabled;
            }
        }
    }


    @TargetApi(35)
>>>>>>> 15cc2f56
    @FlaggedApi(android.nfc.Flags.FLAG_NFC_READ_POLLING_LOOP)
    public void updatePollingLoopFilters(int userId, List<ApduServiceInfo> services) {
        HashMap<String, List<ApduServiceInfo>> pollingLoopFilters =
                new HashMap<String, List<ApduServiceInfo>>();
        HashMap<Pattern, List<ApduServiceInfo>> pollingLoopPatternFilters =
                new HashMap<Pattern, List<ApduServiceInfo>>();
        for (ApduServiceInfo serviceInfo : services) {
            for (String plf : serviceInfo.getPollingLoopFilters()) {
                List<ApduServiceInfo> list =
                        pollingLoopFilters.getOrDefault(plf, new ArrayList<ApduServiceInfo>());
                list.add(serviceInfo);
                pollingLoopFilters.putIfAbsent(plf, list);

            }
            for (Pattern plpf : serviceInfo.getPollingLoopPatternFilters()) {
                List<ApduServiceInfo> list =
                        pollingLoopPatternFilters.getOrDefault(plpf,
                        new ArrayList<ApduServiceInfo>());
                list.add(serviceInfo);
                pollingLoopPatternFilters.putIfAbsent(plpf, list);

            }
        }
        mPollingLoopFilters.put(Integer.valueOf(userId), pollingLoopFilters);
        mPollingLoopPatternFilters.put(Integer.valueOf(userId), pollingLoopPatternFilters);
    }

    @TargetApi(35)
    @FlaggedApi(android.nfc.Flags.FLAG_NFC_READ_POLLING_LOOP)
    public void onPollingLoopDetected(List<PollingFrame> pollingFrames) {
        synchronized (mLock) {
            mHandler.removeCallbacks(mReturnToIdleStateRunnable);
            // We need to have this check here in addition to the one in onFieldChangeDetected,
            // because we can receive an OFF frame after the field change is detected.
            if (!pollingFrames.isEmpty()
                    && pollingFrames.getLast().getType() == PollingFrame.POLLING_LOOP_TYPE_OFF) {
                mHandler.postDelayed(mReturnToIdleStateRunnable, FIELD_OFF_IDLE_DELAY_MS);
            }

            if (mState == STATE_IDLE) {
                mState = STATE_POLLING_LOOP;
            }
            int onCount = 0;
            int offCount = 0;
            int aCount = 0;
            int bCount = 0;
            if (mPendingPollingLoopFrames == null) {
                mPendingPollingLoopFrames = new ArrayList<PollingFrame>(1);
            }
            Messenger service = null;
            for (PollingFrame pollingFrame : pollingFrames) {
                mPendingPollingLoopFrames.add(pollingFrame);
                if (pollingFrame.getType()
                        == PollingFrame.POLLING_LOOP_TYPE_F) {
                    service = getForegroundServiceOrDefault();
                } else if (pollingFrame.getType()
                        == PollingFrame.POLLING_LOOP_TYPE_UNKNOWN) {
                    byte[] data = pollingFrame.getData();
                    String dataStr = HexFormat.of().formatHex(data).toUpperCase(Locale.ROOT);
                    List<ApduServiceInfo> serviceInfos =
                            mPollingLoopFilters.get(ActivityManager.getCurrentUser()).get(dataStr);
                    Map<Pattern, List<ApduServiceInfo>> patternMappingForUser =
                            mPollingLoopPatternFilters.get(ActivityManager.getCurrentUser());
                    Set<Pattern> patternSet = patternMappingForUser.keySet();
                    List<Pattern> matchedPatterns = patternSet.stream()
                            .filter(p -> p.matcher(dataStr).matches()).toList();
                    if (!matchedPatterns.isEmpty()) {
                        if (service == null) {
                            serviceInfos = new ArrayList<ApduServiceInfo>();
                        }
                        for (Pattern matchedPattern : matchedPatterns) {
                            serviceInfos.addAll(patternMappingForUser.get(matchedPattern));
                        }
                    }
                    if (serviceInfos != null && serviceInfos.size() > 0) {
                        ApduServiceInfo serviceInfo;
                        if (serviceInfos.size() == 1) {
                            serviceInfo = serviceInfos.get(0);
                        } else {
                            serviceInfo = mAidCache.resolvePollingLoopFilterConflict(serviceInfos);
                            if (serviceInfo == null) {
                                /*  If neither the foreground or payments service can handle the plf,
                                *  pick the first in the list. */
                                serviceInfo = serviceInfos.get(0);
                            }
                        }
                        if (serviceInfo.getShouldAutoTransact(dataStr)) {
                            allowOneTransaction();
                            pollingFrame.setTriggeredAutoTransact(true);
                        }
                        UserHandle user = UserHandle.getUserHandleForUid(serviceInfo.getUid());
                        if (serviceInfo.isOnHost()) {
                            service = bindServiceIfNeededLocked(user.getIdentifier(),
                                    serviceInfo.getComponent());
                        }
                    } else {
                        service = getForegroundServiceOrDefault();
                    }

                    if (mStatsdUtils != null) {
                        mStatsdUtils.tallyPollingFrame(dataStr, pollingFrame);
                    }
                }
                if (mStatsdUtils != null) {
                    mStatsdUtils.logPollingFrames();
                }
            }

            if (service == null) {
                if (mActiveService != null) {
                        service = mActiveService;
                } else if (mPendingPollingLoopFrames.size() >= 3) {
                    boolean shouldSendFrames = false;
                    for (PollingFrame frame : mPendingPollingLoopFrames) {
                        int type = frame.getType();
                        switch (type) {
                            case PollingFrame.POLLING_LOOP_TYPE_A:
                                aCount++;
                                if (aCount > 3) {
                                    shouldSendFrames = true;
                                }
                                break;
                            case PollingFrame.POLLING_LOOP_TYPE_B:
                                bCount++;
                                if (bCount > 3) {
                                    shouldSendFrames = true;
                                }
                                break;
                            case PollingFrame.POLLING_LOOP_TYPE_ON:
                                onCount++;
                                break;
                            case PollingFrame.POLLING_LOOP_TYPE_OFF:
                                // Send the loop data if we've seen at least one on before an off.
                                offCount++;
                                if (onCount >= 2 && offCount >=2) {
                                    shouldSendFrames = true;
                                }
                                break;
                            default:
                        }
                        if (shouldSendFrames) {
                            break;
                        }
                    }
                    if (shouldSendFrames) {
                        service = getForegroundServiceOrDefault();
                    }
                }
            }

            if (service != null) {
                sendPollingFramesToServiceLocked(service, mPendingPollingLoopFrames);
                mPendingPollingLoopFrames = null;
            } else {
                Log.d(TAG, "Dropping polling frames, no service available");
            }
        }
    }

    private void allowOneTransaction() {
        Log.d(TAG, "disabling observe mode for one transaction.");
        mEnableObserveModeAfterTransaction = true;
        NfcAdapter adapter = NfcAdapter.getDefaultAdapter(mContext);
        mHandler.post(() -> adapter.setObserveModeEnabled(false));
    }

    /**
     *  Preferred foreground service changed
     */
    public void onPreferredForegroundServiceChanged(int userId, ComponentName service) {
        synchronized (mLock) {
            if (mState == STATE_IDLE || mState == STATE_POLLING_LOOP) {
                Log.d(TAG, "onPreferredForegroundServiceChanged, resetting active service");
                resetActiveService();
            }
            if (service != null) {
                bindServiceIfNeededLocked(userId, service);
            } else {
                unbindServiceIfNeededLocked();
            }
         }
     }

    public void onFieldChangeDetected(boolean fieldOn) {
        mHandler.removeCallbacks(mReturnToIdleStateRunnable);
        if (!fieldOn) {
            mHandler.postDelayed(mReturnToIdleStateRunnable, FIELD_OFF_IDLE_DELAY_MS);
        }
        if (!fieldOn && mEnableObserveModeOnFieldOff &&  mEnableObserveModeAfterTransaction) {
            Log.d(TAG, "re-enabling observe mode after NFC Field off.");
            mEnableObserveModeAfterTransaction = false;
            mEnableObserveModeOnFieldOff = false;
            NfcAdapter adapter = NfcAdapter.getDefaultAdapter(mContext);
            mHandler.post(() -> adapter.setObserveModeEnabled(true));
        }
    }

    public void onHostEmulationActivated() {
        synchronized (mLock) {
            mHandler.removeCallbacks(mReturnToIdleStateRunnable);
            // Regardless of what happens, if we're having a tap again
            // activity up, close it
            Intent intent = new Intent(TapAgainDialog.ACTION_CLOSE);
            intent.setPackage(NFC_PACKAGE);
            mContext.sendBroadcastAsUser(intent, UserHandle.ALL);
            if (mState != STATE_IDLE && mState != STATE_POLLING_LOOP) {
                Log.e(TAG, "Got activation event in non-idle state");
            }
            mState = STATE_W4_SELECT;
        }
    }

    static private class UnroutableAidBugReportRunnable implements Runnable {
        List<String> mUnroutedAids;

        UnroutableAidBugReportRunnable(String aid) {
            mUnroutedAids = new ArrayList<String>(1);
            mUnroutedAids.add(aid);
        }

        void addAid(String aid) {
            mUnroutedAids.add(aid);
        }
        @Override
        public void run() {
            NfcService.getInstance().mNfcDiagnostics.takeBugReport(
                    "NFC tap failed."
                        + " (If you weren't using NFC, "
                        + "no need to submit this report.)",
                    "Couldn't route " + String.join(", ", mUnroutedAids));
        }
    }

    UnroutableAidBugReportRunnable mUnroutableAidBugReportRunnable = null;

    public void onHostEmulationData(byte[] data) {
        Log.d(TAG, "notifyHostEmulationData");
        mHandler.removeCallbacks(mReturnToIdleStateRunnable);
        String selectAid = findSelectAid(data);
        ComponentName resolvedService = null;
        ApduServiceInfo resolvedServiceInfo = null;
        AidResolveInfo resolveInfo = null;
        synchronized (mLock) {
            if (mState == STATE_IDLE) {
                Log.e(TAG, "Got data in idle state.");
                return;
            } else if (mState == STATE_W4_DEACTIVATE) {
                Log.e(TAG, "Dropping APDU in STATE_W4_DECTIVATE");
                return;
            }
            if (selectAid != null) {
                if (selectAid.equals(ANDROID_HCE_AID)) {
                    NfcService.getInstance().sendData(ANDROID_HCE_RESPONSE);
                    return;
                }
                resolveInfo = mAidCache.resolveAid(selectAid);
                if (resolveInfo == null || resolveInfo.services.size() == 0) {
                    if (selectAid.equals(NDEF_V1_AID) || selectAid.equals(NDEF_V2_AID)) {
                        Log.w(TAG, "Can't route NDEF AID, sending AID_NOT_FOUND");
                    } else if (!mPowerManager.isScreenOn()) {
                      Log.i(TAG,
                          "Screen is off, sending AID_NOT_FOUND, but not triggering bug report");
                    } else {
                        Log.w(TAG, "Can't handle AID " + selectAid + " sending AID_NOT_FOUND");
                        if (mUnroutableAidBugReportRunnable != null) {
                            mUnroutableAidBugReportRunnable.addAid(selectAid);
                        } else {
                            mUnroutableAidBugReportRunnable =
                                    new UnroutableAidBugReportRunnable(selectAid);
                            /* Wait 1s to see if there is an alternate AID we can route before
                             * taking a bug report */
                            mHandler.postDelayed(mUnroutableAidBugReportRunnable, 1000);
                        }
                    }
                    NfcInjector.getInstance().getNfcEventLog().logEvent(
                            NfcEventProto.EventType.newBuilder()
                                    .setCeUnroutableAid(
                                        NfcEventProto.NfcCeUnroutableAid.newBuilder()
                                            .setAid(selectAid)
                                            .build())
                                    .build());
                    // Tell the remote we don't handle this AID
                    NfcService.getInstance().sendData(AID_NOT_FOUND);
                    return;
                } else if (mUnroutableAidBugReportRunnable != null) {
                    /* If there is a pending bug report runnable, cancel it. */
                    mHandler.removeCallbacks(mUnroutableAidBugReportRunnable);
                    mUnroutableAidBugReportRunnable = null;
                }
                mLastSelectedAid = selectAid;
                if (resolveInfo.defaultService != null) {
                    // Resolve to default
                    // Check if resolvedService requires unlock
                    ApduServiceInfo defaultServiceInfo = resolveInfo.defaultService;
                    if (mStatsdUtils != null) {
                        mStatsdUtils.setCardEmulationEventCategory(resolveInfo.category);
                        mStatsdUtils.setCardEmulationEventUid(defaultServiceInfo.getUid());
                    }

                    if ((defaultServiceInfo.requiresUnlock()
                            || NfcService.getInstance().isSecureNfcEnabled())
                          && mKeyguard.isKeyguardLocked()) {
                        NfcService.getInstance().sendRequireUnlockIntent();
                        NfcService.getInstance().sendData(AID_NOT_FOUND);
                        if (DBG) Log.d(TAG, "requiresUnlock()! show toast");
                        if (mStatsdUtils != null) {
                            mStatsdUtils.logCardEmulationWrongSettingEvent();
                        }
                        launchTapAgain(resolveInfo.defaultService, resolveInfo.category);
                        return;
                    }
                    if (defaultServiceInfo.requiresScreenOn() && !mPowerManager.isScreenOn()) {
                        NfcService.getInstance().sendData(AID_NOT_FOUND);
                        if (DBG) Log.d(TAG, "requiresScreenOn()!");
                        if (mStatsdUtils != null) {
                            mStatsdUtils.logCardEmulationWrongSettingEvent();
                        }
                        return;
                    }
                    // In no circumstance should this be an OffHostService -
                    // we should never get this AID on the host in the first place
                    if (!defaultServiceInfo.isOnHost()) {
                        Log.e(TAG, "AID that was meant to go off-host was routed to host." +
                                " Check routing table configuration.");
                        NfcService.getInstance().sendData(AID_NOT_FOUND);
                        if (mStatsdUtils != null) {
                            mStatsdUtils.logCardEmulationNoRoutingEvent();
                        }
                        return;
                    }
                    resolvedService = defaultServiceInfo.getComponent();
                    resolvedServiceInfo = defaultServiceInfo;
                } else if (mActiveServiceName != null) {
                    for (ApduServiceInfo serviceInfo : resolveInfo.services) {
                        if (mActiveServiceName.equals(serviceInfo.getComponent())) {
                            resolvedService = mActiveServiceName;
                            resolvedServiceInfo = serviceInfo;
                            break;
                        }
                    }
                }
                if (resolvedService == null) {
                    // We have no default, and either one or more services.
                    // Ask the user to confirm.
                    // Just ignore all future APDUs until we resolve to only one
                    mState = STATE_W4_DEACTIVATE;
                    NfcStatsLog.write(NfcStatsLog.NFC_AID_CONFLICT_OCCURRED, selectAid);
                    if (mStatsdUtils != null) {
                        mStatsdUtils.setCardEmulationEventCategory(CardEmulation.CATEGORY_OTHER);
                        mStatsdUtils.logCardEmulationWrongSettingEvent();
                    }
                    launchResolver((ArrayList<ApduServiceInfo>)resolveInfo.services, null,
                            resolveInfo.category);
                    return;
                }
            }
            switch (mState) {
                case STATE_W4_SELECT:
                    if (selectAid != null) {
                        int uid = resolvedServiceInfo.getUid();
                        if (mStatsdUtils != null) {
                            mStatsdUtils.setCardEmulationEventUid(uid);
                            mStatsdUtils.setCardEmulationEventCategory(resolveInfo.category);
                        }
                        UserHandle user =
                                UserHandle.getUserHandleForUid(uid);
                        Messenger existingService =
                                bindServiceIfNeededLocked(user.getIdentifier(), resolvedService);
                        if (existingService != null) {
                            Log.d(TAG, "Binding to existing service");
                            mState = STATE_XFER;
                            sendDataToServiceLocked(existingService, data);
                        } else {
                            // Waiting for service to be bound
                            Log.d(TAG, "Waiting for new service.");
                            // Queue SELECT APDU to be used
                            mSelectApdu = data;
                            mState = STATE_W4_SERVICE;
                        }
                        if (mStatsdUtils != null) {
                            mStatsdUtils.notifyCardEmulationEventWaitingForResponse();
                        } else {
                            int statsdCategory =
                                    resolveInfo.category.equals(CardEmulation.CATEGORY_PAYMENT)
                                            ? CE_HCE_PAYMENT
                                            : CE_HCE_OTHER;
                            NfcStatsLog.write(
                                    NfcStatsLog.NFC_CARDEMULATION_OCCURRED,
                                    statsdCategory,
                                    "HCE",
                                    uid);
                        }
                    } else {
                        Log.d(TAG, "Dropping non-select APDU in STATE_W4_SELECT");
                        NfcService.getInstance().sendData(UNKNOWN_ERROR);
                    }
                    break;
                case STATE_W4_SERVICE:
                    Log.d(TAG, "Unexpected APDU in STATE_W4_SERVICE");
                    break;
                case STATE_XFER:
                    if (selectAid != null) {
                        UserHandle user =
                                UserHandle.getUserHandleForUid(resolvedServiceInfo.getUid());
                        Messenger existingService =
                                bindServiceIfNeededLocked(user.getIdentifier(), resolvedService);
                        if (existingService != null) {
                            sendDataToServiceLocked(existingService, data);
                            mState = STATE_XFER;
                        } else {
                            // Waiting for service to be bound
                            mSelectApdu = data;
                            mState = STATE_W4_SERVICE;
                        }
                    } else if (mActiveService != null) {
                        // Regular APDU data
                        sendDataToServiceLocked(mActiveService, data);
                    } else {
                        // No SELECT AID and no active service.
                        Log.d(TAG, "Service no longer bound, dropping APDU");
                    }
                    break;
            }
        }
    }

    public void onHostEmulationDeactivated() {
        Log.d(TAG, "notifyHostEmulationDeactivated");
        synchronized (mLock) {
            if (mState == STATE_IDLE) {
                Log.e(TAG, "Got deactivation event while in idle state");
            }
            sendDeactivateToActiveServiceLocked(HostApduService.DEACTIVATION_LINK_LOSS);
            resetActiveService();
            mPendingPollingLoopFrames = null;
            unbindServiceIfNeededLocked();
            mState = STATE_IDLE;

            if (mEnableObserveModeAfterTransaction) {
                Log.d(TAG, "re-enabling observe mode after HCE deactivation");
                mEnableObserveModeAfterTransaction = false;
                NfcAdapter adapter = NfcAdapter.getDefaultAdapter(mContext);
                mHandler.post(() -> adapter.setObserveModeEnabled(true));
            }

            if (mStatsdUtils != null) {
                mStatsdUtils.logCardEmulationDeactivatedEvent();
            }
        }
    }

    public void onOffHostAidSelected() {
        Log.d(TAG, "notifyOffHostAidSelected");
        synchronized (mLock) {
            if (mState != STATE_XFER || mActiveService == null) {
                // Don't bother telling, we're not bound to any service yet
            } else {
                sendDeactivateToActiveServiceLocked(HostApduService.DEACTIVATION_DESELECTED);
            }
            if (mEnableObserveModeAfterTransaction) {
                Log.i(TAG, "OffHost AID selected, waiting for Field off to reenable observe mode");
                mEnableObserveModeOnFieldOff = true;
            }
            resetActiveService();
            unbindServiceIfNeededLocked();
            mState = STATE_W4_SELECT;

            //close the TapAgainDialog
            Intent intent = new Intent(TapAgainDialog.ACTION_CLOSE);
            intent.setPackage(NFC_PACKAGE);
            mContext.sendBroadcastAsUser(intent, UserHandle.ALL);
        }
    }

    Messenger bindServiceIfNeededLocked(int userId, ComponentName service) {
        if (service == null) {
            Log.e(TAG, "service ComponentName is null");
            return null;
        }

        Pair<Integer, ComponentName> preferredPaymentService =
                mAidCache.getPreferredPaymentService();
        int preferredPaymentUserId = preferredPaymentService.first  != null ?
                preferredPaymentService.first : -1;
        ComponentName preferredPaymentServiceName = preferredPaymentService.second;

        if (mPaymentServiceName != null && mPaymentServiceName.equals(service)
                && mPaymentServiceUserId == userId) {
            Log.d(TAG, "Service already bound as payment service.");
            return mPaymentService;
        } else if (!mPaymentServiceBound && preferredPaymentServiceName != null
                && preferredPaymentServiceName.equals(service)
                && preferredPaymentUserId == userId) {
            Log.d(TAG, "Service should be bound as payment service but is not, binding now");
            bindPaymentServiceLocked(userId, preferredPaymentServiceName);
            return null;
        } else if (mServiceName != null && mServiceName.equals(service)
                && mServiceUserId == userId) {
            Log.d(TAG, "Service already bound as regular service.");
            return mService;
        } else {
            Log.d(TAG, "Binding to service " + service + " for userid:" + userId);
            if (mStatsdUtils != null) {
                mStatsdUtils.notifyCardEmulationEventWaitingForService();
            }
            unbindServiceIfNeededLocked();
            Intent aidIntent = new Intent(HostApduService.SERVICE_INTERFACE);
            aidIntent.setComponent(service);
            try {
                mServiceBound = mContext.bindServiceAsUser(aidIntent, mConnection,
                        Context.BIND_AUTO_CREATE | Context.BIND_ALLOW_BACKGROUND_ACTIVITY_STARTS,
                        UserHandle.of(userId));
                if (!mServiceBound) {
                    Log.e(TAG, "Could not bind service.");
                } else {
                    mServiceUserId = userId;
                }
            } catch (SecurityException e) {
                Log.e(TAG, "Could not bind service due to security exception.");
            }
            return null;
        }
    }

    void sendDataToServiceLocked(Messenger service, byte[] data) {
        if (service != mActiveService) {
            sendDeactivateToActiveServiceLocked(HostApduService.DEACTIVATION_DESELECTED);
            mActiveService = service;
            if (service.equals(mPaymentService)) {
                mActiveServiceName = mPaymentServiceName;
                mActiveServiceUserId = mPaymentServiceUserId;
            } else {
                mActiveServiceName = mServiceName;
                mActiveServiceUserId = mServiceUserId;
            }
        }
        Message msg = Message.obtain(null, HostApduService.MSG_COMMAND_APDU);
        Bundle dataBundle = new Bundle();
        dataBundle.putByteArray(DATA_KEY, data);
        msg.setData(dataBundle);
        msg.replyTo = mMessenger;
        try {
            mActiveService.send(msg);
        } catch (RemoteException e) {
            Log.e(TAG, "Remote service " + mActiveServiceName + " has died, dropping APDU", e);
        }
    }

    void sendPollingFramesToServiceLocked(Messenger service,
            ArrayList<PollingFrame> pollingFrames) {
        if (!Objects.equals(service, mActiveService)) {
            sendDeactivateToActiveServiceLocked(HostApduService.DEACTIVATION_DESELECTED);
            mActiveService = service;
            if (service.equals(mPaymentService)) {
                mActiveServiceName = mPaymentServiceName;
                mActiveServiceUserId = mPaymentServiceUserId;
            } else {
                mActiveServiceName = mServiceName;
                mActiveServiceUserId = mServiceUserId;
            }
        }
        Message msg = Message.obtain(null, HostApduService.MSG_POLLING_LOOP);
        Bundle msgData = new Bundle();
        msgData.putParcelableArrayList(HostApduService.KEY_POLLING_LOOP_FRAMES_BUNDLE,
                pollingFrames);
        msg.setData(msgData);
        msg.replyTo = mMessenger;
        if (mState == STATE_IDLE) {
            mState = STATE_POLLING_LOOP;
        }
        try {
            mActiveService.send(msg);
        } catch (RemoteException e) {
            Log.e(TAG, "Remote service " + mActiveServiceName + " has died, dropping frames", e);
        }
    }

    void sendDeactivateToActiveServiceLocked(int reason) {
        if (mActiveService == null) return;
        Message msg = Message.obtain(null, HostApduService.MSG_DEACTIVATED);
        msg.arg1 = reason;
        try {
            mActiveService.send(msg);
        } catch (RemoteException e) {
            // Don't care
        }
    }

    void unbindPaymentServiceLocked() {
        Log.d(TAG, "Unbinding payment service");
        if (mPaymentServiceBound) {
            try {
                mContext.unbindService(mPaymentConnection);
            } catch (Exception e) {
                Log.w(TAG, "Failed to unbind payment service: " + mPaymentServiceName, e);
            }
            mPaymentServiceBound = false;
        }

        mPaymentService = null;
        mPaymentServiceName = null;
        mPaymentServiceUserId = -1;
    }

    void bindPaymentServiceLocked(int userId, ComponentName service) {
        unbindPaymentServiceLocked();

        Log.d(TAG, "Binding to payment service " + service + " for userid:" + userId);
        Intent intent = new Intent(HostApduService.SERVICE_INTERFACE);
        intent.setComponent(service);
        try {
            if (mContext.bindServiceAsUser(intent, mPaymentConnection,
                    Context.BIND_AUTO_CREATE | Context.BIND_ALLOW_BACKGROUND_ACTIVITY_STARTS,
                    UserHandle.of(userId))) {
                mPaymentServiceBound = true;
                mPaymentServiceUserId = userId;
                mLastBoundPaymentServiceName = service;
            } else {
                Log.e(TAG, "Could not bind (persistent) payment service.");
            }
        } catch (SecurityException e) {
            Log.e(TAG, "Could not bind service due to security exception.");
        }
    }

    void unbindServiceIfNeededLocked() {
        if (mServiceBound) {
            Log.d(TAG, "Unbinding from service " + mServiceName);
            try {
                mContext.unbindService(mConnection);
            } catch (Exception e) {
                Log.w(TAG, "Failed to unbind service " + mServiceName, e);
            }
            mServiceBound = false;
        }

        mService = null;
        mServiceName = null;
        mServiceUserId = -1;
    }

    void launchTapAgain(ApduServiceInfo service, String category) {
        Intent dialogIntent = new Intent(mContext, TapAgainDialog.class);
        dialogIntent.putExtra(TapAgainDialog.EXTRA_CATEGORY, category);
        dialogIntent.putExtra(TapAgainDialog.EXTRA_APDU_SERVICE, service);
        dialogIntent.setFlags(Intent.FLAG_ACTIVITY_NEW_TASK | Intent.FLAG_ACTIVITY_CLEAR_TASK);
        mContext.startActivityAsUser(dialogIntent,
                UserHandle.getUserHandleForUid(service.getUid()));
    }

    void launchResolver(ArrayList<ApduServiceInfo> services, ComponentName failedComponent,
            String category) {
        Intent intent = new Intent(mContext, AppChooserActivity.class);
        intent.setFlags(Intent.FLAG_ACTIVITY_NEW_TASK | Intent.FLAG_ACTIVITY_CLEAR_TASK);
        intent.putParcelableArrayListExtra(AppChooserActivity.EXTRA_APDU_SERVICES, services);
        intent.putExtra(AppChooserActivity.EXTRA_CATEGORY, category);
        if (failedComponent != null) {
            intent.putExtra(AppChooserActivity.EXTRA_FAILED_COMPONENT, failedComponent);
        }
        mContext.startActivityAsUser(intent, UserHandle.CURRENT);
    }

    String findSelectAid(byte[] data) {
        if (data == null || data.length < SELECT_APDU_HDR_LENGTH + MINIMUM_AID_LENGTH) {
            if (DBG) Log.d(TAG, "Data size too small for SELECT APDU");
            return null;
        }
        // To accept a SELECT AID for dispatch, we require the following:
        // Class byte must be 0x00: logical channel set to zero, no secure messaging, no chaining
        // Instruction byte must be 0xA4: SELECT instruction
        // P1: must be 0x04: select by application identifier
        // P2: File control information is only relevant for higher-level application,
        //     and we only support "first or only occurrence".
        if (data[0] == 0x00 && data[1] == INSTR_SELECT && data[2] == 0x04) {
            if (data[3] != 0x00) {
                Log.d(TAG, "Selecting next, last or previous AID occurrence is not supported");
            }
            int aidLength = Byte.toUnsignedInt(data[4]);
            if (data.length < SELECT_APDU_HDR_LENGTH + aidLength) {
                return null;
            }
            return bytesToString(data, SELECT_APDU_HDR_LENGTH, aidLength);
        }
        return null;
    }

    private void resetActiveService() {
        mActiveService = null;
        mActiveServiceName = null;
        mActiveServiceUserId = -1;
    }

    private ServiceConnection mPaymentConnection = new ServiceConnection() {
        @Override
        public void onServiceConnected(ComponentName name, IBinder service) {
            synchronized (mLock) {
                /* Preferred Payment Service has been changed. */
                if (!mLastBoundPaymentServiceName.equals(name)) {
                    Log.i(TAG, "Ignoring bound payment service, " + name + " != "
                            + mLastBoundPaymentServiceName);
                    return;
                }
                mPaymentServiceName = name;
                mPaymentService = new Messenger(service);
                Log.i(TAG, "Payment service bound: " + name);
            }
        }

        @Override
        public void onServiceDisconnected(ComponentName name) {
            Log.i(TAG, "Payment service disconnected: " + name);
            synchronized (mLock) {
                mPaymentService = null;
                mPaymentServiceName = null;
            }
        }

        @Override
        public void onBindingDied(ComponentName name) {
            Log.i(TAG, "Payment service died: " + name);
            synchronized (mLock) {
                bindPaymentServiceLocked(mPaymentServiceUserId, mLastBoundPaymentServiceName);
            }
        }
    };

    private ServiceConnection mConnection = new ServiceConnection() {
        @Override
        public void onServiceConnected(ComponentName name, IBinder service) {
            synchronized (mLock) {
                /* Service is already deactivated, don't bind */
                if (mState == STATE_IDLE) {
                  return;
                }
                mService = new Messenger(service);
                mServiceName = name;
                mServiceBound = true;
                Log.d(TAG, "Service bound: " + name);
                mState = STATE_XFER;
                // Send pending select APDU
                if (mSelectApdu != null) {
                    if (mStatsdUtils != null) {
                        mStatsdUtils.notifyCardEmulationEventServiceBound();
                    }
                    sendDataToServiceLocked(mService, mSelectApdu);
                    mSelectApdu = null;
                } else if (mPendingPollingLoopFrames != null) {
                    sendPollingFramesToServiceLocked(mService, mPendingPollingLoopFrames);
                    mPendingPollingLoopFrames = null;
                } else {
                    Log.d(TAG, "bound with nothing to send");
                }
            }
        }

        @Override
        public void onServiceDisconnected(ComponentName name) {
            synchronized (mLock) {
                Log.d(TAG, "Service unbound: " + name);
                mService = null;
                mServiceName = null;
                mServiceBound = false;
            }
        }
    };

    class MessageHandler extends Handler {
        @Override
        public void handleMessage(Message msg) {
            synchronized(mLock) {
                if (mActiveService == null) {
                    Log.d(TAG, "Dropping service response message; service no longer active.");
                    return;
                } else if (!msg.replyTo.getBinder().equals(mActiveService.getBinder())) {
                    Log.d(TAG, "Dropping service response message; service no longer bound.");
                    return;
                }
            }
            if (msg.what == HostApduService.MSG_RESPONSE_APDU) {
                Bundle dataBundle = msg.getData();
                if (dataBundle == null) {
                    return;
                }
                byte[] data = dataBundle.getByteArray(DATA_KEY);
                if (data == null || data.length == 0) {
                    Log.e(TAG, "Dropping empty R-APDU");
                    return;
                }
                int state;
                synchronized(mLock) {
                    state = mState;
                }
                if (state == STATE_XFER) {
                    Log.d(TAG, "Sending data");
                    NfcService.getInstance().sendData(data);
                    if (mStatsdUtils != null) {
                        mStatsdUtils.notifyCardEmulationEventResponseReceived();
                    }
                } else {
                    Log.d(TAG, "Dropping data, wrong state " + Integer.toString(state));
                }
            } else if (msg.what == HostApduService.MSG_UNHANDLED) {
                synchronized (mLock) {
                    Log.d(TAG, "Received MSG_UNHANDLED");
                    AidResolveInfo resolveInfo = mAidCache.resolveAid(mLastSelectedAid);
                    boolean isPayment = false;
                    if (resolveInfo.services.size() > 0) {
                        NfcStatsLog.write(NfcStatsLog.NFC_AID_CONFLICT_OCCURRED, mLastSelectedAid);
                        launchResolver((ArrayList<ApduServiceInfo>)resolveInfo.services,
                                mActiveServiceName, resolveInfo.category);
                    }
                }
            }
        }
    }

    static String bytesToString(byte[] bytes, int offset, int length) {
        final char[] hexChars = {'0','1','2','3','4','5','6','7','8','9','A','B','C','D','E','F'};
        char[] chars = new char[length * 2];
        int byteValue;
        for (int j = 0; j < length; j++) {
            byteValue = bytes[offset + j] & 0xFF;
            chars[j * 2] = hexChars[byteValue >>> 4];
            chars[j * 2 + 1] = hexChars[byteValue & 0x0F];
        }
        return new String(chars);
    }

    public void dump(FileDescriptor fd, PrintWriter pw, String[] args) {
        pw.println("Bound HCE-A/HCE-B services: ");
        if (mPaymentServiceBound) {
            pw.println("    payment: " + mPaymentServiceName);
        }
        if (mServiceBound) {
            pw.println("    other: " + mServiceName);
        }
    }

    /**
     * Dump debugging information as a HostEmulationManagerProto
     *
     * Note:
     * See proto definition in frameworks/base/core/proto/android/nfc/card_emulation.proto
     * When writing a nested message, must call {@link ProtoOutputStream#start(long)} before and
     * {@link ProtoOutputStream#end(long)} after.
     * Never reuse a proto field number. When removing a field, mark it as reserved.
     */
    void dumpDebug(ProtoOutputStream proto) {
        if (mPaymentServiceBound) {
            Utils.dumpDebugComponentName(
                    mPaymentServiceName, proto, HostEmulationManagerProto.PAYMENT_SERVICE_NAME);
        }
        if (mServiceBound) {
            Utils.dumpDebugComponentName(
                    mServiceName, proto, HostEmulationManagerProto.SERVICE_NAME);
        }
    }

    @VisibleForTesting
    public int getState(){
        return mState;
    }

    @VisibleForTesting
    public ServiceConnection getServiceConnection(){
        return mConnection;
    }

    @VisibleForTesting
    public ServiceConnection getPaymentConnection(){
        return mPaymentConnection;
    }

    @VisibleForTesting
    public IBinder getMessenger(){
        if (mActiveService != null) {
            return mActiveService.getBinder();
        }
        return null;
    }

    @VisibleForTesting
    public Messenger getLocalMessenger() {
        return mMessenger;
    }

    @VisibleForTesting
    public ComponentName getServiceName(){
        return mLastBoundPaymentServiceName;
    }

    @VisibleForTesting
    public Boolean isServiceBounded(){
        return mServiceBound;
    }

    @VisibleForTesting
    public Map<Integer, Map<String, List<ApduServiceInfo>>> getPollingLoopFilters() {
        return mPollingLoopFilters;
    }

    @VisibleForTesting
    public Map<Integer, Map<Pattern, List<ApduServiceInfo>>> getPollingLoopPatternFilters() {
        return mPollingLoopPatternFilters;
    }
}<|MERGE_RESOLUTION|>--- conflicted
+++ resolved
@@ -219,8 +219,6 @@
     }
 
     @TargetApi(35)
-<<<<<<< HEAD
-=======
     @FlaggedApi(android.nfc.Flags.FLAG_NFC_OBSERVE_MODE)
     public void updateForShouldDefaultToObserveMode(boolean enabled) {
         synchronized (mLock) {
@@ -235,7 +233,6 @@
 
 
     @TargetApi(35)
->>>>>>> 15cc2f56
     @FlaggedApi(android.nfc.Flags.FLAG_NFC_READ_POLLING_LOOP)
     public void updatePollingLoopFilters(int userId, List<ApduServiceInfo> services) {
         HashMap<String, List<ApduServiceInfo>> pollingLoopFilters =
@@ -606,7 +603,6 @@
                                 bindServiceIfNeededLocked(user.getIdentifier(), resolvedService);
                         if (existingService != null) {
                             Log.d(TAG, "Binding to existing service");
-                            mState = STATE_XFER;
                             sendDataToServiceLocked(existingService, data);
                         } else {
                             // Waiting for service to be bound
@@ -644,7 +640,6 @@
                                 bindServiceIfNeededLocked(user.getIdentifier(), resolvedService);
                         if (existingService != null) {
                             sendDataToServiceLocked(existingService, data);
-                            mState = STATE_XFER;
                         } else {
                             // Waiting for service to be bound
                             mSelectApdu = data;
@@ -761,6 +756,7 @@
     }
 
     void sendDataToServiceLocked(Messenger service, byte[] data) {
+        mState = STATE_XFER;
         if (service != mActiveService) {
             sendDeactivateToActiveServiceLocked(HostApduService.DEACTIVATION_DESELECTED);
             mActiveService = service;
@@ -974,7 +970,6 @@
                 mServiceName = name;
                 mServiceBound = true;
                 Log.d(TAG, "Service bound: " + name);
-                mState = STATE_XFER;
                 // Send pending select APDU
                 if (mSelectApdu != null) {
                     if (mStatsdUtils != null) {
