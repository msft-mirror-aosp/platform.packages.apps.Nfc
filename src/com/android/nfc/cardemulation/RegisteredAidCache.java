--- conflicted
+++ resolved
@@ -32,6 +32,8 @@
 
 import com.android.nfc.NfcService;
 
+import com.android.internal.annotations.VisibleForTesting;
+
 import java.io.FileDescriptor;
 import java.io.PrintWriter;
 import java.util.ArrayList;
@@ -44,7 +46,6 @@
 import java.util.NavigableMap;
 import java.util.PriorityQueue;
 import java.util.TreeMap;
-import androidx.annotation.VisibleForTesting;
 
 public class RegisteredAidCache {
     static final String TAG = "RegisteredAidCache";
@@ -138,6 +139,10 @@
                     ", mustRoute=" + mustRoute +
                     '}';
         }
+
+        String getCategory() {
+            return category;
+        }
     }
 
     final AidResolveInfo EMPTY_RESOLVE_INFO = new AidResolveInfo();
@@ -163,21 +168,16 @@
     boolean mSupportsSubset = false;
     boolean mRequiresScreenOnServiceExist = false;
 
-<<<<<<< HEAD
-    public RegisteredAidCache(Context context) {
-        this(context, new AidRoutingManager());
+    public RegisteredAidCache(Context context, WalletRoleObserver walletRoleObserver) {
+        this(context, walletRoleObserver, new AidRoutingManager());
     }
 
     @VisibleForTesting
-    public RegisteredAidCache(Context context, AidRoutingManager routingManager) {
-        mContext = context;
-        mRoutingManager = routingManager ;
-=======
-    public RegisteredAidCache(Context context, WalletRoleObserver walletRoleObserver) {
+    public RegisteredAidCache(Context context, WalletRoleObserver walletRoleObserver,
+            AidRoutingManager routingManager) {
         mContext = context;
         mWalletRoleObserver = walletRoleObserver;
-        mRoutingManager = new AidRoutingManager();
->>>>>>> 9d94cc94
+        mRoutingManager = routingManager;
         mPreferredPaymentService = null;
         mUserIdPreferredPaymentService = -1;
         mPreferredForegroundService = null;
@@ -1210,6 +1210,40 @@
             return mPreferredPaymentService;
         }
     }
+    public boolean isPreferredServicePackageNameForUser(String packageName, int userId) {
+        if (mPreferredForegroundService != null) {
+            if (mPreferredForegroundService.getPackageName().equals(packageName) &&
+                userId == mUserIdPreferredForegroundService) {
+                return true;
+            } else {
+                Log.i(TAG, "NfcService:" + packageName + "(" + userId
+                    + ") is not equal to the foreground service "
+                    + mPreferredForegroundService + "(" + mUserIdPreferredForegroundService +")" );
+                return false;
+            }
+        } else if(mWalletRoleObserver.isWalletRoleFeatureEnabled()) {
+            if (mDefaultWalletHolderPackageName != null &&
+                mDefaultWalletHolderPackageName.equals(packageName) &&
+                userId == mUserIdDefaultWalletHolder) {
+                return true;
+            } else {
+                Log.i(TAG, "NfcService:" + packageName + "(" + userId
+                    + ")  is not equal to the default wallet service "
+                    + mDefaultWalletHolderPackageName + "(" + mUserIdDefaultWalletHolder +")" );
+                return false;
+            }
+        } else if (mPreferredPaymentService != null &&
+            userId == mUserIdPreferredPaymentService &&
+            mPreferredPaymentService.getPackageName().equals(packageName)) {
+            return true;
+        } else {
+            Log.i(TAG, "NfcService:" + packageName + "(" + userId
+                    + ") is not equal to the default payment service "
+                    + mPreferredPaymentService + "(" + mUserIdPreferredPaymentService +")" );
+            return false;
+        }
+    }
+
 
     public void onNfcDisabled() {
         synchronized (mLock) {
