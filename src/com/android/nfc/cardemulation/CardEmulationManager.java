/*
 * Copyright (C) 2014 The Android Open Source Project
 *
 * Licensed under the Apache License, Version 2.0 (the "License");
 * you may not use this file except in compliance with the License.
 * You may obtain a copy of the License at
 *
 *      http://www.apache.org/licenses/LICENSE-2.0
 *
 * Unless required by applicable law or agreed to in writing, software
 * distributed under the License is distributed on an "AS IS" BASIS,
 * WITHOUT WARRANTIES OR CONDITIONS OF ANY KIND, either express or implied.
 * See the License for the specific language governing permissions and
 * limitations under the License.
 */
package com.android.nfc.cardemulation;

import android.annotation.TargetApi;
import android.annotation.FlaggedApi;
import android.app.ActivityManager;
import android.app.role.RoleManager;
import android.content.ComponentName;
import android.content.Context;
import android.content.pm.ApplicationInfo;
import android.content.pm.PackageManager;
import android.content.pm.PackageManager.NameNotFoundException;
import android.nfc.Constants;
import android.nfc.INfcCardEmulation;
import android.nfc.INfcFCardEmulation;
import android.nfc.INfcOemExtensionCallback;
import android.nfc.NfcAdapter;
import android.nfc.NfcOemExtension;
import android.nfc.cardemulation.AidGroup;
import android.nfc.cardemulation.ApduServiceInfo;
import android.nfc.cardemulation.CardEmulation;
import android.nfc.cardemulation.NfcFServiceInfo;
import android.nfc.cardemulation.PollingFrame;
import android.os.Binder;
import android.os.Bundle;
import android.os.Looper;
import android.os.PowerManager;
import android.os.Process;
import android.os.RemoteException;
import android.os.SystemClock;
import android.os.UserHandle;
import android.os.UserManager;
import android.provider.Settings;
import android.sysprop.NfcProperties;
import android.util.Log;
import android.util.proto.ProtoOutputStream;

import com.android.internal.annotations.VisibleForTesting;
import com.android.nfc.DeviceConfigFacade;
import com.android.nfc.ForegroundUtils;
import com.android.nfc.NfcInjector;
import com.android.nfc.NfcPermissions;
import com.android.nfc.NfcService;
import com.android.nfc.R;

import java.io.FileDescriptor;
import java.io.PrintWriter;
import java.util.ArrayList;
import java.util.Arrays;
import java.util.List;
import java.util.Objects;
import java.util.stream.Collectors;

import com.android.nfc.R;
import android.permission.flags.Flags;

/**
 * CardEmulationManager is the central entity
 * responsible for delegating to individual components
 * implementing card emulation:
 * - RegisteredServicesCache keeping track of HCE and SE services on the device
 * - RegisteredNfcFServicesCache keeping track of HCE-F services on the device
 * - RegisteredAidCache keeping track of AIDs registered by those services and manages
 *   the routing table in the NFCC.
 * - RegisteredT3tIdentifiersCache keeping track of T3T Identifier registered by
 *   those services and manages the routing table in the NFCC.
 * - HostEmulationManager handles incoming APDUs for the host and forwards to HCE
 *   services as necessary.
 * - HostNfcFEmulationManager handles incoming NFC-F packets for the host and
 *   forwards to HCE-F services as necessary.
 */
public class CardEmulationManager implements RegisteredServicesCache.Callback,
        RegisteredNfcFServicesCache.Callback, PreferredServices.Callback,
        EnabledNfcFServices.Callback, WalletRoleObserver.Callback {
    static final String TAG = "CardEmulationManager";
    static final boolean DBG = NfcProperties.debug_enabled().orElse(true);

    static final int NFC_HCE_APDU = 0x01;
    static final int NFC_HCE_NFCF = 0x04;
    /** Minimum AID length as per ISO7816 */
    static final int MINIMUM_AID_LENGTH = 5;
    /** Length of Select APDU header including length byte */
    static final int SELECT_APDU_HDR_LENGTH = 5;
    /** Length of the NDEF Tag application AID */
    static final int NDEF_AID_LENGTH = 7;
    /** AID of the NDEF Tag application Mapping Version 1.0 */
    static final byte[] NDEF_AID_V1 =
            new byte[] {(byte) 0xd2, 0x76, 0x00, 0x00, (byte) 0x85, 0x01, 0x00};
    /** AID of the NDEF Tag application Mapping Version 2.0 */
    static final byte[] NDEF_AID_V2 =
            new byte[] {(byte) 0xd2, 0x76, 0x00, 0x00, (byte) 0x85, 0x01, 0x01};
    /** Select APDU header */
    static final byte[] SELECT_AID_HDR = new byte[] {0x00, (byte) 0xa4, 0x04, 0x00};

    final RegisteredAidCache mAidCache;
    final RegisteredT3tIdentifiersCache mT3tIdentifiersCache;
    final RegisteredServicesCache mServiceCache;
    final RegisteredNfcFServicesCache mNfcFServicesCache;
    final HostEmulationManager mHostEmulationManager;
    final HostNfcFEmulationManager mHostNfcFEmulationManager;
    final PreferredServices mPreferredServices;

    final WalletRoleObserver mWalletRoleObserver;
    final EnabledNfcFServices mEnabledNfcFServices;
    final Context mContext;
    final CardEmulationInterface mCardEmulationInterface;
    final NfcFCardEmulationInterface mNfcFCardEmulationInterface;
    final PowerManager mPowerManager;
    boolean mNotSkipAid;

    final ForegroundUtils mForegroundUtils;
    private int mForegroundUid;

    private final RoutingOptionManager mRoutingOptionManager;
    final byte[] mOffHostRouteUicc;
    final byte[] mOffHostRouteEse;
    private INfcOemExtensionCallback mNfcOemExtensionCallback;

    // TODO: Move this object instantiation and dependencies to NfcInjector.
    public CardEmulationManager(Context context, NfcInjector nfcInjector,
        DeviceConfigFacade deviceConfigFacade) {
        mContext = context;
        mCardEmulationInterface = new CardEmulationInterface();
        mNfcFCardEmulationInterface = new NfcFCardEmulationInterface();
        mForegroundUtils = ForegroundUtils.getInstance(
            context.getSystemService(ActivityManager.class));
        mWalletRoleObserver = new WalletRoleObserver(context,
                context.getSystemService(RoleManager.class), this, nfcInjector);

        mRoutingOptionManager = RoutingOptionManager.getInstance();
        mOffHostRouteEse = mRoutingOptionManager.getOffHostRouteEse();
        mOffHostRouteUicc = mRoutingOptionManager.getOffHostRouteUicc();
        mRoutingOptionManager.readRoutingOptionsFromPrefs(mContext, deviceConfigFacade);

        mAidCache = new RegisteredAidCache(context, mWalletRoleObserver);
        mT3tIdentifiersCache = new RegisteredT3tIdentifiersCache(context);
        mHostEmulationManager =
                new HostEmulationManager(context, Looper.getMainLooper(), mAidCache);
        mHostNfcFEmulationManager = new HostNfcFEmulationManager(context, mT3tIdentifiersCache);
        mServiceCache = new RegisteredServicesCache(context, this);
        mNfcFServicesCache = new RegisteredNfcFServicesCache(context, this);
        mPreferredServices = new PreferredServices(context, mServiceCache, mAidCache,
                mWalletRoleObserver, this);
        mEnabledNfcFServices = new EnabledNfcFServices(
                context, mNfcFServicesCache, mT3tIdentifiersCache, this);
        mPowerManager = context.getSystemService(PowerManager.class);
        initialize();
    }

    @VisibleForTesting
    CardEmulationManager(Context context,
            ForegroundUtils foregroundUtils,
            WalletRoleObserver walletRoleObserver,
            RegisteredAidCache registeredAidCache,
            RegisteredT3tIdentifiersCache registeredT3tIdentifiersCache,
            HostEmulationManager hostEmulationManager,
            HostNfcFEmulationManager hostNfcFEmulationManager,
            RegisteredServicesCache registeredServicesCache,
            RegisteredNfcFServicesCache registeredNfcFServicesCache,
            PreferredServices preferredServices,
            EnabledNfcFServices enabledNfcFServices,
            RoutingOptionManager routingOptionManager,
            PowerManager powerManager) {
        mContext = context;
        mCardEmulationInterface = new CardEmulationInterface();
        mNfcFCardEmulationInterface = new NfcFCardEmulationInterface();
        mForegroundUtils = foregroundUtils;
        mWalletRoleObserver = walletRoleObserver;
        mAidCache = registeredAidCache;
        mT3tIdentifiersCache = registeredT3tIdentifiersCache;
        mHostEmulationManager = hostEmulationManager;
        mHostNfcFEmulationManager = hostNfcFEmulationManager;
        mServiceCache = registeredServicesCache;
        mNfcFServicesCache = registeredNfcFServicesCache;
        mPreferredServices = preferredServices;
        mEnabledNfcFServices = enabledNfcFServices;
        mPowerManager = powerManager;
        mRoutingOptionManager = routingOptionManager;
        mOffHostRouteEse = mRoutingOptionManager.getOffHostRouteEse();
        mOffHostRouteUicc = mRoutingOptionManager.getOffHostRouteUicc();
        initialize();
    }

    public void setOemExtension(INfcOemExtensionCallback nfcOemExtensionCallback) {
        mNfcOemExtensionCallback = nfcOemExtensionCallback;
    }

    private void initialize() {
        mServiceCache.initialize();
        mNfcFServicesCache.initialize();
        mForegroundUid = Process.INVALID_UID;
        if (mWalletRoleObserver.isWalletRoleFeatureEnabled()) {
            int currentUser = ActivityManager.getCurrentUser();
            onWalletRoleHolderChanged(
                    mWalletRoleObserver.getDefaultWalletRoleHolder(currentUser), currentUser);
        }
    }

    public INfcCardEmulation getNfcCardEmulationInterface() {
        return mCardEmulationInterface;
    }

    public INfcFCardEmulation getNfcFCardEmulationInterface() {
        return mNfcFCardEmulationInterface;
    }

    @FlaggedApi(android.nfc.Flags.FLAG_NFC_READ_POLLING_LOOP)
    public void onPollingLoopDetected(List<PollingFrame> pollingFrames) {
        mHostEmulationManager.onPollingLoopDetected(pollingFrames);
    }

    public void onObserveModeStateChanged(boolean enable) {
        mHostEmulationManager.onObserveModeStateChange(enable);
    }

    public void onFieldChangeDetected(boolean fieldOn) {
        mHostEmulationManager.onFieldChangeDetected(fieldOn);
    }

    public void onHostCardEmulationActivated(int technology) {
        if(mNfcOemExtensionCallback!=null) {
            try {
                mNfcOemExtensionCallback.onHceEventReceived(NfcOemExtension.HCE_ACTIVATE);
            } catch (RemoteException e) {
                Log.e(TAG, "onHceEventReceived failed",e);
            }
        }
        if (mContext.getResources().getBoolean(R.bool.indicate_user_activity_for_hce)
                && mPowerManager != null) {
            // Use USER_ACTIVITY_FLAG_INDIRECT to applying power hints without resets
            // the screen timeout
            mPowerManager.userActivity(SystemClock.uptimeMillis(),
                    PowerManager.USER_ACTIVITY_EVENT_TOUCH,
                    PowerManager.USER_ACTIVITY_FLAG_INDIRECT);
        }
        if (technology == NFC_HCE_APDU) {
            mHostEmulationManager.onHostEmulationActivated();
            mPreferredServices.onHostEmulationActivated();
            mNotSkipAid = false;
        } else if (technology == NFC_HCE_NFCF) {
            mHostNfcFEmulationManager.onHostEmulationActivated();
            mNfcFServicesCache.onHostEmulationActivated();
            mEnabledNfcFServices.onHostEmulationActivated();
        }
    }

    public void onHostCardEmulationData(int technology, byte[] data) {
        if(mNfcOemExtensionCallback != null) {
            try {
                mNfcOemExtensionCallback.onHceEventReceived(NfcOemExtension.HCE_DATA_TRANSFERRED);
            } catch (RemoteException e) {
                Log.e(TAG, "onHceEventReceived failed",e);
            }
        }

        if (technology == NFC_HCE_APDU) {
            mHostEmulationManager.onHostEmulationData(data);
        } else if (technology == NFC_HCE_NFCF) {
            mHostNfcFEmulationManager.onHostEmulationData(data);
        }
        // Don't trigger userActivity if it's selecting NDEF AID
        if (mPowerManager != null && !(technology == NFC_HCE_APDU && isSkipAid(data))) {
            // Caution!! USER_ACTIVITY_EVENT_TOUCH resets the screen timeout
            mPowerManager.userActivity(SystemClock.uptimeMillis(),
                    PowerManager.USER_ACTIVITY_EVENT_TOUCH, 0);
        }
    }

    public void onHostCardEmulationDeactivated(int technology) {
        if (technology == NFC_HCE_APDU) {
            mHostEmulationManager.onHostEmulationDeactivated();
            mPreferredServices.onHostEmulationDeactivated();
        } else if (technology == NFC_HCE_NFCF) {
            mHostNfcFEmulationManager.onHostEmulationDeactivated();
            mNfcFServicesCache.onHostEmulationDeactivated();
            mEnabledNfcFServices.onHostEmulationDeactivated();
        }
        if(mNfcOemExtensionCallback != null) {
            try {
                mNfcOemExtensionCallback.onHceEventReceived(NfcOemExtension.HCE_DEACTIVATE);
            } catch (RemoteException e) {
                Log.e(TAG, "onHceEventReceived failed",e);
            }
        }
    }

    public void onOffHostAidSelected() {
        mHostEmulationManager.onOffHostAidSelected();
    }

    public void onUserSwitched(int userId) {
        mWalletRoleObserver.onUserSwitched(userId);
        // for HCE
        mServiceCache.onUserSwitched();
        mPreferredServices.onUserSwitched(userId);
        // for HCE-F
        mHostNfcFEmulationManager.onUserSwitched();
        mT3tIdentifiersCache.onUserSwitched();
        mEnabledNfcFServices.onUserSwitched(userId);
        mNfcFServicesCache.onUserSwitched();
    }

    public void migrateSettingsFilesFromCe(Context ceContext) {
        mServiceCache.migrateSettingsFilesFromCe(ceContext);
    }

    public void onManagedProfileChanged() {
        // for HCE
        mServiceCache.onManagedProfileChanged();
        // for HCE-F
        mNfcFServicesCache.onManagedProfileChanged();
    }

    public void onNfcEnabled() {
        // for HCE
        mAidCache.onNfcEnabled();
        // for HCE-F
        mT3tIdentifiersCache.onNfcEnabled();
    }

    public void onNfcDisabled() {
        // for HCE
        mAidCache.onNfcDisabled();
        // for HCE-F
        mHostNfcFEmulationManager.onNfcDisabled();
        mNfcFServicesCache.onNfcDisabled();
        mT3tIdentifiersCache.onNfcDisabled();
        mEnabledNfcFServices.onNfcDisabled();
    }

    public void onSecureNfcToggled() {
        mAidCache.onSecureNfcToggled();
        mT3tIdentifiersCache.onSecureNfcToggled();
    }

    public void dump(FileDescriptor fd, PrintWriter pw, String[] args) {
        mServiceCache.dump(fd, pw, args);
        mNfcFServicesCache.dump(fd, pw ,args);
        mPreferredServices.dump(fd, pw, args);
        mEnabledNfcFServices.dump(fd, pw, args);
        mAidCache.dump(fd, pw, args);
        mT3tIdentifiersCache.dump(fd, pw, args);
        mHostEmulationManager.dump(fd, pw, args);
        mHostNfcFEmulationManager.dump(fd, pw, args);
    }

    /**
     * Dump debugging information as a CardEmulationManagerProto
     *
     * Note:
     * See proto definition in frameworks/base/core/proto/android/nfc/card_emulation.proto
     * When writing a nested message, must call {@link ProtoOutputStream#start(long)} before and
     * {@link ProtoOutputStream#end(long)} after.
     * Never reuse a proto field number. When removing a field, mark it as reserved.
     */
    public void dumpDebug(ProtoOutputStream proto) {
        long token = proto.start(CardEmulationManagerProto.REGISTERED_SERVICES_CACHE);
        mServiceCache.dumpDebug(proto);
        proto.end(token);

        token = proto.start(CardEmulationManagerProto.REGISTERED_NFC_F_SERVICES_CACHE);
        mNfcFServicesCache.dumpDebug(proto);
        proto.end(token);

        token = proto.start(CardEmulationManagerProto.PREFERRED_SERVICES);
        mPreferredServices.dumpDebug(proto);
        proto.end(token);

        token = proto.start(CardEmulationManagerProto.ENABLED_NFC_F_SERVICES);
        mEnabledNfcFServices.dumpDebug(proto);
        proto.end(token);

        token = proto.start(CardEmulationManagerProto.AID_CACHE);
        mAidCache.dumpDebug(proto);
        proto.end(token);

        token = proto.start(CardEmulationManagerProto.T3T_IDENTIFIERS_CACHE);
        mT3tIdentifiersCache.dumpDebug(proto);
        proto.end(token);

        token = proto.start(CardEmulationManagerProto.HOST_EMULATION_MANAGER);
        mHostEmulationManager.dumpDebug(proto);
        proto.end(token);

        token = proto.start(CardEmulationManagerProto.HOST_NFC_F_EMULATION_MANAGER);
        mHostNfcFEmulationManager.dumpDebug(proto);
        proto.end(token);
    }

    @Override
    public void onServicesUpdated(int userId, List<ApduServiceInfo> services,
            boolean validateInstalled) {
        if (!mWalletRoleObserver.isWalletRoleFeatureEnabled()) {
            // Verify defaults are still the same
            verifyDefaults(userId, services, validateInstalled);
        }
        // Update the AID cache
        mAidCache.onServicesUpdated(userId, services);
        // Update the preferred services list
        mPreferredServices.onServicesUpdated();
        if (android.nfc.Flags.nfcReadPollingLoop()) {
            mHostEmulationManager.updatePollingLoopFilters(userId, services);
        }
        NfcService.getInstance().onPreferredPaymentChanged(NfcAdapter.PREFERRED_PAYMENT_UPDATED);
    }

    @Override
    public void onNfcFServicesUpdated(int userId, List<NfcFServiceInfo> services) {
        // Update the T3T identifier cache
        mT3tIdentifiersCache.onServicesUpdated(userId, services);
        // Update the enabled services list
        mEnabledNfcFServices.onServicesUpdated();
    }

    void verifyDefaults(int userId, List<ApduServiceInfo> services, boolean validateInstalled) {
        UserManager um = mContext.createContextAsUser(
                UserHandle.of(userId), /*flags=*/0).getSystemService(UserManager.class);
        List<UserHandle> luh = um.getEnabledProfiles();

        ComponentName defaultPaymentService = null;
        int numDefaultPaymentServices = 0;
        int userIdDefaultPaymentService = userId;

        for (UserHandle uh : luh) {
            ComponentName paymentService = getDefaultServiceForCategory(uh.getIdentifier(),
                    CardEmulation.CATEGORY_PAYMENT,
                    validateInstalled && (uh.getIdentifier() == userId));
            if (DBG) Log.d(TAG, "default: " + paymentService + " for user:" + uh);
            if (paymentService != null) {
                numDefaultPaymentServices++;
                defaultPaymentService = paymentService;
                userIdDefaultPaymentService = uh.getIdentifier();
            }
        }
        if (numDefaultPaymentServices > 1) {
            Log.e(TAG, "Current default is not aligned across multiple users");
            // leave default unset
            for (UserHandle uh : luh) {
                setDefaultServiceForCategoryChecked(uh.getIdentifier(), null,
                        CardEmulation.CATEGORY_PAYMENT);
            }
        } else {
            if (DBG) {
                Log.d(TAG, "Current default: " + defaultPaymentService + " for user:"
                        + userIdDefaultPaymentService);
            }
        }
        if (defaultPaymentService == null) {
            // A payment service may have been removed, leaving only one;
            // in that case, automatically set that app as default.
            int numPaymentServices = 0;
            ComponentName lastFoundPaymentService = null;
            PackageManager pm;
            try {
                pm = mContext.createPackageContextAsUser("android", /*flags=*/0,
                    UserHandle.of(userId)).getPackageManager();
            } catch (NameNotFoundException e) {
                Log.e(TAG, "Could not create user package context");
                return;
            }

            for (ApduServiceInfo service : services) {
                if (service.hasCategory(CardEmulation.CATEGORY_PAYMENT)
                            && wasServicePreInstalled(pm, service.getComponent())) {
                    numPaymentServices++;
                    lastFoundPaymentService = service.getComponent();
                }
            }
            if (numPaymentServices > 1) {
                // More than one service left, leave default unset
                if (DBG) Log.d(TAG, "No default set, more than one service left.");
                setDefaultServiceForCategoryChecked(userId, null, CardEmulation.CATEGORY_PAYMENT);
            } else if (numPaymentServices == 1) {
                // Make single found payment service the default
                if (DBG) Log.d(TAG, "No default set, making single service default.");
                setDefaultServiceForCategoryChecked(userId, lastFoundPaymentService,
                        CardEmulation.CATEGORY_PAYMENT);
            } else {
                // No payment services left, leave default at null
                if (DBG) Log.d(TAG, "No default set, last payment service removed.");
                setDefaultServiceForCategoryChecked(userId, null, CardEmulation.CATEGORY_PAYMENT);
            }
        }
    }

    boolean wasServicePreInstalled(PackageManager packageManager, ComponentName service) {
        try {
            ApplicationInfo ai = packageManager
                    .getApplicationInfo(service.getPackageName(), /*flags=*/0);
            if ((ApplicationInfo.FLAG_SYSTEM & ai.flags) != 0) {
                if (DBG) Log.d(TAG, "Service was pre-installed on the device");
                return true;
            }
        } catch (NameNotFoundException e) {
            Log.e(TAG, "Service is not currently installed on the device.");
            return false;
        }
        if (DBG) Log.d(TAG, "Service was not pre-installed on the device");
        return false;
    }

    ComponentName getDefaultServiceForCategory(int userId, String category,
             boolean validateInstalled) {
        if (!CardEmulation.CATEGORY_PAYMENT.equals(category)) {
            Log.e(TAG, "Not allowing defaults for category " + category);
            return null;
        }
        // Load current payment default from settings
        String name = Settings.Secure.getString(
                mContext.createContextAsUser(UserHandle.of(userId), 0).getContentResolver(),
                Constants.SETTINGS_SECURE_NFC_PAYMENT_DEFAULT_COMPONENT);
        if (name != null) {
            ComponentName service = ComponentName.unflattenFromString(name);
            if (!validateInstalled || service == null) {
                return service;
            } else {
                return mServiceCache.hasService(userId, service) ? service : null;
            }
        } else {
            return null;
        }
    }

    boolean setDefaultServiceForCategoryChecked(int userId, ComponentName service,
            String category) {
        if (!CardEmulation.CATEGORY_PAYMENT.equals(category)) {
            Log.e(TAG, "Not allowing defaults for category " + category);
            return false;
        }
        // TODO Not really nice to be writing to Settings.Secure here...
        // ideally we overlay our local changes over whatever is in
        // Settings.Secure
        if (service == null || mServiceCache.hasService(userId, service)) {
            Settings.Secure.putString(mContext
                    .createContextAsUser(UserHandle.of(userId), 0).getContentResolver(),
                    Constants.SETTINGS_SECURE_NFC_PAYMENT_DEFAULT_COMPONENT,
                    service != null ? service.flattenToString() : null);
        } else {
            Log.e(TAG, "Could not find default service to make default: " + service);
        }
        return true;
    }

    boolean isServiceRegistered(int userId, ComponentName service) {
        boolean serviceFound = mServiceCache.hasService(userId, service);
        if (!serviceFound) {
            // If we don't know about this service yet, it may have just been enabled
            // using PackageManager.setComponentEnabledSetting(). The PackageManager
            // broadcasts are delayed by 10 seconds in that scenario, which causes
            // calls to our APIs referencing that service to fail.
            // Hence, update the cache in case we don't know about the service.
            if (DBG) Log.d(TAG, "Didn't find passed in service, invalidating cache.");
            mServiceCache.invalidateCache(userId, true);
        }
        return mServiceCache.hasService(userId, service);
    }

    boolean isNfcFServiceInstalled(int userId, ComponentName service) {
        boolean serviceFound = mNfcFServicesCache.hasService(userId, service);
        if (!serviceFound) {
            // If we don't know about this service yet, it may have just been enabled
            // using PackageManager.setComponentEnabledSetting(). The PackageManager
            // broadcasts are delayed by 10 seconds in that scenario, which causes
            // calls to our APIs referencing that service to fail.
            // Hence, update the cache in case we don't know about the service.
            if (DBG) Log.d(TAG, "Didn't find passed in service, invalidating cache.");
            mNfcFServicesCache.invalidateCache(userId);
        }
        return mNfcFServicesCache.hasService(userId, service);
    }

    /**
     * Returns true if it's not selecting NDEF AIDs
     * It's used to skip userActivity if it only selects NDEF AIDs
     */
    boolean isSkipAid(byte[] data) {
        if (mNotSkipAid || data == null
                || data.length < SELECT_APDU_HDR_LENGTH + MINIMUM_AID_LENGTH
                || !Arrays.equals(SELECT_AID_HDR, 0, SELECT_AID_HDR.length,
                        data, 0, SELECT_AID_HDR.length)) {
            return false;
        }
        int aidLength = Byte.toUnsignedInt(data[SELECT_APDU_HDR_LENGTH - 1]);
        if (data.length >= SELECT_APDU_HDR_LENGTH + NDEF_AID_LENGTH
                && aidLength == NDEF_AID_LENGTH) {
            if (Arrays.equals(data, SELECT_APDU_HDR_LENGTH,
                        SELECT_APDU_HDR_LENGTH + NDEF_AID_LENGTH,
                        NDEF_AID_V1, 0, NDEF_AID_LENGTH)) {
                if (DBG) Log.d(TAG, "Skip for NDEF_V1");
                return true;
            } else if (Arrays.equals(data, SELECT_APDU_HDR_LENGTH,
                        SELECT_APDU_HDR_LENGTH + NDEF_AID_LENGTH,
                        NDEF_AID_V2, 0, NDEF_AID_LENGTH)) {
                if (DBG) Log.d(TAG, "Skip for NDEF_V2");
                return true;
            }
        }
        // The data payload is not selecting the skip AID.
        mNotSkipAid = true;
        return false;
    }

    /**
     * Returns whether a service in this package is preferred,
     * either because it's the default payment app or it's running
     * in the foreground.
     */
    public boolean packageHasPreferredService(String packageName) {
        return mPreferredServices.packageHasPreferredService(packageName);
    }

    /**
     * This class implements the application-facing APIs and are called
     * from binder. All calls must be permission-checked.
     */
    final class CardEmulationInterface extends INfcCardEmulation.Stub {
        @Override
        public boolean isDefaultServiceForCategory(int userId, ComponentName service,
                String category) {
            NfcPermissions.enforceUserPermissions(mContext);
            NfcPermissions.validateUserId(userId);
            if (!isServiceRegistered(userId, service)) {
                return false;
            }
            if (mWalletRoleObserver.isWalletRoleFeatureEnabled()) {
                return service.getPackageName()
                        .equals(mWalletRoleObserver.getDefaultWalletRoleHolder(userId));
            }
            ComponentName defaultService =
                    getDefaultServiceForCategory(userId, category, true);
            return (defaultService != null && defaultService.equals(service));
        }

        @Override
        public boolean isDefaultServiceForAid(int userId,
                ComponentName service, String aid) throws RemoteException {
            NfcPermissions.validateUserId(userId);
            NfcPermissions.enforceUserPermissions(mContext);
            if (!isServiceRegistered(userId, service)) {
                return false;
            }
            return mAidCache.isDefaultServiceForAid(userId, service, aid);
        }

        @Override
        public boolean setDefaultServiceForCategory(int userId,
                ComponentName service, String category) throws RemoteException {
            NfcPermissions.validateUserId(userId);
            NfcPermissions.enforceAdminPermissions(mContext);
            if (!isServiceRegistered(userId, service)) {
                return false;
            }
            return setDefaultServiceForCategoryChecked(userId, service, category);
        }

        @Override
        public boolean setDefaultForNextTap(int userId, ComponentName service)
                throws RemoteException {
            NfcPermissions.validateProfileId(mContext, userId);
            NfcPermissions.enforceAdminPermissions(mContext);
            if (service != null && !isServiceRegistered(userId, service)) {
                return false;
            }
            return mPreferredServices.setDefaultForNextTap(userId, service);
        }

        @Override
        public boolean setShouldDefaultToObserveModeForService(int userId,
                ComponentName service, boolean enable) {
            NfcPermissions.validateUserId(userId);
            NfcPermissions.enforceUserPermissions(mContext);
            if (!isServiceRegistered(userId, service)) {
                return false;
            }
            Log.d(TAG, "Set should default to observe mode for service (" + service + ") to "
                    + enable);
            boolean currentStatus = mServiceCache.doesServiceShouldDefaultToObserveMode(userId,
                    service);

            if (currentStatus != enable) {
                if (!mServiceCache.setShouldDefaultToObserveModeForService(userId,
                        Binder.getCallingUid(), service, enable)) {
                    return false;
                }
                updateForShouldDefaultToObserveMode(userId);
            }
            return true;
        }

        @Override
        public boolean registerAidGroupForService(int userId,
                ComponentName service, AidGroup aidGroup) throws RemoteException {
            NfcPermissions.validateUserId(userId);
            NfcPermissions.enforceUserPermissions(mContext);
            if (!isServiceRegistered(userId, service)) {
                Log.e(TAG, "service ("+ service + ") isn't registered for user " + userId);
                return false;
            }
            if (!mServiceCache.registerAidGroupForService(userId, Binder.getCallingUid(), service,
                    aidGroup)) {
                return false;
            }
            NfcService.getInstance().onPreferredPaymentChanged(
                    NfcAdapter.PREFERRED_PAYMENT_UPDATED);
            return true;
        }

        @Override
        @FlaggedApi(android.nfc.Flags.FLAG_NFC_READ_POLLING_LOOP)
        public boolean registerPollingLoopFilterForService(int userId, ComponentName service,
                String pollingLoopFilter, boolean autoTransact) throws RemoteException {
            NfcPermissions.validateUserId(userId);
            NfcPermissions.enforceUserPermissions(mContext);
            if (!isServiceRegistered(userId, service)) {
                Log.e(TAG, "service ("+ service + ") isn't registered for user " + userId);
                return false;
            }
            return mServiceCache.registerPollingLoopFilterForService(userId, Binder.getCallingUid(),
                    service, pollingLoopFilter, autoTransact);
        }

        @Override
        @FlaggedApi(android.nfc.Flags.FLAG_NFC_READ_POLLING_LOOP)
        public boolean removePollingLoopFilterForService(int userId, ComponentName service,
                String pollingLoopFilter) throws RemoteException {
            NfcPermissions.validateUserId(userId);
            NfcPermissions.enforceUserPermissions(mContext);
            if (!isServiceRegistered(userId, service)) {
                Log.e(TAG, "service ("+ service + ") isn't registered for user " + userId);
                return false;
            }
            return mServiceCache.removePollingLoopFilterForService(userId, Binder.getCallingUid(),
                    service, pollingLoopFilter);
        }

        @Override
        @FlaggedApi(android.nfc.Flags.FLAG_NFC_READ_POLLING_LOOP)
        public boolean registerPollingLoopPatternFilterForService(int userId, ComponentName service,
                String pollingLoopPatternFilter, boolean autoTransact) throws RemoteException {
            NfcPermissions.validateUserId(userId);
            NfcPermissions.enforceUserPermissions(mContext);
            if (!isServiceRegistered(userId, service)) {
                Log.e(TAG, "service ("+ service + ") isn't registed for user " + userId);
                return false;
            }
            return mServiceCache.registerPollingLoopPatternFilterForService(userId,
                    Binder.getCallingUid(), service, pollingLoopPatternFilter, autoTransact);
        }

        @Override
        @FlaggedApi(android.nfc.Flags.FLAG_NFC_READ_POLLING_LOOP)
        public boolean removePollingLoopPatternFilterForService(int userId, ComponentName service,
                String pollingLoopPatternFilter) throws RemoteException {
            NfcPermissions.validateUserId(userId);
            NfcPermissions.enforceUserPermissions(mContext);
            if (!isServiceRegistered(userId, service)) {
                Log.e(TAG, "service ("+ service + ") isn't registed for user " + userId);
                return false;
            }
            return mServiceCache.removePollingLoopPatternFilterForService(userId,
                    Binder.getCallingUid(), service, pollingLoopPatternFilter);
        }

        @Override
        public boolean setOffHostForService(int userId, ComponentName service, String offHostSE) {
            NfcPermissions.validateUserId(userId);
            NfcPermissions.enforceUserPermissions(mContext);
            if (!isServiceRegistered(userId, service)) {
                return false;
            }
            if (!mServiceCache.setOffHostSecureElement(userId, Binder.getCallingUid(), service,
                    offHostSE)) {
                return false;
            }
            NfcService.getInstance().onPreferredPaymentChanged(
                    NfcAdapter.PREFERRED_PAYMENT_UPDATED);
            return true;
        }

        @Override
        public boolean unsetOffHostForService(int userId, ComponentName service) {
            NfcPermissions.validateUserId(userId);
            NfcPermissions.enforceUserPermissions(mContext);
            if (!isServiceRegistered(userId, service)) {
                return false;
            }
            if (!mServiceCache.resetOffHostSecureElement(userId, Binder.getCallingUid(), service)) {
                return false;
            }
            NfcService.getInstance().onPreferredPaymentChanged(
                    NfcAdapter.PREFERRED_PAYMENT_UPDATED);
            return true;
        }

        @Override
        public AidGroup getAidGroupForService(int userId,
                ComponentName service, String category) throws RemoteException {
            NfcPermissions.validateUserId(userId);
            NfcPermissions.enforceUserPermissions(mContext);
            if (!isServiceRegistered(userId, service)) {
                return null;
            }
            return mServiceCache.getAidGroupForService(userId, Binder.getCallingUid(), service,
                    category);
        }

        @Override
        public boolean removeAidGroupForService(int userId,
                ComponentName service, String category) throws RemoteException {
            NfcPermissions.validateUserId(userId);
            NfcPermissions.enforceUserPermissions(mContext);
            if (!isServiceRegistered(userId, service)) {
                return false;
            }
            if (!mServiceCache.removeAidGroupForService(userId, Binder.getCallingUid(), service,
                    category)) {
                return false;
            }
            NfcService.getInstance().onPreferredPaymentChanged(
                    NfcAdapter.PREFERRED_PAYMENT_UPDATED);
            return true;
        }

        @Override
        public List<ApduServiceInfo> getServices(int userId, String category)
                throws RemoteException {
            NfcPermissions.validateProfileId(mContext, userId);
            NfcPermissions.enforceAdminPermissions(mContext);
            return mServiceCache.getServicesForCategory(userId, category);
        }

        @Override
        public boolean setPreferredService(ComponentName service)
                throws RemoteException {
            NfcPermissions.enforceUserPermissions(mContext);
            if (!isServiceRegistered( UserHandle.getUserHandleForUid(
                    Binder.getCallingUid()).getIdentifier(), service)) {
                Log.e(TAG, "setPreferredService: unknown component.");
                return false;
            }
            return mPreferredServices.registerPreferredForegroundService(service,
                    Binder.getCallingUid());
        }

        @Override
        public boolean unsetPreferredService() throws RemoteException {
            NfcPermissions.enforceUserPermissions(mContext);
            return mPreferredServices.unregisteredPreferredForegroundService(
                    Binder.getCallingUid());
        }

        @Override
        public boolean supportsAidPrefixRegistration() throws RemoteException {
            return mAidCache.supportsAidPrefixRegistration();
        }

        @Override
        public ApduServiceInfo getPreferredPaymentService(int userId) throws RemoteException {
            NfcPermissions.validateUserId(userId);
            NfcPermissions.enforceUserPermissions(mContext);
            NfcPermissions.enforcePreferredPaymentInfoPermissions(mContext);
            return mServiceCache.getService(userId,
                        mAidCache.getPreferredService().getComponentName());
        }

        @Override
        public boolean setServiceEnabledForCategoryOther(int userId,
                ComponentName app, boolean status) throws RemoteException {
            if (!mContext.getResources().getBoolean(R.bool.enable_service_for_category_other))
              return false;
            NfcPermissions.enforceUserPermissions(mContext);

            return mServiceCache.registerOtherForService(userId, app, status);
        }

        @Override
        public boolean isDefaultPaymentRegistered() throws RemoteException {
            if (mWalletRoleObserver.isWalletRoleFeatureEnabled()) {
                int callingUserId = Binder.getCallingUserHandle().getIdentifier();
                return mWalletRoleObserver
                        .getDefaultWalletRoleHolder(callingUserId) != null;
            }
            String defaultComponent = Settings.Secure.getString(mContext.getContentResolver(),
                    Constants.SETTINGS_SECURE_NFC_PAYMENT_DEFAULT_COMPONENT);
            return defaultComponent != null ? true : false;
        }

        @Override
        public void overrideRoutingTable(int userHandle, String protocol, String technology,
                String pkg) {
            Log.d(TAG, "overrideRoutingTable. userHandle " + userHandle + ", protocol " + protocol +
                    ", technology " + technology);

            NfcPermissions.enforceAdminPermissions(mContext);

            if ((protocol != null && protocol.equals("default"))
                    || (technology != null && technology.equals("default"))) {
                Log.e(TAG, "overrideRoutingTable: override value cannot be set to default");
                throw new IllegalArgumentException("default value is not allowed.");
            }

            int callingUid = Binder.getCallingUid();
            if (android.nfc.Flags.nfcOverrideRecoverRoutingTable()) {
                if (!isPreferredServicePackageNameForUser(pkg,
                        UserHandle.getUserHandleForUid(callingUid).getIdentifier())) {
                    Log.e(TAG, "overrideRoutingTable: Caller not preferred NFC service.");
                    throw new SecurityException("Caller not preferred NFC service");
                }
            }
            if (!mForegroundUtils
                    .registerUidToBackgroundCallback(mForegroundCallback, callingUid)) {
                Log.e(TAG, "overrideRoutingTable: Caller is not in foreground.");
                throw new IllegalArgumentException("Caller is not in foreground.");
            }
            mForegroundUid = callingUid;

            int protocolRoute = getRouteForSecureElement(protocol);
            int technologyRoute = getRouteForSecureElement(technology);
            if (DBG) Log.d(TAG, "protocolRoute " + protocolRoute +
                ", technologyRoute " + technologyRoute);

//            mRoutingOptionManager.overrideDefaultRoute(protocolRoute);
            mRoutingOptionManager.overrideDefaultIsoDepRoute(protocolRoute);
            mRoutingOptionManager.overrideDefaultOffHostRoute(technologyRoute);
            mAidCache.onRoutingOverridedOrRecovered();
//            NfcService.getInstance().commitRouting();
        }

        @Override
        public void recoverRoutingTable(int userHandle) {
            Log.d(TAG, "recoverRoutingTable. userHandle " + userHandle);

            NfcPermissions.enforceAdminPermissions(mContext);

            if (!mForegroundUtils.isInForeground(Binder.getCallingUid())) {
                if (DBG) Log.d(TAG, "recoverRoutingTable : not in foreground.");
                throw new IllegalArgumentException("Caller is not in foreground.");
            }
            mForegroundUid = Process.INVALID_UID;

            mRoutingOptionManager.recoverOverridedRoutingTable();
            mAidCache.onRoutingOverridedOrRecovered();
//            NfcService.getInstance().commitRouting();
        }
<<<<<<< HEAD
=======

        @Override
        public void overwriteRoutingTable(int userHandle, String aids,
            String protocol, String technology, String sc) {
            Log.d(TAG, "overwriteRoutingTable() - userHandle: " + userHandle
                + ", emptyAid: " + aids + ", protocol: " + protocol
                + ", technology: " + technology + ", systemCode: " + sc);

            NfcPermissions.enforceAdminPermissions(mContext);

            int aidRoute = mRoutingOptionManager.getRouteForSecureElement(aids);
            int protocolRoute = mRoutingOptionManager.getRouteForSecureElement(protocol);
            int technologyRoute = mRoutingOptionManager.getRouteForSecureElement(technology);
            int scRoute = mRoutingOptionManager.getRouteForSecureElement(sc);

            if (DBG) {
                Log.d(TAG, "overwriteRoutingTable() - aidRoute: " + Integer.toHexString(aidRoute)
                        + ", protocolRoute: " + Integer.toHexString(protocolRoute)
                        + ", technologyRoute: " + Integer.toHexString(technologyRoute)
                        + ", scRoute: " + Integer.toHexString(scRoute));
            }
            if (aids != null) {
                mRoutingOptionManager.overrideDefaultRoute(aidRoute);
            }
            if (protocol != null) {
                mRoutingOptionManager.overrideDefaultIsoDepRoute(protocolRoute);
            }
            if (technology != null) {
                mRoutingOptionManager.overrideDefaultOffHostRoute(technologyRoute);
            }
            if (sc != null) {
                mRoutingOptionManager.overrideDefaultScRoute(scRoute);
            }
            if (aids != null || protocol != null || technology != null || sc != null) {
                mRoutingOptionManager.overwriteRoutingTable();
            }
            mAidCache.onRoutingOverridedOrRecovered();
        }

        @Override
        public List<String> getRoutingStatus() {
            NfcPermissions.enforceAdminPermissions(mContext);
            List<Integer> routingList = new ArrayList<>();

            if (mRoutingOptionManager.isRoutingTableOverrided()) {
                routingList.add(mRoutingOptionManager.getOverrideDefaultRoute());
                routingList.add(mRoutingOptionManager.getOverrideDefaultIsoDepRoute());
                routingList.add(mRoutingOptionManager.getOverrideDefaultOffHostRoute());
            }
            else {
                routingList.add(mRoutingOptionManager.getDefaultRoute());
                routingList.add(mRoutingOptionManager.getDefaultIsoDepRoute());
                routingList.add(mRoutingOptionManager.getDefaultOffHostRoute());
            }

            return routingList.stream()
                .map(route->mRoutingOptionManager.getSecureElementForRoute(route))
                .collect(Collectors.toList());
        }

        @Override
        public void setAutoChangeStatus(boolean state) {
            NfcPermissions.enforceAdminPermissions(mContext);
            mRoutingOptionManager.setAutoChangeStatus(state);
        }

        @Override
        public boolean isAutoChangeEnabled() {
            NfcPermissions.enforceAdminPermissions(mContext);
            return mRoutingOptionManager.isAutoChangeEnabled();
        }

        @Override
        public boolean isEuiccSupported() {
            return mContext.getResources().getBoolean(R.bool.enable_euicc_support)
                    && NfcInjector.NfcProperties.isEuiccSupported();
        }
>>>>>>> cec2c46f
    }

    final ForegroundUtils.Callback mForegroundCallback = new ForegroundCallbackImpl();

    class ForegroundCallbackImpl implements ForegroundUtils.Callback {
        @Override
        public void onUidToBackground(int uid) {
            synchronized (CardEmulationManager.this) {
                if (mForegroundUid == uid) {
                    if (DBG) Log.d(TAG, "Uid " + uid + " switch to background.");
                    mForegroundUid = Process.INVALID_UID;
                    mRoutingOptionManager.recoverOverridedRoutingTable();
                }
            }
        }
    }

    private int getRouteForSecureElement(String se) {
        String route = se;
        if (route == null) {
            return -1;
        }

        if (route.equals("DH")) {
            return 0;
        }

        if (route.length() == 3) {
            route = route + '1';
        }

        try {
            if (route.startsWith("eSE") && mOffHostRouteEse != null) {
                int index = Integer.parseInt(route.substring(3));
                if (mOffHostRouteEse.length >= index && index > 0) {
                    return mOffHostRouteEse[index - 1] & 0xFF;
                }
            } else if (route.startsWith("SIM") && mOffHostRouteUicc != null) {
                int index = Integer.parseInt(route.substring(3));
                if (mOffHostRouteUicc.length >= index && index > 0) {
                    return mOffHostRouteUicc[index - 1] & 0xFF;
                }
            }
            if (mOffHostRouteEse == null && mOffHostRouteUicc == null)
                return -1;
        } catch (NumberFormatException ignored) { }

        return 0;
    }

    /**
     * This class implements the application-facing APIs and are called
     * from binder. All calls must be permission-checked.
     */
    final class NfcFCardEmulationInterface extends INfcFCardEmulation.Stub {
        @Override
        public String getSystemCodeForService(int userId, ComponentName service)
                throws RemoteException {
            NfcPermissions.validateUserId(userId);
            NfcPermissions.enforceUserPermissions(mContext);
            if (!isNfcFServiceInstalled(userId, service)) {
                return null;
            }
            return mNfcFServicesCache.getSystemCodeForService(
                    userId, Binder.getCallingUid(), service);
        }

        @Override
        public boolean registerSystemCodeForService(int userId, ComponentName service,
                String systemCode)
                throws RemoteException {
            NfcPermissions.validateUserId(userId);
            NfcPermissions.enforceUserPermissions(mContext);
            if (!isNfcFServiceInstalled(userId, service)) {
                return false;
            }
            return mNfcFServicesCache.registerSystemCodeForService(
                    userId, Binder.getCallingUid(), service, systemCode);
        }

        @Override
        public boolean removeSystemCodeForService(int userId, ComponentName service)
                throws RemoteException {
            NfcPermissions.validateUserId(userId);
            NfcPermissions.enforceUserPermissions(mContext);
            if (!isNfcFServiceInstalled(userId, service)) {
                return false;
            }
            return mNfcFServicesCache.removeSystemCodeForService(
                    userId, Binder.getCallingUid(), service);
        }

        @Override
        public String getNfcid2ForService(int userId, ComponentName service)
                throws RemoteException {
            NfcPermissions.validateUserId(userId);
            NfcPermissions.enforceUserPermissions(mContext);
            if (!isNfcFServiceInstalled(userId, service)) {
                return null;
            }
            return mNfcFServicesCache.getNfcid2ForService(
                    userId, Binder.getCallingUid(), service);
        }

        @Override
        public boolean setNfcid2ForService(int userId,
                ComponentName service, String nfcid2) throws RemoteException {
            NfcPermissions.validateUserId(userId);
            NfcPermissions.enforceUserPermissions(mContext);
            if (!isNfcFServiceInstalled(userId, service)) {
                return false;
            }
            return mNfcFServicesCache.setNfcid2ForService(
                    userId, Binder.getCallingUid(), service, nfcid2);
        }

        @Override
        public boolean enableNfcFForegroundService(ComponentName service)
                throws RemoteException {
            NfcPermissions.enforceUserPermissions(mContext);
            if (isNfcFServiceInstalled(UserHandle.getUserHandleForUid(
                    Binder.getCallingUid()).getIdentifier(), service)) {
                return mEnabledNfcFServices.registerEnabledForegroundService(service,
                        Binder.getCallingUid());
            }
            return false;
        }

        @Override
        public boolean disableNfcFForegroundService() throws RemoteException {
            NfcPermissions.enforceUserPermissions(mContext);
            return mEnabledNfcFServices.unregisteredEnabledForegroundService(
                    Binder.getCallingUid());
        }

        @Override
        public List<NfcFServiceInfo> getNfcFServices(int userId)
                throws RemoteException {
            NfcPermissions.validateProfileId(mContext, userId);
            NfcPermissions.enforceUserPermissions(mContext);
            return mNfcFServicesCache.getServices(userId);
        }

        @Override
        public int getMaxNumOfRegisterableSystemCodes()
                throws RemoteException {
            NfcPermissions.enforceUserPermissions(mContext);
            return NfcService.getInstance().getLfT3tMax();
        }
    }

    @Override
    public void onPreferredPaymentServiceChanged(ComponentNameAndUser service) {
        Log.i(TAG, "onPreferredPaymentServiceChanged");
        ComponentNameAndUser oldPreferredService = mAidCache.getPreferredService();
        mAidCache.onPreferredPaymentServiceChanged(service);
        mHostEmulationManager.onPreferredPaymentServiceChanged(service);
        ComponentNameAndUser newPreferredService = mAidCache.getPreferredService();

        NfcService.getInstance().onPreferredPaymentChanged(
                    NfcAdapter.PREFERRED_PAYMENT_CHANGED);
        if (!Objects.equals(oldPreferredService, newPreferredService)) {
            updateForShouldDefaultToObserveMode(service.getUserId());
        }
    }

    @Override
    public void onPreferredForegroundServiceChanged(ComponentNameAndUser service) {
        Log.i(TAG, "onPreferredForegroundServiceChanged");
        ComponentNameAndUser oldPreferredService = mAidCache.getPreferredService();
        mHostEmulationManager.onPreferredForegroundServiceChanged(service);
        ComponentNameAndUser newPreferredService = mAidCache.getPreferredService();

        NfcService.getInstance().onPreferredPaymentChanged(
                NfcAdapter.PREFERRED_PAYMENT_CHANGED);
        if (!Objects.equals(oldPreferredService, newPreferredService)) {
            updateForShouldDefaultToObserveMode(service.getUserId());
        }
    }

    public void updateForShouldDefaultToObserveMode(int userId) {
        long token = Binder.clearCallingIdentity();
        try {
            if (!android.nfc.Flags.nfcObserveMode()) {
                Log.d(TAG, "observe mode isn't enabled");
                return;
            }

            NfcAdapter adapter = NfcAdapter.getDefaultAdapter(mContext);
            if (adapter == null) {
                Log.e(TAG, "adapter is null, returning");
                return;
            }
            ComponentName preferredService = mAidCache.getPreferredService().getComponentName();
            boolean enableObserveMode = mServiceCache.doesServiceShouldDefaultToObserveMode(userId,
                    preferredService);
            mHostEmulationManager.updateForShouldDefaultToObserveMode(enableObserveMode);
        } finally {
            Binder.restoreCallingIdentity(token);
        }
    }

    public void onObserveModeStateChange(boolean enabled) {
        mHostEmulationManager.onObserveModeStateChange(enabled);
    }

    @Override
    public void onWalletRoleHolderChanged(String holder, int userId) {
        mPreferredServices.onWalletRoleHolderChanged(holder, userId);
        mAidCache.onWalletRoleHolderChanged(holder, userId);
    }

    @Override
    public void onEnabledForegroundNfcFServiceChanged(int userId, ComponentName service) {
        mT3tIdentifiersCache.onEnabledForegroundNfcFServiceChanged(userId, service);
        mHostNfcFEmulationManager.onEnabledForegroundNfcFServiceChanged(userId, service);
    }

    public String getRegisteredAidCategory(String aid) {
        RegisteredAidCache.AidResolveInfo resolvedInfo = mAidCache.resolveAid(aid);
        if (resolvedInfo != null) {
            return resolvedInfo.getCategory();
        }
        return "";
    }

    public boolean isRequiresScreenOnServiceExist() {
        return mAidCache.isRequiresScreenOnServiceExist();
    }

    public boolean isPreferredServicePackageNameForUser(String packageName, int userId) {
        return mAidCache.isPreferredServicePackageNameForUser(packageName, userId);
    }

    public boolean isHostCardEmulationActivated() {
        return mHostEmulationManager.isHostCardEmulationActivated();
    }
}<|MERGE_RESOLUTION|>--- conflicted
+++ resolved
@@ -956,8 +956,6 @@
             mAidCache.onRoutingOverridedOrRecovered();
 //            NfcService.getInstance().commitRouting();
         }
-<<<<<<< HEAD
-=======
 
         @Override
         public void overwriteRoutingTable(int userHandle, String aids,
@@ -1035,7 +1033,6 @@
             return mContext.getResources().getBoolean(R.bool.enable_euicc_support)
                     && NfcInjector.NfcProperties.isEuiccSupported();
         }
->>>>>>> cec2c46f
     }
 
     final ForegroundUtils.Callback mForegroundCallback = new ForegroundCallbackImpl();
