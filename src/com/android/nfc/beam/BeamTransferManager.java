--- conflicted
+++ resolved
@@ -103,13 +103,8 @@
 
     static final String BEAM_DIR = "beam";
 
-<<<<<<< HEAD
     static final String BEAM_NOTIFICATION_CHANNEL = "beam_notification_channel";
 
-    static final String BLUETOOTH_PACKAGE = "com.android.bluetooth";
-
-=======
->>>>>>> 8e86836b
     static final String ACTION_WHITELIST_DEVICE =
             "android.btopp.intent.action.WHITELIST_DEVICE";
 
