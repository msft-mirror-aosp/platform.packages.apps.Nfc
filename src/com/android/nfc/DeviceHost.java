/*
 * Copyright (C) 2011 The Android Open Source Project
 *
 * Licensed under the Apache License, Version 2.0 (the "License");
 * you may not use this file except in compliance with the License.
 * You may obtain a copy of the License at
 *
 *      http://www.apache.org/licenses/LICENSE-2.0
 *
 * Unless required by applicable law or agreed to in writing, software
 * distributed under the License is distributed on an "AS IS" BASIS,
 * WITHOUT WARRANTIES OR CONDITIONS OF ANY KIND, either express or implied.
 * See the License for the specific language governing permissions and
 * limitations under the License.
 */

package com.android.nfc;

import android.annotation.Nullable;
import android.nfc.NdefMessage;
import android.os.Bundle;

import java.io.FileDescriptor;
import java.io.IOException;

public interface DeviceHost {
    public interface DeviceHostListener {
        public void onRemoteEndpointDiscovered(TagEndpoint tag);

        /**
         */
        public void onHostCardEmulationActivated(int technology);
        public void onHostCardEmulationData(int technology, byte[] data);
        public void onHostCardEmulationDeactivated(int technology);

        public void onRemoteFieldActivated();

        public void onRemoteFieldDeactivated();

        public void onNfcTransactionEvent(byte[] aid, byte[] data, String seName);

        public void onEeUpdated();

        public void onHwErrorReported();

        public void onPollingLoopDetected(Bundle pollingFrame);

        public void onWlcStopped(int wpt_end_condition);

        public void onVendorSpecificEvent(int gid, int oid, byte[] payload);
    }

    public interface TagEndpoint {
        boolean connect(int technology);
        boolean reconnect();
        boolean disconnect();

        boolean presenceCheck();
        boolean isPresent();
        void startPresenceChecking(int presenceCheckDelay,
                                   @Nullable TagDisconnectedCallback callback);
        void stopPresenceChecking();

        int[] getTechList();
        void removeTechnology(int tech); // TODO remove this one
        Bundle[] getTechExtras();
        byte[] getUid();
        int getHandle();

        byte[] transceive(byte[] data, boolean raw, int[] returnCode);

        boolean checkNdef(int[] out);
        byte[] readNdef();
        boolean writeNdef(byte[] data);
        NdefMessage findAndReadNdef();
        NdefMessage getNdef();
        boolean formatNdef(byte[] key);
        boolean isNdefFormatable();
        boolean makeReadOnly();

        int getConnectedTechnology();

        /**
         * Find Ndef only
         * As per NFC forum test specification ndef write test expects only
         * ndef detection followed by ndef write. System property
         * nfc.dta.skipNdefRead added to skip default ndef read before tag
         * dispatch. This system property is valid only in reader mode.
         */
        void findNdef();
    }

    public interface TagDisconnectedCallback {
        void onTagDisconnected();
    }

    public interface NfceeEndpoint {
        // TODO flesh out multi-EE and use this
    }

    public interface NfcDepEndpoint {
        /**
         * Invalid target mode
         */
        public static final short MODE_INVALID = 0xff;

        public byte[] receive();

        public boolean send(byte[] data);

        public boolean connect();

        public boolean disconnect();

        public byte[] transceive(byte[] data);

        public int getHandle();

        public int getMode();

        public byte[] getGeneralBytes();
    }

    /**
     * Called at boot if NFC is disabled to give the device host an opportunity
     * to check the firmware version to see if it needs updating. Normally the firmware version
     * is checked during {@link #initialize(boolean enableScreenOffSuspend)},
     * but the firmware may need to be updated after an OTA update.
     *
     * <p>This is called from a thread
     * that may block for long periods of time during the update process.
     */
    public boolean checkFirmware();

    public boolean initialize();

    public boolean deinitialize();

    public String getName();

    public void enableDiscovery(NfcDiscoveryParameters params, boolean restart);

    public void disableDiscovery();

    public boolean sendRawFrame(byte[] data);

    public boolean routeAid(byte[] aid, int route, int aidInfo, int power);

    public boolean unrouteAid(byte[] aid);

    public boolean commitRouting();

    public void registerT3tIdentifier(byte[] t3tIdentifier);

    public void deregisterT3tIdentifier(byte[] t3tIdentifier);

    public void clearT3tIdentifiersCache();

    public int getLfT3tMax();

    public void resetTimeouts();

    public boolean setTimeout(int technology, int timeout);

    public int getTimeout(int technology);

    public void doAbort(String msg);

    boolean canMakeReadOnly(int technology);

    int getMaxTransceiveLength(int technology);

    public int getAidTableSize();

    boolean getExtendedLengthApdusSupported();

    void dump(FileDescriptor fd);

<<<<<<< HEAD
    public void doSetScreenState(int screen_state_mask);
=======
    boolean enableScreenOffSuspend();

    boolean disableScreenOffSuspend();

    public void doSetScreenState(int screen_state_mask, boolean alwaysPoll);
>>>>>>> 9d94cc94

    public int getNciVersion();

    public void enableDtaMode();

    public void disableDtaMode();

    public void factoryReset();

    public void shutdown();

    public boolean setNfcSecure(boolean enable);

    public boolean isObserveModeSupported();

    public boolean setObserveMode(boolean enable);

    public boolean isObserveModeEnabled();

    /**
    * Get the committed listen mode routing configuration
    */
    byte[] getRoutingTable();

    /**
    * Get the Max Routing Table size from cache
    */
    int getMaxRoutingTableSize();

    /**
    * Start or stop RF polling
    */
    void startStopPolling(boolean enable);

    /**
    * Set NFCC power state by sending NFCEE_POWER_AND_LINK_CNTRL_CMD
    */
    void setNfceePowerAndLinkCtrl(boolean enable);

    /**
     * Enable or Disable the Power Saving Mode based on flag
     */
    boolean setPowerSavingMode(boolean flag);

    boolean isMultiTag();

    void setIsoDepProtocolRoute(int route);
    void setTechnologyABRoute(int route);
    void clearRoutingEntry(int clearFlags);

    /**
    * Set NFCC discovery technology for polling and listening
    */
    void setDiscoveryTech(int pollTech, int listenTech);
    void resetDiscoveryTech();
    /**
     * Sends Vendor NCI command
     */
    NfcVendorNciResponse sendRawVendorCmd(int mt, int gid, int oid, byte[] payload);
}<|MERGE_RESOLUTION|>--- conflicted
+++ resolved
@@ -176,15 +176,7 @@
 
     void dump(FileDescriptor fd);
 
-<<<<<<< HEAD
-    public void doSetScreenState(int screen_state_mask);
-=======
-    boolean enableScreenOffSuspend();
-
-    boolean disableScreenOffSuspend();
-
     public void doSetScreenState(int screen_state_mask, boolean alwaysPoll);
->>>>>>> 9d94cc94
 
     public int getNciVersion();
 
