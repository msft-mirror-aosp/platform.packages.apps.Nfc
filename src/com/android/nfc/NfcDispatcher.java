/*
 * Copyright (C) 2011 The Android Open Source Project
 *
 * Licensed under the Apache License, Version 2.0 (the "License");
 * you may not use this file except in compliance with the License.
 * You may obtain a copy of the License at
 *
 *      http://www.apache.org/licenses/LICENSE-2.0
 *
 * Unless required by applicable law or agreed to in writing, software
 * distributed under the License is distributed on an "AS IS" BASIS,
 * WITHOUT WARRANTIES OR CONDITIONS OF ANY KIND, either express or implied.
 * See the License for the specific language governing permissions and
 * limitations under the License.
 */

package com.android.nfc;

import android.bluetooth.BluetoothAdapter;

import com.android.nfc.RegisteredComponentCache.ComponentInfo;
import com.android.nfc.handover.HandoverDataParser;
import com.android.nfc.handover.PeripheralHandoverService;

import android.app.Activity;
import android.app.ActivityManager;
import android.app.ActivityManagerNative;
import android.app.IActivityManager;
import android.app.PendingIntent;
import android.app.PendingIntent.CanceledException;
import android.content.ComponentName;
import android.content.ContentResolver;
import android.content.Context;
import android.content.Intent;
import android.content.IntentFilter;
import android.content.pm.PackageManager;
import android.content.pm.PackageManager.NameNotFoundException;
import android.content.pm.ResolveInfo;
import android.content.res.Resources.NotFoundException;
import android.net.Uri;
import android.nfc.NdefMessage;
import android.nfc.NdefRecord;
import android.nfc.NfcAdapter;
import android.nfc.Tag;
import android.nfc.tech.Ndef;
import android.nfc.tech.NfcBarcode;
import android.os.RemoteException;
import android.os.UserHandle;
import android.util.Log;

import java.io.FileDescriptor;
import java.io.PrintWriter;
import java.nio.charset.StandardCharsets;
import java.util.ArrayList;
import java.util.Arrays;
import java.util.LinkedList;
import java.util.List;

/**
 * Dispatch of NFC events to start activities
 */
class NfcDispatcher {
    private static final boolean DBG = false;
    private static final String TAG = "NfcDispatcher";

    static final int DISPATCH_SUCCESS = 1;
    static final int DISPATCH_FAIL = 2;
    static final int DISPATCH_UNLOCK = 3;

    private final Context mContext;
    private final IActivityManager mIActivityManager;
    private final RegisteredComponentCache mTechListFilters;
    private final ContentResolver mContentResolver;
    private final HandoverDataParser mHandoverDataParser;
    private final String[] mProvisioningMimes;
    private final ScreenStateHelper mScreenStateHelper;
    private final NfcUnlockManager mNfcUnlockManager;
    private final boolean mDeviceSupportsBluetooth;

    // Locked on this
    private PendingIntent mOverrideIntent;
    private IntentFilter[] mOverrideFilters;
    private String[][] mOverrideTechLists;
    private boolean mProvisioningOnly;

    NfcDispatcher(Context context,
                  HandoverDataParser handoverDataParser,
                  boolean provisionOnly) {
        mContext = context;
        mIActivityManager = ActivityManagerNative.getDefault();
        mTechListFilters = new RegisteredComponentCache(mContext,
                NfcAdapter.ACTION_TECH_DISCOVERED, NfcAdapter.ACTION_TECH_DISCOVERED);
        mContentResolver = context.getContentResolver();
        mHandoverDataParser = handoverDataParser;
        mScreenStateHelper = new ScreenStateHelper(context);
        mNfcUnlockManager = NfcUnlockManager.getInstance();
        mDeviceSupportsBluetooth = BluetoothAdapter.getDefaultAdapter() != null;

        synchronized (this) {
            mProvisioningOnly = provisionOnly;
        }
        String[] provisionMimes = null;
        if (provisionOnly) {
            try {
                // Get accepted mime-types
                provisionMimes = context.getResources().
                        getStringArray(R.array.provisioning_mime_types);
            } catch (NotFoundException e) {
               provisionMimes = null;
            }
        }
        mProvisioningMimes = provisionMimes;
    }

    public synchronized void setForegroundDispatch(PendingIntent intent,
            IntentFilter[] filters, String[][] techLists) {
        if (DBG) Log.d(TAG, "Set Foreground Dispatch");
        mOverrideIntent = intent;
        mOverrideFilters = filters;
        mOverrideTechLists = techLists;
    }

    public synchronized void disableProvisioningMode() {
       mProvisioningOnly = false;
    }

    /**
     * Helper for re-used objects and methods during a single tag dispatch.
     */
    static class DispatchInfo {
        public final Intent intent;

        final Intent rootIntent;
        final Uri ndefUri;
        final String ndefMimeType;
        final PackageManager packageManager;
        final Context context;

        public DispatchInfo(Context context, Tag tag, NdefMessage message) {
            intent = new Intent();
            intent.putExtra(NfcAdapter.EXTRA_TAG, tag);
            intent.putExtra(NfcAdapter.EXTRA_ID, tag.getId());
            if (message != null) {
                intent.putExtra(NfcAdapter.EXTRA_NDEF_MESSAGES, new NdefMessage[] {message});
                ndefUri = message.getRecords()[0].toUri();
                ndefMimeType = message.getRecords()[0].toMimeType();
            } else {
                ndefUri = null;
                ndefMimeType = null;
            }

            rootIntent = new Intent(context, NfcRootActivity.class);
            rootIntent.putExtra(NfcRootActivity.EXTRA_LAUNCH_INTENT, intent);
            rootIntent.setFlags(Intent.FLAG_ACTIVITY_NEW_TASK | Intent.FLAG_ACTIVITY_CLEAR_TASK);

            this.context = context;
            packageManager = context.getPackageManager();
        }

        public Intent setNdefIntent() {
            intent.setAction(NfcAdapter.ACTION_NDEF_DISCOVERED);
            if (ndefUri != null) {
                intent.setData(ndefUri);
                return intent;
            } else if (ndefMimeType != null) {
                intent.setType(ndefMimeType);
                return intent;
            }
            return null;
        }

        public Intent setTechIntent() {
            intent.setData(null);
            intent.setType(null);
            intent.setAction(NfcAdapter.ACTION_TECH_DISCOVERED);
            return intent;
        }

        public Intent setTagIntent() {
            intent.setData(null);
            intent.setType(null);
            intent.setAction(NfcAdapter.ACTION_TAG_DISCOVERED);
            return intent;
        }

        /**
         * Launch the activity via a (single) NFC root task, so that it
         * creates a new task stack instead of interfering with any existing
         * task stack for that activity.
         * NfcRootActivity acts as the task root, it immediately calls
         * start activity on the intent it is passed.
         */
        boolean tryStartActivity() {
            // Ideally we'd have used startActivityForResult() to determine whether the
            // NfcRootActivity was able to launch the intent, but startActivityForResult()
            // is not available on Context. Instead, we query the PackageManager beforehand
            // to determine if there is an Activity to handle this intent, and base the
            // result of off that.
            List<ResolveInfo> activities = packageManager.queryIntentActivitiesAsUser(intent, 0,
                    ActivityManager.getCurrentUser());
            if (activities.size() > 0) {
                context.startActivityAsUser(rootIntent, UserHandle.CURRENT);
                return true;
            }
            return false;
        }

        boolean tryStartActivity(Intent intentToStart) {
            List<ResolveInfo> activities = packageManager.queryIntentActivitiesAsUser(
                    intentToStart, 0, ActivityManager.getCurrentUser());
            if (activities.size() > 0) {
                rootIntent.putExtra(NfcRootActivity.EXTRA_LAUNCH_INTENT, intentToStart);
                context.startActivityAsUser(rootIntent, UserHandle.CURRENT);
                return true;
            }
            return false;
        }
    }

    /** Returns:
     * <ul>
     *  <li /> DISPATCH_SUCCESS if dispatched to an activity,
     *  <li /> DISPATCH_FAIL if no activities were found to dispatch to,
     *  <li /> DISPATCH_UNLOCK if the tag was used to unlock the device
     * </ul>
     */
    public int dispatchTag(Tag tag) {
        PendingIntent overrideIntent;
        IntentFilter[] overrideFilters;
        String[][] overrideTechLists;
        String[] provisioningMimes;
        boolean provisioningOnly;

        synchronized (this) {
            overrideFilters = mOverrideFilters;
            overrideIntent = mOverrideIntent;
            overrideTechLists = mOverrideTechLists;
            provisioningOnly = mProvisioningOnly;
            provisioningMimes = mProvisioningMimes;
        }

        boolean screenUnlocked = false;
        if (!provisioningOnly &&
                mScreenStateHelper.checkScreenState() == ScreenStateHelper.SCREEN_STATE_ON_LOCKED) {
            screenUnlocked = handleNfcUnlock(tag);
            if (!screenUnlocked) {
                return DISPATCH_FAIL;
            }
        }

        NdefMessage message = null;
        Ndef ndef = Ndef.get(tag);
        if (ndef != null) {
            message = ndef.getCachedNdefMessage();
        } else {
            NfcBarcode nfcBarcode = NfcBarcode.get(tag);
            if (nfcBarcode != null && nfcBarcode.getType() == NfcBarcode.TYPE_KOVIO) {
                message = decodeNfcBarcodeUri(nfcBarcode);
            }
        }

        if (DBG) Log.d(TAG, "dispatch tag: " + tag.toString() + " message: " + message);

        DispatchInfo dispatch = new DispatchInfo(mContext, tag, message);

        resumeAppSwitches();

        if (tryOverrides(dispatch, tag, message, overrideIntent, overrideFilters,
                overrideTechLists)) {
            return screenUnlocked ? DISPATCH_UNLOCK : DISPATCH_SUCCESS;
        }

        if (provisioningOnly) {
            if (message == null) {
                // We only allow NDEF-message dispatch in provisioning mode
                return DISPATCH_FAIL;
            }
            // Restrict to mime-types in whitelist.
            String ndefMimeType = message.getRecords()[0].toMimeType();
            if (provisioningMimes == null ||
                    !(Arrays.asList(provisioningMimes).contains(ndefMimeType))) {
                Log.e(TAG, "Dropping NFC intent in provisioning mode.");
                return DISPATCH_FAIL;
            }
        }

<<<<<<< HEAD
        if (DBG) Log.d(TAG, "dispatch tag: " + tag.toString() + " message: " + message);

        DispatchInfo dispatch = new DispatchInfo(mContext, tag, message);

        resumeAppSwitches();

        if (tryOverrides(dispatch, tag, message, overrideIntent, overrideFilters,
                overrideTechLists)) {
            return screenUnlocked ? DISPATCH_UNLOCK : DISPATCH_SUCCESS;
        }

        if (provisioningOnly) {
            if (message == null) {
                // We only allow NDEF-message dispatch in provisioning mode
                return DISPATCH_FAIL;
            }
            // Restrict to mime-types in whitelist.
            String ndefMimeType = message.getRecords()[0].toMimeType();
            if (provisioningMimes == null ||
                    !(Arrays.asList(provisioningMimes).contains(ndefMimeType))) {
                Log.e(TAG, "Dropping NFC intent in provisioning mode.");
                return DISPATCH_FAIL;
            }
        }

=======
>>>>>>> 2df565ab
        if (tryPeripheralHandover(message)) {
            if (DBG) Log.i(TAG, "matched BT HANDOVER");
            return screenUnlocked ? DISPATCH_UNLOCK : DISPATCH_SUCCESS;
        }

        if (NfcWifiProtectedSetup.tryNfcWifiSetup(ndef, mContext)) {
            if (DBG) Log.i(TAG, "matched NFC WPS TOKEN");
            return screenUnlocked ? DISPATCH_UNLOCK : DISPATCH_SUCCESS;
        }

        if (tryNdef(dispatch, message)) {
            return screenUnlocked ? DISPATCH_UNLOCK : DISPATCH_SUCCESS;
        }

        if (screenUnlocked) {
            // We only allow NDEF-based mimeType matching in case of an unlock
            return DISPATCH_UNLOCK;
        }

        // Only allow NDEF-based mimeType matching for unlock tags
        if (tryTech(dispatch, tag)) {
            return DISPATCH_SUCCESS;
        }

        dispatch.setTagIntent();
        if (dispatch.tryStartActivity()) {
            if (DBG) Log.i(TAG, "matched TAG");
            return DISPATCH_SUCCESS;
        }

        if (DBG) Log.i(TAG, "no match");
        return DISPATCH_FAIL;
    }

    private boolean handleNfcUnlock(Tag tag) {
        return mNfcUnlockManager.tryUnlock(tag);
    }

    /**
     * Checks for the presence of a URL stored in a tag with tech NfcBarcode.
     * If found, decodes URL and returns NdefMessage message containing an
     * NdefRecord containing the decoded URL. If not found, returns null.
     *
     * URLs are decoded as follows:
     *
     * Ignore first byte (which is 0x80 ORd with a manufacturer ID, corresponding
     * to ISO/IEC 7816-6).
     * The second byte describes the payload data format. There are four defined data
     * format values that identify URL data. Depending on the data format value, the
     * associated prefix is appended to the URL data:
     *
     * 0x01: URL with "http://www." prefix
     * 0x02: URL with "https://www." prefix
     * 0x03: URL with "http://" prefix
     * 0x04: URL with "https://" prefix
     *
     * Other data format values do not identify URL data and are not handled by this function.
     * URL payload is encoded in US-ASCII, following the limitations defined in RFC3987.
     * see http://www.ietf.org/rfc/rfc3987.txt
     *
     * The final two bytes of a tag with tech NfcBarcode are always reserved for CRC data,
     * and are therefore not part of the payload. They are ignored in the decoding of a URL.
     *
     * The default assumption is that the URL occupies the entire payload of the NfcBarcode
     * ID and all bytes of the NfcBarcode payload are decoded until the CRC (final two bytes)
     * is reached. However, the OPTIONAL early terminator byte 0xfe can be used to signal
     * an early end of the URL. Once this function reaches an early terminator byte 0xfe,
     * URL decoding stops and the NdefMessage is created and returned. Any payload data after
     * the first early terminator byte is ignored for the purposes of URL decoding.
     */
    private NdefMessage decodeNfcBarcodeUri(NfcBarcode nfcBarcode) {
        final byte URI_PREFIX_HTTP_WWW  = (byte) 0x01; // "http://www."
        final byte URI_PREFIX_HTTPS_WWW = (byte) 0x02; // "https://www."
        final byte URI_PREFIX_HTTP      = (byte) 0x03; // "http://"
        final byte URI_PREFIX_HTTPS     = (byte) 0x04; // "https://"

        NdefMessage message = null;
        byte[] tagId = nfcBarcode.getTag().getId();
        // All tags of NfcBarcode technology and Kovio type have lengths of a multiple of 16 bytes
        if (tagId.length >= 4
                && (tagId[1] == URI_PREFIX_HTTP_WWW || tagId[1] == URI_PREFIX_HTTPS_WWW
                    || tagId[1] == URI_PREFIX_HTTP || tagId[1] == URI_PREFIX_HTTPS)) {
            // Look for optional URI terminator (0xfe), used to indicate the end of a URI prior to
            // the end of the full NfcBarcode payload. No terminator means that the URI occupies the
            // entire length of the payload field. Exclude checking the CRC in the final two bytes
            // of the NfcBarcode tagId.
            int end = 2;
            for (; end < tagId.length - 2; end++) {
                if (tagId[end] == (byte) 0xfe) {
                    break;
                }
            }
            byte[] payload = new byte[end - 1]; // Skip also first byte (manufacturer ID)
            System.arraycopy(tagId, 1, payload, 0, payload.length);
            NdefRecord uriRecord = new NdefRecord(
                    NdefRecord.TNF_WELL_KNOWN, NdefRecord.RTD_URI, tagId, payload);
            message = new NdefMessage(uriRecord);
        }
        return message;
    }

    boolean tryOverrides(DispatchInfo dispatch, Tag tag, NdefMessage message, PendingIntent overrideIntent,
            IntentFilter[] overrideFilters, String[][] overrideTechLists) {
        if (overrideIntent == null) {
            return false;
        }
        Intent intent;

        // NDEF
        if (message != null) {
            intent = dispatch.setNdefIntent();
            if (intent != null &&
                    isFilterMatch(intent, overrideFilters, overrideTechLists != null)) {
                try {
                    overrideIntent.send(mContext, Activity.RESULT_OK, intent);
                    if (DBG) Log.i(TAG, "matched NDEF override");
                    return true;
                } catch (CanceledException e) {
                    return false;
                }
            }
        }

        // TECH
        intent = dispatch.setTechIntent();
        if (isTechMatch(tag, overrideTechLists)) {
            try {
                overrideIntent.send(mContext, Activity.RESULT_OK, intent);
                if (DBG) Log.i(TAG, "matched TECH override");
                return true;
            } catch (CanceledException e) {
                return false;
            }
        }

        // TAG
        intent = dispatch.setTagIntent();
        if (isFilterMatch(intent, overrideFilters, overrideTechLists != null)) {
            try {
                overrideIntent.send(mContext, Activity.RESULT_OK, intent);
                if (DBG) Log.i(TAG, "matched TAG override");
                return true;
            } catch (CanceledException e) {
                return false;
            }
        }
        return false;
    }

    boolean isFilterMatch(Intent intent, IntentFilter[] filters, boolean hasTechFilter) {
        if (filters != null) {
            for (IntentFilter filter : filters) {
                if (filter.match(mContentResolver, intent, false, TAG) >= 0) {
                    return true;
                }
            }
        } else if (!hasTechFilter) {
            return true;  // always match if both filters and techlists are null
        }
        return false;
    }

    boolean isTechMatch(Tag tag, String[][] techLists) {
        if (techLists == null) {
            return false;
        }

        String[] tagTechs = tag.getTechList();
        Arrays.sort(tagTechs);
        for (String[] filterTechs : techLists) {
            if (filterMatch(tagTechs, filterTechs)) {
                return true;
            }
        }
        return false;
    }

    boolean tryNdef(DispatchInfo dispatch, NdefMessage message) {
        if (message == null) {
            return false;
        }
        Intent intent = dispatch.setNdefIntent();

        // Bail out if the intent does not contain filterable NDEF data
        if (intent == null) return false;

        // Try to start AAR activity with matching filter
        List<String> aarPackages = extractAarPackages(message);
        for (String pkg : aarPackages) {
            dispatch.intent.setPackage(pkg);
            if (dispatch.tryStartActivity()) {
                if (DBG) Log.i(TAG, "matched AAR to NDEF");
                return true;
            }
        }

        // Try to perform regular launch of the first AAR
        if (aarPackages.size() > 0) {
            String firstPackage = aarPackages.get(0);
            PackageManager pm;
            try {
                UserHandle currentUser = new UserHandle(ActivityManager.getCurrentUser());
                pm = mContext.createPackageContextAsUser("android", 0,
                        currentUser).getPackageManager();
            } catch (NameNotFoundException e) {
                Log.e(TAG, "Could not create user package context");
                return false;
            }
            Intent appLaunchIntent = pm.getLaunchIntentForPackage(firstPackage);
            if (appLaunchIntent != null && dispatch.tryStartActivity(appLaunchIntent)) {
                if (DBG) Log.i(TAG, "matched AAR to application launch");
                return true;
            }
            // Find the package in Market:
            Intent marketIntent = getAppSearchIntent(firstPackage);
            if (marketIntent != null && dispatch.tryStartActivity(marketIntent)) {
                if (DBG) Log.i(TAG, "matched AAR to market launch");
                return true;
            }
        }

        // regular launch
        dispatch.intent.setPackage(null);
        if (dispatch.tryStartActivity()) {
            if (DBG) Log.i(TAG, "matched NDEF");
            return true;
        }

        return false;
    }

    static List<String> extractAarPackages(NdefMessage message) {
        List<String> aarPackages = new LinkedList<String>();
        for (NdefRecord record : message.getRecords()) {
            String pkg = checkForAar(record);
            if (pkg != null) {
                aarPackages.add(pkg);
            }
        }
        return aarPackages;
    }

    boolean tryTech(DispatchInfo dispatch, Tag tag) {
        dispatch.setTechIntent();

        String[] tagTechs = tag.getTechList();
        Arrays.sort(tagTechs);

        // Standard tech dispatch path
        ArrayList<ResolveInfo> matches = new ArrayList<ResolveInfo>();
        List<ComponentInfo> registered = mTechListFilters.getComponents();

        PackageManager pm;
        try {
            UserHandle currentUser = new UserHandle(ActivityManager.getCurrentUser());
            pm = mContext.createPackageContextAsUser("android", 0,
                    currentUser).getPackageManager();
        } catch (NameNotFoundException e) {
            Log.e(TAG, "Could not create user package context");
            return false;
        }
        // Check each registered activity to see if it matches
        for (ComponentInfo info : registered) {
            // Don't allow wild card matching
            if (filterMatch(tagTechs, info.techs) &&
                    isComponentEnabled(pm, info.resolveInfo)) {
                // Add the activity as a match if it's not already in the list
                if (!matches.contains(info.resolveInfo)) {
                    matches.add(info.resolveInfo);
                }
            }
        }

        if (matches.size() == 1) {
            // Single match, launch directly
            ResolveInfo info = matches.get(0);
            dispatch.intent.setClassName(info.activityInfo.packageName, info.activityInfo.name);
            if (dispatch.tryStartActivity()) {
                if (DBG) Log.i(TAG, "matched single TECH");
                return true;
            }
            dispatch.intent.setComponent(null);
        } else if (matches.size() > 1) {
            // Multiple matches, show a custom activity chooser dialog
            Intent intent = new Intent(mContext, TechListChooserActivity.class);
            intent.putExtra(Intent.EXTRA_INTENT, dispatch.intent);
            intent.putParcelableArrayListExtra(TechListChooserActivity.EXTRA_RESOLVE_INFOS,
                    matches);
            if (dispatch.tryStartActivity(intent)) {
                if (DBG) Log.i(TAG, "matched multiple TECH");
                return true;
            }
        }
        return false;
    }

    public boolean tryPeripheralHandover(NdefMessage m) {
        if (m == null || !mDeviceSupportsBluetooth) return false;

        if (DBG) Log.d(TAG, "tryHandover(): " + m.toString());

        HandoverDataParser.BluetoothHandoverData handover = mHandoverDataParser.parseBluetooth(m);
        if (handover == null || !handover.valid) return false;

        Intent intent = new Intent(mContext, PeripheralHandoverService.class);
        intent.putExtra(PeripheralHandoverService.EXTRA_PERIPHERAL_DEVICE, handover.device);
        intent.putExtra(PeripheralHandoverService.EXTRA_PERIPHERAL_NAME, handover.name);
        intent.putExtra(PeripheralHandoverService.EXTRA_PERIPHERAL_TRANSPORT, handover.transport);
        if (handover.oobData != null) {
            intent.putExtra(PeripheralHandoverService.EXTRA_PERIPHERAL_OOB_DATA, handover.oobData);
        }
        mContext.startServiceAsUser(intent, UserHandle.CURRENT);

        return true;
    }


    /**
     * Tells the ActivityManager to resume allowing app switches.
     *
     * If the current app called stopAppSwitches() then our startActivity() can
     * be delayed for several seconds. This happens with the default home
     * screen.  As a system service we can override this behavior with
     * resumeAppSwitches().
    */
    void resumeAppSwitches() {
        try {
            mIActivityManager.resumeAppSwitches();
        } catch (RemoteException e) { }
    }

    /** Returns true if the tech list filter matches the techs on the tag */
    boolean filterMatch(String[] tagTechs, String[] filterTechs) {
        if (filterTechs == null || filterTechs.length == 0) return false;

        for (String tech : filterTechs) {
            if (Arrays.binarySearch(tagTechs, tech) < 0) {
                return false;
            }
        }
        return true;
    }

    static String checkForAar(NdefRecord record) {
        if (record.getTnf() == NdefRecord.TNF_EXTERNAL_TYPE &&
                Arrays.equals(record.getType(), NdefRecord.RTD_ANDROID_APP)) {
            return new String(record.getPayload(), StandardCharsets.US_ASCII);
        }
        return null;
    }

    /**
     * Returns an intent that can be used to find an application not currently
     * installed on the device.
     */
    static Intent getAppSearchIntent(String pkg) {
        Intent market = new Intent(Intent.ACTION_VIEW);
        market.setData(Uri.parse("market://details?id=" + pkg));
        return market;
    }

    static boolean isComponentEnabled(PackageManager pm, ResolveInfo info) {
        boolean enabled = false;
        ComponentName compname = new ComponentName(
                info.activityInfo.packageName, info.activityInfo.name);
        try {
            // Note that getActivityInfo() will internally call
            // isEnabledLP() to determine whether the component
            // enabled. If it's not, null is returned.
            if (pm.getActivityInfo(compname,0) != null) {
                enabled = true;
            }
        } catch (PackageManager.NameNotFoundException e) {
            enabled = false;
        }
        if (!enabled) {
            Log.d(TAG, "Component not enabled: " + compname);
        }
        return enabled;
    }

    void dump(FileDescriptor fd, PrintWriter pw, String[] args) {
        synchronized (this) {
            pw.println("mOverrideIntent=" + mOverrideIntent);
            pw.println("mOverrideFilters=" + mOverrideFilters);
            pw.println("mOverrideTechLists=" + mOverrideTechLists);
        }
    }
}<|MERGE_RESOLUTION|>--- conflicted
+++ resolved
@@ -284,34 +284,6 @@
             }
         }
 
-<<<<<<< HEAD
-        if (DBG) Log.d(TAG, "dispatch tag: " + tag.toString() + " message: " + message);
-
-        DispatchInfo dispatch = new DispatchInfo(mContext, tag, message);
-
-        resumeAppSwitches();
-
-        if (tryOverrides(dispatch, tag, message, overrideIntent, overrideFilters,
-                overrideTechLists)) {
-            return screenUnlocked ? DISPATCH_UNLOCK : DISPATCH_SUCCESS;
-        }
-
-        if (provisioningOnly) {
-            if (message == null) {
-                // We only allow NDEF-message dispatch in provisioning mode
-                return DISPATCH_FAIL;
-            }
-            // Restrict to mime-types in whitelist.
-            String ndefMimeType = message.getRecords()[0].toMimeType();
-            if (provisioningMimes == null ||
-                    !(Arrays.asList(provisioningMimes).contains(ndefMimeType))) {
-                Log.e(TAG, "Dropping NFC intent in provisioning mode.");
-                return DISPATCH_FAIL;
-            }
-        }
-
-=======
->>>>>>> 2df565ab
         if (tryPeripheralHandover(message)) {
             if (DBG) Log.i(TAG, "matched BT HANDOVER");
             return screenUnlocked ? DISPATCH_UNLOCK : DISPATCH_SUCCESS;
