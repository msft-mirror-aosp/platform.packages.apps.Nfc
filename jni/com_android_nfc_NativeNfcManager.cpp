/*
 * Copyright (C) 2010 The Android Open Source Project
 *
 * Licensed under the Apache License, Version 2.0 (the "License");
 * you may not use this file except in compliance with the License.
 * You may obtain a copy of the License at
 *
 *      http://www.apache.org/licenses/LICENSE-2.0
 *
 * Unless required by applicable law or agreed to in writing, software
 * distributed under the License is distributed on an "AS IS" BASIS,
 * WITHOUT WARRANTIES OR CONDITIONS OF ANY KIND, either express or implied.
 * See the License for the specific language governing permissions and
 * limitations under the License.
 */

#include <errno.h>
#include <pthread.h>
#include <semaphore.h>
#include <stdlib.h>
#include <stdio.h>
#include <math.h>
#include <sys/queue.h>

#include "com_android_nfc.h"

#define ERROR_BUFFER_TOO_SMALL       -12
#define ERROR_INSUFFICIENT_RESOURCES -9
#define EEDATA_SETTINGS_NUMBER       28

static phLibNfc_sConfig_t   gDrvCfg;
void   *gHWRef;
static phNfc_sData_t gInputParam;
static phNfc_sData_t gOutputParam;

static phLibNfc_Handle              hLlcpHandle;
static NFCSTATUS                    lastErrorStatus = NFCSTATUS_FAILED;
static phLibNfc_Llcp_eLinkStatus_t  g_eLinkStatus = phFriNfc_LlcpMac_eLinkDefault;

static jmethodID cached_NfcManager_notifyNdefMessageListeners;
static jmethodID cached_NfcManager_notifyTransactionListeners;
static jmethodID cached_NfcManager_notifyLlcpLinkActivation;
static jmethodID cached_NfcManager_notifyLlcpLinkDeactivated;
static jmethodID cached_NfcManager_notifyTargetDeselected;

static jmethodID cached_NfcManager_notifySeFieldActivated;
static jmethodID cached_NfcManager_notifySeFieldDeactivated;

namespace android {

phLibNfc_Handle     storedHandle = 0;

struct nfc_jni_native_data *exported_nat = NULL;

/* TODO: move product specific configuration such as this
 * antenna tuning into product specific configuration */
uint8_t EEDATA_Settings[EEDATA_SETTINGS_NUMBER][4] = {
	// DIFFERENTIAL_ANTENNA

	// RF Settings
	{0x00,0x9B,0xD1,0x0D} // Tx consumption higher than 0x0D (average 50mA)
	,{0x00,0x9B,0xD2,0x24} // GSP setting for this threshold
	,{0x00,0x9B,0xD3,0x0A} // Tx consumption higher than 0x0A (average 40mA)
	,{0x00,0x9B,0xD4,0x22} // GSP setting for this threshold
	,{0x00,0x9B,0xD5,0x08} // Tx consumption higher than 0x08 (average 30mA)
	,{0x00,0x9B,0xD6,0x1E} // GSP setting for this threshold
	,{0x00,0x9B,0xDD,0x1C} // GSP setting for this threshold
	,{0x00,0x9B,0x84,0x13} // ANACM2 setting
	,{0x00,0x99,0x81,0x7F} // ANAVMID setting PCD
	,{0x00,0x99,0x31,0x70} // ANAVMID setting PICC

	// Enable PBTF
	,{0x00,0x98,0x00,0x3F} // SECURE_ELEMENT_CONFIGURATION - No Secure Element
	,{0x00,0x9F,0x09,0x00} // SWP_PBTF_RFU
	,{0x00,0x9F,0x0A,0x05} // SWP_PBTF_RFLD  --> RFLEVEL Detector for PBTF
	,{0x00,0x9E,0xD1,0xA1} //

	// Change RF Level Detector ANARFLDWU
	,{0x00,0x99,0x23,0x00} // Default Value is 0x01

	// Polling Loop Optimisation Detection  - 0x86 to enable - 0x00 to disable
	,{0x00,0x9E,0x74,0x00} // Default Value is 0x00, bits 0->2: sensitivity (0==maximal, 6==minimal), bits 3->6: RFU, bit 7: (0 -> disabled, 1 -> enabled)

	// Polling Loop - Card Emulation Timeout
	,{0x00,0x9F,0x35,0x14} // Time for which PN544 stays in Card Emulation mode after leaving RF field
	,{0x00,0x9F,0x36,0x60} // Default value 0x0411 = 50 ms ---> New Value : 0x1460 = 250 ms

	//LLC Timer
	,{0x00,0x9C,0x31,0x00} //
	,{0x00,0x9C,0x32,0x00} // 
	,{0x00,0x9C,0x0C,0x00} //
	,{0x00,0x9C,0x0D,0x00} //
	,{0x00,0x9C,0x12,0x00} //
	,{0x00,0x9C,0x13,0x00} //

    //WTX for LLCP communication
    ,{0x00,0x98,0xA2,0x0E} // Max value: 14 (default value: 09)

	//SE GPIO
	,{0x00, 0x98, 0x93, 0x40}

	// Set NFCT ATQA
	,{0x00, 0x98, 0x7D, 0x02}
	,{0x00, 0x98, 0x7E, 0x00}
};

/* Internal functions declaration */
static void *nfc_jni_client_thread(void *arg);
static void nfc_jni_init_callback(void *pContext, NFCSTATUS status);
static void nfc_jni_deinit_callback(void *pContext, NFCSTATUS status);
static void nfc_jni_discover_callback(void *pContext, NFCSTATUS status);
static void nfc_jni_se_set_mode_callback(void *context,
   phLibNfc_Handle handle, NFCSTATUS status);
static void nfc_jni_llcpcfg_callback(void *pContext, NFCSTATUS status);
static void nfc_jni_start_discovery_locked(struct nfc_jni_native_data *nat);

static phLibNfc_eConfigLinkType parseLinkType(const char* link_name)
{
   struct link_name_entry {
      phLibNfc_eConfigLinkType   value;
      const char *               name;
   };
   const struct link_name_entry sLinkNameTable[] = {
      {ENUM_LINK_TYPE_COM1, "COM1"},
      {ENUM_LINK_TYPE_COM2, "COM2"},
      {ENUM_LINK_TYPE_COM3, "COM3"},
      {ENUM_LINK_TYPE_COM4, "COM4"},
      {ENUM_LINK_TYPE_COM5, "COM5"},
      {ENUM_LINK_TYPE_COM6, "COM6"},
      {ENUM_LINK_TYPE_COM7, "COM7"},
      {ENUM_LINK_TYPE_COM8, "COM8"},
      {ENUM_LINK_TYPE_I2C,  "I2C"},
      {ENUM_LINK_TYPE_USB,  "USB"},
   };
   phLibNfc_eConfigLinkType ret;
   unsigned int i;

   /* NOTE: ENUM_LINK_TYPE_NB corresponds to undefined link name  */

   if (link_name == NULL)
   {
      return ENUM_LINK_TYPE_NB;
   }

   ret = ENUM_LINK_TYPE_NB;
   for (i=0 ; i<sizeof(sLinkNameTable)/sizeof(link_name_entry) ; i++)
   {
      if (strcmp(sLinkNameTable[i].name, link_name) == 0)
      {
         ret = sLinkNameTable[i].value;
         break;
      }
   }

   return ret;
}


/*
 * Deferred callback called when client thread must be exited
 */
static void client_kill_deferred_call(void* arg)
{
   struct nfc_jni_native_data *nat = (struct nfc_jni_native_data *)arg;
   
   nat->running = FALSE;
}

static void kill_client(nfc_jni_native_data *nat)
{
   phDal4Nfc_Message_Wrapper_t  wrapper;
   phLibNfc_DeferredCall_t     *pMsg;
   
   usleep(50000);

   LOGD("Terminating client thread...");
    
   pMsg = (phLibNfc_DeferredCall_t*)malloc(sizeof(phLibNfc_DeferredCall_t));
   pMsg->pCallback = client_kill_deferred_call;
   pMsg->pParameter = (void*)nat;
   
   wrapper.msg.eMsgType = PH_LIBNFC_DEFERREDCALL_MSG;
   wrapper.msg.pMsgData = pMsg;
   wrapper.msg.Size     = sizeof(phLibNfc_DeferredCall_t);

   phDal4Nfc_msgsnd(gDrvCfg.nClientId, (struct msgbuf *)&wrapper, sizeof(phLibNfc_Message_t), 0);
}

static void nfc_jni_ioctl_callback(void *pContext, phNfc_sData_t *pOutput, NFCSTATUS status) {
   struct nfc_jni_callback_data * pCallbackData = (struct nfc_jni_callback_data *) pContext;
   LOG_CALLBACK("nfc_jni_ioctl_callback", status);

   /* Report the callback status and wake up the caller */
   pCallbackData->status = status;
   sem_post(&pCallbackData->sem);
}

static void nfc_jni_deinit_download_callback(void *pContext, NFCSTATUS status)
{
   struct nfc_jni_callback_data * pCallbackData = (struct nfc_jni_callback_data *) pContext;
   LOG_CALLBACK("nfc_jni_deinit_download_callback", status);

   /* Report the callback status and wake up the caller */
   pCallbackData->status = status;
   sem_post(&pCallbackData->sem);
}

static int nfc_jni_download(struct nfc_jni_native_data *nat, uint8_t update)
{
    uint8_t OutputBuffer[1];
    uint8_t InputBuffer[1];
    struct timespec ts;
    NFCSTATUS status;
    phLibNfc_StackCapabilities_t caps;
    struct nfc_jni_callback_data cb_data;

    /* Create the local semaphore */
    if (!nfc_cb_data_init(&cb_data, NULL))
    {
       goto clean_and_return;
    }

    if(update)
    {
        //deinit
        TRACE("phLibNfc_Mgt_DeInitialize() (download)");
        REENTRANCE_LOCK();
        status = phLibNfc_Mgt_DeInitialize(gHWRef, nfc_jni_deinit_download_callback, (void *)&cb_data);
        REENTRANCE_UNLOCK();
        if (status != NFCSTATUS_PENDING)
        {
            LOGE("phLibNfc_Mgt_DeInitialize() (download) returned 0x%04x[%s]", status, nfc_jni_get_status_name(status));
        }

        clock_gettime(CLOCK_REALTIME, &ts);
        ts.tv_sec += 5;

        /* Wait for callback response */
        if(sem_timedwait(&cb_data.sem, &ts))
        {
            LOGW("Deinitialization timed out (download)");
        }

        if(cb_data.status != NFCSTATUS_SUCCESS)
        {
            LOGW("Deinitialization FAILED (download)");
        }
        TRACE("Deinitialization SUCCESS (download)");
    }

    TRACE("Go in Download Mode");
    phLibNfc_Download_Mode();

    // Download
    gInputParam.buffer  = InputBuffer;
    gInputParam.length  = 0x01;
    gOutputParam.buffer = OutputBuffer;
    gOutputParam.length = 0x01;

    LOGD("Download new Firmware");
    REENTRANCE_LOCK();
    status = phLibNfc_Mgt_IoCtl(gHWRef,NFC_FW_DOWNLOAD, &gInputParam, &gOutputParam, nfc_jni_ioctl_callback, (void *)&cb_data);
    REENTRANCE_UNLOCK();
    if(status != NFCSTATUS_PENDING)
    {
        LOGE("phLibNfc_Mgt_IoCtl() (download) returned 0x%04x[%s]", status, nfc_jni_get_status_name(status));
        status = NFCSTATUS_FAILED;
        goto clean_and_return;
    }
    TRACE("phLibNfc_Mgt_IoCtl() (download) returned 0x%04x[%s]", status, nfc_jni_get_status_name(status));

    /* Wait for callback response */
    if(sem_wait(&cb_data.sem))
    {
       LOGE("Failed to wait for semaphore (errno=0x%08x)", errno);
       status = NFCSTATUS_FAILED;
       goto clean_and_return;
    }

    /* Download Status */
    if(cb_data.status != NFCSTATUS_SUCCESS)
    {
        status = cb_data.status;
        goto clean_and_return;
    }

reinit:
    TRACE("phLibNfc_HW_Reset()");
    phLibNfc_HW_Reset();

    TRACE("phLibNfc_Mgt_Initialize()");
    REENTRANCE_LOCK();
    status = phLibNfc_Mgt_Initialize(gHWRef, nfc_jni_init_callback, (void *)&cb_data);
    REENTRANCE_UNLOCK();
    if(status != NFCSTATUS_PENDING)
    {
        LOGE("phLibNfc_Mgt_Initialize() (download) returned 0x%04x[%s]", status, nfc_jni_get_status_name(status));
        goto clean_and_return;
    }
    TRACE("phLibNfc_Mgt_Initialize() returned 0x%04x[%s]", status, nfc_jni_get_status_name(status));

    if(sem_wait(&cb_data.sem))
    {
       LOGE("Failed to wait for semaphore (errno=0x%08x)", errno);
       status = NFCSTATUS_FAILED;
       goto clean_and_return;
    }

    /* Initialization Status */
    if(cb_data.status != NFCSTATUS_SUCCESS)
    {
        status = cb_data.status;
        goto clean_and_return;
    }

    /* ====== CAPABILITIES ======= */
    REENTRANCE_LOCK();
    status = phLibNfc_Mgt_GetstackCapabilities(&caps, (void*)nat);
    REENTRANCE_UNLOCK();
    if (status != NFCSTATUS_SUCCESS)
    {
       LOGW("phLibNfc_Mgt_GetstackCapabilities returned 0x%04x[%s]", status, nfc_jni_get_status_name(status));
    }
    else
    {
        LOGD("NFC capabilities: HAL = %x, FW = %x, HW = %x, Model = %x, HCI = %x, Full_FW = %d, FW Update Info = %d",
              caps.psDevCapabilities.hal_version,
              caps.psDevCapabilities.fw_version,
              caps.psDevCapabilities.hw_version,
              caps.psDevCapabilities.model_id,
              caps.psDevCapabilities.hci_version,
              caps.psDevCapabilities.full_version[NXP_FULL_VERSION_LEN-1],
              caps.psDevCapabilities.firmware_update_info);
    }

    /*Download is successful*/
    status = NFCSTATUS_SUCCESS;

clean_and_return:
   nfc_cb_data_deinit(&cb_data);
   return status;
}

/* Initialization function */
static int nfc_jni_initialize(struct nfc_jni_native_data *nat) {
   struct timespec ts;
   uint8_t resp[16];
   NFCSTATUS status;
   phLibNfc_StackCapabilities_t caps;
   char value[PROPERTY_VALUE_MAX];
   int result = FALSE;
   phLibNfc_SE_List_t SE_List[PHLIBNFC_MAXNO_OF_SE];
   uint8_t i, No_SE = PHLIBNFC_MAXNO_OF_SE, SmartMX_index = 0, SmartMX_detected = 0;
   phLibNfc_Llcp_sLinkParameters_t LlcpConfigInfo;
   struct nfc_jni_callback_data cb_data;
   uint8_t firmware_status;
   uint8_t update = TRUE;

   LOGD("Start Initialization\n");

   /* Create the local semaphore */
   if (!nfc_cb_data_init(&cb_data, NULL))
   {
      goto clean_and_return;
   }

   /* Reset stored handle */
   storedHandle = 0;

   /* Configure hardware link */
   gDrvCfg.nClientId = phDal4Nfc_msgget(0, 0600);

   property_get("ro.nfc.port", value, "unknown");
   gDrvCfg.nLinkType = parseLinkType(value);

   /* ====== CONFIGURE DRIVER ======= */

   TRACE("phLibNfc_Mgt_ConfigureDriver(0x%08x, 0x%08x)", gDrvCfg.nClientId, gDrvCfg.nLinkType);
   REENTRANCE_LOCK();
   status = phLibNfc_Mgt_ConfigureDriver(&gDrvCfg, &gHWRef);
   REENTRANCE_UNLOCK();
   if(status == NFCSTATUS_ALREADY_INITIALISED) {
      LOGW("phLibNfc_Mgt_ConfigureDriver() returned 0x%04x[%s]", status, nfc_jni_get_status_name(status));
   }
   else if(status != NFCSTATUS_SUCCESS)
   {
      LOGE("phLibNfc_Mgt_ConfigureDriver() returned 0x%04x[%s]", status, nfc_jni_get_status_name(status));
      goto clean_and_return;
   }
   TRACE("phLibNfc_Mgt_ConfigureDriver() returned 0x%04x[%s]", status, nfc_jni_get_status_name(status));

   if(pthread_create(&(nat->thread), NULL, nfc_jni_client_thread,
         nat) != 0)
   {
      LOGE("pthread_create failed");
      goto clean_and_return;
   }

   /* ====== INITIALIZE ======= */

   TRACE("phLibNfc_Mgt_Initialize()");
   REENTRANCE_LOCK();
   status = phLibNfc_Mgt_Initialize(gHWRef, nfc_jni_init_callback, (void *)&cb_data);
   REENTRANCE_UNLOCK();
   if(status != NFCSTATUS_PENDING)
   {
      LOGE("phLibNfc_Mgt_Initialize() returned 0x%04x[%s]", status, nfc_jni_get_status_name(status));
      update = FALSE;
      goto force_download;
   }
   TRACE("phLibNfc_Mgt_Initialize returned 0x%04x[%s]", status, nfc_jni_get_status_name(status));
  
   /* Wait for callback response */
   if(sem_wait(&cb_data.sem))
   {
      LOGE("Failed to wait for semaphore (errno=0x%08x)", errno);
      goto clean_and_return;
   }

   /* Initialization Status */
   if(cb_data.status != NFCSTATUS_SUCCESS)
   {
      update = FALSE;
      goto force_download;
   }

   /* ====== CAPABILITIES ======= */

   REENTRANCE_LOCK();
   status = phLibNfc_Mgt_GetstackCapabilities(&caps, (void*)nat);
   REENTRANCE_UNLOCK();
   if (status != NFCSTATUS_SUCCESS)
   {
      LOGW("phLibNfc_Mgt_GetstackCapabilities returned 0x%04x[%s]", status, nfc_jni_get_status_name(status));
   }
   else
   {
       LOGD("NFC capabilities: HAL = %x, FW = %x, HW = %x, Model = %x, HCI = %x, Full_FW = %d, Rev = %d, FW Update Info = %d",
             caps.psDevCapabilities.hal_version,
             caps.psDevCapabilities.fw_version,
             caps.psDevCapabilities.hw_version,
             caps.psDevCapabilities.model_id,
             caps.psDevCapabilities.hci_version,
             caps.psDevCapabilities.full_version[NXP_FULL_VERSION_LEN-1],
             caps.psDevCapabilities.full_version[NXP_FULL_VERSION_LEN-2],
             caps.psDevCapabilities.firmware_update_info);
   }

   /* ====== FIRMWARE VERSION ======= */
   //Temporarily turn off FW update
   //TODO: Re-enable FW update
   caps.psDevCapabilities.firmware_update_info = 0;
   if(caps.psDevCapabilities.firmware_update_info)
   {
force_download:
       for (i=0; i<3; i++)
       {
           TRACE("Firmware version not UpToDate");
           status = nfc_jni_download(nat, update);
           if(status == NFCSTATUS_SUCCESS)
           {
               LOGI("Firmware update SUCCESS");
               break;
           }
           LOGW("Firmware update FAILED");
       }
       if(i>=3)
       {
           LOGE("Unable to update firmware, giving up");
           goto clean_and_return;
       }
   }
   else
   {
       TRACE("Firmware version UpToDate");
   }

   /* ====== EEPROM SETTINGS ======= */

   // Update EEPROM settings
   TRACE("******  START EEPROM SETTINGS UPDATE ******");
   for (i = 0; i < EEDATA_SETTINGS_NUMBER; i++)
   {
      gInputParam.buffer = EEDATA_Settings[i];
      gInputParam.length = 0x04;
      gOutputParam.buffer = resp;

      TRACE("> EEPROM SETTING: %d", i);
      REENTRANCE_LOCK();
      status = phLibNfc_Mgt_IoCtl(gHWRef, NFC_MEM_WRITE, &gInputParam, &gOutputParam, nfc_jni_ioctl_callback, (void *)&cb_data);
      REENTRANCE_UNLOCK();
      if (status != NFCSTATUS_PENDING) {
         LOGE("phLibNfc_Mgt_IoCtl() returned 0x%04x[%s]", status, nfc_jni_get_status_name(status));
         goto clean_and_return;
      }
      /* Wait for callback response */
      if(sem_wait(&cb_data.sem))
      {
         LOGE("Failed to wait for semaphore (errno=0x%08x)", errno);
         goto clean_and_return;
      }

      /* Initialization Status */
      if (cb_data.status != NFCSTATUS_SUCCESS)
      {
         goto clean_and_return;
      }
   }
   TRACE("******  ALL EEPROM SETTINGS UPDATED  ******");

   /* ====== SECURE ELEMENTS ======= */

   REENTRANCE_LOCK();
   LOGD("phLibNfc_SE_GetSecureElementList()");
   status = phLibNfc_SE_GetSecureElementList(SE_List, &No_SE);
   REENTRANCE_UNLOCK();
   if (status != NFCSTATUS_SUCCESS)
   {
      LOGD("phLibNfc_SE_GetSecureElementList(): Error");
      goto clean_and_return;
   }

   LOGD("\n> Number of Secure Element(s) : %d\n", No_SE);
   /* Display Secure Element information */
   for (i = 0; i < No_SE; i++)
   {
      if (SE_List[i].eSE_Type == phLibNfc_SE_Type_SmartMX) {
         LOGD("phLibNfc_SE_GetSecureElementList(): SMX detected, handle=%p", (void*)SE_List[i].hSecureElement);
      } else if (SE_List[i].eSE_Type == phLibNfc_SE_Type_UICC) {
         LOGD("phLibNfc_SE_GetSecureElementList(): UICC detected, handle=%p", (void*)SE_List[i].hSecureElement);
      }

      /* Set SE mode - Off */
      REENTRANCE_LOCK();
      status = phLibNfc_SE_SetMode(SE_List[i].hSecureElement,
            phLibNfc_SE_ActModeOff, nfc_jni_se_set_mode_callback,
            (void *)&cb_data);
      REENTRANCE_UNLOCK();
      if (status != NFCSTATUS_PENDING)
      {
         LOGE("phLibNfc_SE_SetMode() returned 0x%04x[%s]", status,
               nfc_jni_get_status_name(status));
         goto clean_and_return;
      }
      LOGD("phLibNfc_SE_SetMode() returned 0x%04x[%s]", status,
            nfc_jni_get_status_name(status));

      /* Wait for callback response */
      if(sem_wait(&cb_data.sem))
      {
         LOGE("Failed to wait for semaphore (errno=0x%08x)", errno);
         goto clean_and_return;
      }
   }

   /* ====== LLCP ======= */

   /* LLCP Params */
   TRACE("******  NFC Config Mode NFCIP1 - LLCP ******");
   LlcpConfigInfo.miu    = nat->miu;
   LlcpConfigInfo.lto    = nat->lto;
   LlcpConfigInfo.wks    = nat->wks;
   LlcpConfigInfo.option = nat->opt;

   REENTRANCE_LOCK();
   status = phLibNfc_Mgt_SetLlcp_ConfigParams(&LlcpConfigInfo,
                                              nfc_jni_llcpcfg_callback,
                                              (void *)&cb_data);
   REENTRANCE_UNLOCK();
   if(status != NFCSTATUS_PENDING)
   {
      LOGE("phLibNfc_Mgt_SetLlcp_ConfigParams returned 0x%04x[%s]", status,
           nfc_jni_get_status_name(status));
      goto clean_and_return;
   }
   TRACE("phLibNfc_Mgt_SetLlcp_ConfigParams returned 0x%04x[%s]", status,
         nfc_jni_get_status_name(status));

   /* Wait for callback response */
   if(sem_wait(&cb_data.sem))
   {
      LOGE("Failed to wait for semaphore (errno=0x%08x)", errno);
      goto clean_and_return;
   }

   /* ====== END ======= */

   LOGI("NFC Initialized");

   result = TRUE;

clean_and_return:
   if (result != TRUE)
   {
      if(nat)
      {
         kill_client(nat);
      }
   }

   nfc_cb_data_deinit(&cb_data);

   return result;
}

static int is_user_build() {
    char value[PROPERTY_VALUE_MAX];
    property_get("ro.build.type", value, "");
    return !strncmp("user", value, PROPERTY_VALUE_MAX);
}

/*
 * Last-chance fallback when there is no clean way to recover
 * Performs a software reset
  */
void emergency_recovery(struct nfc_jni_native_data *nat) {
   if (!is_user_build()) {
       LOGE("emergency_recovery: force restart of NFC service");
   } else {
       // dont recover immediately, so we can debug
       unsigned int t;
       for (t=1; t < 1000000; t <<= 1) {
           LOGE("emergency_recovery: NFC stack dead-locked, please show to npelly");
           sleep(t);
       }
   }
   abort();  // force a noisy crash
}

void nfc_jni_reset_timeout_values()
{
    REENTRANCE_LOCK();
    phLibNfc_SetIsoXchgTimeout(NXP_ISO_XCHG_TIMEOUT);
    phLibNfc_SetHciTimeout(NXP_NFC_HCI_TIMEOUT);
    phLibNfc_SetFelicaTimeout(NXP_FELICA_XCHG_TIMEOUT);
    phLibNfc_SetMifareRawTimeout(NXP_MIFARE_XCHG_TIMEOUT);
    REENTRANCE_UNLOCK();
}

/*
 * Restart the polling loop when unable to perform disconnect
  */
void nfc_jni_restart_discovery_locked(struct nfc_jni_native_data *nat)
{
   int ret;
   struct nfc_jni_callback_data cb_data;

   TRACE("Restarting polling loop");
   
   /* Create the local semaphore */
   if (!nfc_cb_data_init(&cb_data, NULL))
   {
      goto clean_and_return;
   }

   /* Reset the PN544 ISO XCHG / sw watchdog timeouts */
   nfc_jni_reset_timeout_values();

   /* Restart Polling loop */
   TRACE("******  Start NFC Discovery ******");
   REENTRANCE_LOCK();
   ret = phLibNfc_Mgt_ConfigureDiscovery(NFC_DISCOVERY_RESUME,nat->discovery_cfg, nfc_jni_discover_callback, (void *)&cb_data);
   REENTRANCE_UNLOCK();
   TRACE("phLibNfc_Mgt_ConfigureDiscovery(%s-%s-%s-%s-%s-%s, %s-%x-%x) returned 0x%08x\n",
      nat->discovery_cfg.PollDevInfo.PollCfgInfo.EnableIso14443A==TRUE?"3A":"",
      nat->discovery_cfg.PollDevInfo.PollCfgInfo.EnableIso14443B==TRUE?"3B":"",
      nat->discovery_cfg.PollDevInfo.PollCfgInfo.EnableFelica212==TRUE?"F2":"",
      nat->discovery_cfg.PollDevInfo.PollCfgInfo.EnableFelica424==TRUE?"F4":"",
      nat->discovery_cfg.PollDevInfo.PollCfgInfo.EnableNfcActive==TRUE?"NFC":"",
      nat->discovery_cfg.PollDevInfo.PollCfgInfo.EnableIso15693==TRUE?"RFID":"",
      nat->discovery_cfg.PollDevInfo.PollCfgInfo.DisableCardEmulation==FALSE?"CE":"",
      nat->discovery_cfg.NfcIP_Mode, nat->discovery_cfg.Duration, ret);
   
   if (ret != NFCSTATUS_PENDING)
   {
      emergency_recovery(nat);
      goto clean_and_return;
   }

   /* Wait for callback response */
   if(sem_wait(&cb_data.sem))
   {
      LOGE("Failed to wait for semaphore (errno=0x%08x)", errno);
      goto clean_and_return;
   }

clean_and_return:
   nfc_cb_data_deinit(&cb_data);

}

 /*
  *  Utility to recover UID from target infos
  */
static phNfc_sData_t get_target_uid(phLibNfc_sRemoteDevInformation_t *psRemoteDevInfo)
{
    phNfc_sData_t uid;

    switch(psRemoteDevInfo->RemDevType)
    {
    case phNfc_eISO14443_A_PICC:
    case phNfc_eISO14443_4A_PICC:
    case phNfc_eISO14443_3A_PICC:
    case phNfc_eMifare_PICC:
        uid.buffer = psRemoteDevInfo->RemoteDevInfo.Iso14443A_Info.Uid;
        uid.length = psRemoteDevInfo->RemoteDevInfo.Iso14443A_Info.UidLength;
        break;
    case phNfc_eISO14443_B_PICC:
    case phNfc_eISO14443_4B_PICC:
        uid.buffer = psRemoteDevInfo->RemoteDevInfo.Iso14443B_Info.AtqB.AtqResInfo.Pupi;
        uid.length = sizeof(psRemoteDevInfo->RemoteDevInfo.Iso14443B_Info.AtqB.AtqResInfo.Pupi);
        break;
    case phNfc_eFelica_PICC:
        uid.buffer = psRemoteDevInfo->RemoteDevInfo.Felica_Info.IDm;
        uid.length = psRemoteDevInfo->RemoteDevInfo.Felica_Info.IDmLength;
        break;
    case phNfc_eJewel_PICC:
        uid.buffer = psRemoteDevInfo->RemoteDevInfo.Jewel_Info.Uid;
        uid.length = psRemoteDevInfo->RemoteDevInfo.Jewel_Info.UidLength;
        break;
    case phNfc_eISO15693_PICC:
        uid.buffer = psRemoteDevInfo->RemoteDevInfo.Iso15693_Info.Uid;
        uid.length = psRemoteDevInfo->RemoteDevInfo.Iso15693_Info.UidLength;
        break;
    case phNfc_eNfcIP1_Target:
    case phNfc_eNfcIP1_Initiator:
        uid.buffer = psRemoteDevInfo->RemoteDevInfo.NfcIP_Info.NFCID;
        uid.length = psRemoteDevInfo->RemoteDevInfo.NfcIP_Info.NFCID_Length;
        break;
    default:
        uid.buffer = NULL;
        uid.length = 0;
        break;
    }

    return uid;
}

/*
 * NFC stack message processing
 */
static void *nfc_jni_client_thread(void *arg)
{
   struct nfc_jni_native_data *nat;
   JNIEnv *e;
   JavaVMAttachArgs thread_args;
   phDal4Nfc_Message_Wrapper_t wrapper;

   nat = (struct nfc_jni_native_data *)arg;

   thread_args.name = "NFC Message Loop";
   thread_args.version = nat->env_version;
   thread_args.group = NULL;

   nat->vm->AttachCurrentThread(&e, &thread_args);
   pthread_setname_np(pthread_self(), "message");

   TRACE("NFC client started");
   nat->running = TRUE;
   while(nat->running == TRUE)
   {
      /* Fetch next message from the NFC stack message queue */
      if(phDal4Nfc_msgrcv(gDrvCfg.nClientId, (void *)&wrapper,
         sizeof(phLibNfc_Message_t), 0, 0) == -1)
      {
         LOGE("NFC client received bad message");
         continue;
      }

      switch(wrapper.msg.eMsgType)
      {
         case PH_LIBNFC_DEFERREDCALL_MSG:
         {
            phLibNfc_DeferredCall_t *msg =
               (phLibNfc_DeferredCall_t *)(wrapper.msg.pMsgData);

            REENTRANCE_LOCK();
            msg->pCallback(msg->pParameter);
            REENTRANCE_UNLOCK();

            break;
         }
      }
   }
   TRACE("NFC client stopped");
   
   nat->vm->DetachCurrentThread();

   return NULL;
}

extern uint8_t nfc_jni_is_ndef;
extern uint8_t *nfc_jni_ndef_buf;
extern uint32_t nfc_jni_ndef_buf_len;

static phLibNfc_sNfcIPCfg_t nfc_jni_nfcip1_cfg =
{
   3,
   { 0x46, 0x66, 0x6D }
}; 

/*
 * Callbacks
 */

/* P2P - LLCP callbacks */
static void nfc_jni_llcp_linkStatus_callback(void *pContext,
                                                    phFriNfc_LlcpMac_eLinkStatus_t   eLinkStatus)
{
   phFriNfc_Llcp_sLinkParameters_t  sLinkParams;
   JNIEnv *e;
   NFCSTATUS status;

   struct nfc_jni_callback_data * pContextData =  (struct nfc_jni_callback_data*)pContext;

   struct nfc_jni_native_data *nat = (nfc_jni_native_data *)pContextData->pContext;

   nfc_jni_listen_data_t * pListenData = NULL;
   nfc_jni_native_monitor * pMonitor = nfc_jni_get_monitor();

   TRACE("Callback: nfc_jni_llcp_linkStatus_callback()");

   nat->vm->GetEnv( (void **)&e, nat->env_version);
   
   /* Update link status */
   g_eLinkStatus = eLinkStatus;

   if(eLinkStatus == phFriNfc_LlcpMac_eLinkActivated)
   {
      REENTRANCE_LOCK();
      status = phLibNfc_Llcp_GetRemoteInfo(hLlcpHandle, &sLinkParams);
      REENTRANCE_UNLOCK();
      if(status != NFCSTATUS_SUCCESS)
      {
           LOGW("GetRemote Info failded - Status = %02x",status);
      }
      else
      {
           LOGI("LLCP Link activated (LTO=%d, MIU=%d, OPTION=0x%02x, WKS=0x%02x)",sLinkParams.lto,
                                                                                  sLinkParams.miu,
                                                                                  sLinkParams.option,
                                                                                  sLinkParams.wks);
      }
   }
   else if(eLinkStatus == phFriNfc_LlcpMac_eLinkDeactivated)
   {
      LOGI("LLCP Link deactivated");
      free(pContextData);

      /* Reset incoming socket list */
      while (!LIST_EMPTY(&pMonitor->incoming_socket_head))
      {
         pListenData = LIST_FIRST(&pMonitor->incoming_socket_head);
         LIST_REMOVE(pListenData, entries);
         free(pListenData);
      }

      /* Notify manager that the LLCP is lost or deactivated */
      e->CallVoidMethod(nat->manager, cached_NfcManager_notifyLlcpLinkDeactivated, nat->tag);
      if(e->ExceptionCheck())
      {
         LOGE("Exception occured");
         kill_client(nat);
      } 
   }
}

static void nfc_jni_checkLlcp_callback(void *context,
                                              NFCSTATUS status)
{
   struct nfc_jni_callback_data * pContextData =  (struct nfc_jni_callback_data*)context;

   LOG_CALLBACK("nfc_jni_checkLlcp_callback", status);

   pContextData->status = status;
   sem_post(&pContextData->sem);
}

static void nfc_jni_llcpcfg_callback(void *pContext, NFCSTATUS status)
{
   struct nfc_jni_callback_data * pCallbackData = (struct nfc_jni_callback_data *) pContext;
   LOG_CALLBACK("nfc_jni_llcpcfg_callback", status);

   /* Report the callback status and wake up the caller */
   pCallbackData->status = status;
   sem_post(&pCallbackData->sem);
}

static void nfc_jni_llcp_transport_listen_socket_callback(void              *pContext,
                                                          phLibNfc_Handle   hIncomingSocket)
{
   phLibNfc_Handle hServiceSocket = (phLibNfc_Handle)pContext;
   nfc_jni_listen_data_t * pListenData = NULL;
   nfc_jni_native_monitor * pMonitor = nfc_jni_get_monitor();

   TRACE("nfc_jni_llcp_transport_listen_socket_callback socket handle = %p", (void*)hIncomingSocket);

   pthread_mutex_lock(&pMonitor->incoming_socket_mutex);

   /* Store the connection request */
   pListenData = (nfc_jni_listen_data_t*)malloc(sizeof(nfc_jni_listen_data_t));
   if (pListenData == NULL)
   {
      LOGE("Failed to create structure to handle incoming LLCP connection request");
      goto clean_and_return;
   }
   pListenData->pServerSocket = hServiceSocket;
   pListenData->pIncomingSocket = hIncomingSocket;
   LIST_INSERT_HEAD(&pMonitor->incoming_socket_head, pListenData, entries);

   /* Signal pending accept operations that the list is updated */
   pthread_cond_broadcast(&pMonitor->incoming_socket_cond);

clean_and_return:
   pthread_mutex_unlock(&pMonitor->incoming_socket_mutex);
}

void nfc_jni_llcp_transport_socket_err_callback(void*      pContext,
                                                       uint8_t    nErrCode)
{
   PHNFC_UNUSED_VARIABLE(pContext);

   TRACE("Callback: nfc_jni_llcp_transport_socket_err_callback()");

   if(nErrCode == PHFRINFC_LLCP_ERR_FRAME_REJECTED)
   {
      LOGW("Frame Rejected - Disconnected");
   }
   else if(nErrCode == PHFRINFC_LLCP_ERR_DISCONNECTED)
   {
      LOGD("Socket Disconnected");
   }
}


static void nfc_jni_discover_callback(void *pContext, NFCSTATUS status)
{
    struct nfc_jni_callback_data * pContextData =  (struct nfc_jni_callback_data*)pContext;

    LOG_CALLBACK("nfc_jni_discover_callback", status);

    pContextData->status = status;
    sem_post(&pContextData->sem);
}

static void nfc_jni_Discovery_notification_callback(void *pContext,
   phLibNfc_RemoteDevList_t *psRemoteDevList,
   uint8_t uNofRemoteDev, NFCSTATUS status)
{
   JNIEnv *e;
   NFCSTATUS ret;
   jclass tag_cls = NULL;
   jobject target_array;
   jobject tag;
   jmethodID ctor;
   jfieldID f;
   const char * typeName;
   jbyteArray tagUid;
   jbyteArray generalBytes = NULL;
   struct nfc_jni_native_data *nat;
   struct timespec ts;
   phNfc_sData_t data;
   int i;
   int target_index = 0; // Target that will be reported (if multiple can be >0)

   nat = (struct nfc_jni_native_data *)pContext;
   
   nat->vm->GetEnv( (void **)&e, nat->env_version);
   
   if(status == NFCSTATUS_DESELECTED)
   {
      LOG_CALLBACK("nfc_jni_Discovery_notification_callback: Target deselected", status); 
         
      /* Notify manager that a target was deselected */
      e->CallVoidMethod(nat->manager, cached_NfcManager_notifyTargetDeselected);
      if(e->ExceptionCheck())
      {
         LOGE("Exception occured");
         kill_client(nat);
      } 
   }
   else
   {
      LOG_CALLBACK("nfc_jni_Discovery_notification_callback", status);
      TRACE("Discovered %d tags", uNofRemoteDev);
      
      if((psRemoteDevList->psRemoteDevInfo->RemDevType == phNfc_eNfcIP1_Initiator)
          || (psRemoteDevList->psRemoteDevInfo->RemDevType == phNfc_eNfcIP1_Target))
      {
         tag_cls = e->GetObjectClass(nat->cached_P2pDevice);
         if(e->ExceptionCheck())
         {
            LOGE("Get Object Class Error"); 
            kill_client(nat);
            return;
         } 
         
         /* New target instance */
         ctor = e->GetMethodID(tag_cls, "<init>", "()V");
         tag = e->NewObject(tag_cls, ctor);
         
         /* Set P2P Target mode */
         f = e->GetFieldID(tag_cls, "mMode", "I"); 
         
         if(psRemoteDevList->psRemoteDevInfo->RemDevType == phNfc_eNfcIP1_Initiator)
         {
            LOGD("Discovered P2P Initiator");
            e->SetIntField(tag, f, (jint)MODE_P2P_INITIATOR);
         }
         else
         {    
            LOGD("Discovered P2P Target");
            e->SetIntField(tag, f, (jint)MODE_P2P_TARGET);
         }
          
         if(psRemoteDevList->psRemoteDevInfo->RemDevType == phNfc_eNfcIP1_Initiator)
         {
            /* Set General Bytes */
            f = e->GetFieldID(tag_cls, "mGeneralBytes", "[B");
   
           TRACE("General Bytes length =");
           for(i=0;i<psRemoteDevList->psRemoteDevInfo->RemoteDevInfo.NfcIP_Info.ATRInfo_Length;i++)
           {
               LOGD("%02x ", psRemoteDevList->psRemoteDevInfo->RemoteDevInfo.NfcIP_Info.ATRInfo[i]);          
           }
       
            generalBytes = e->NewByteArray(psRemoteDevList->psRemoteDevInfo->RemoteDevInfo.NfcIP_Info.ATRInfo_Length);   
             
            e->SetByteArrayRegion(generalBytes, 0, 
                                  psRemoteDevList->psRemoteDevInfo->RemoteDevInfo.NfcIP_Info.ATRInfo_Length, 
                                  (jbyte *)psRemoteDevList->psRemoteDevInfo->RemoteDevInfo.NfcIP_Info.ATRInfo);
             
            e->SetObjectField(tag, f, generalBytes);
         }

         /* Set tag handle */
         f = e->GetFieldID(tag_cls, "mHandle", "I");
         e->SetIntField(tag, f,(jint)psRemoteDevList[target_index].hTargetDev);
         TRACE("Target handle = 0x%08x",psRemoteDevList[target_index].hTargetDev);
      }
      else
      {
        tag_cls = e->GetObjectClass(nat->cached_NfcTag);
        if(e->ExceptionCheck())
        {
            kill_client(nat);
            return;
        }

        /* New tag instance */
        ctor = e->GetMethodID(tag_cls, "<init>", "()V");
        tag = e->NewObject(tag_cls, ctor);

        bool multi_protocol = false;

        if(status == NFCSTATUS_MULTIPLE_PROTOCOLS)
        {
            TRACE("Multiple Protocol TAG detected\n");
            multi_protocol = true;
        }
        else if (status == NFCSTATUS_MULTIPLE_TAGS) {
            // Only one tag will be used
            // TODO: suppose there's both a multi-proto and another
            // single-proto tag in the field: in that case, we'd want to make sure we
            // return a "complete" tag, and not just one "target", which
            // is then either half of the multi-proto tag or the complete
            // single-proto.
            target_index = 0;
        } else {
            target_index = 0;
        }

        /* Set tag UID */
        f = e->GetFieldID(tag_cls, "mUid", "[B");
        data = get_target_uid(psRemoteDevList[target_index].psRemoteDevInfo);
        tagUid = e->NewByteArray(data.length);
        if(data.length > 0)
        {
            e->SetByteArrayRegion(tagUid, 0, data.length, (jbyte *)data.buffer);
        }
        e->SetObjectField(tag, f, tagUid);

        /* Generate technology list */
        jintArray techList;
        jintArray handleList;
        jintArray typeList;
        nfc_jni_get_technology_tree(e, psRemoteDevList,
                multi_protocol ? uNofRemoteDev : 1,
                &techList, &handleList, &typeList);

        /* Push the technology list into the java object */
        f = e->GetFieldID(tag_cls, "mTechList", "[I");
        e->SetObjectField(tag, f, techList);

        f = e->GetFieldID(tag_cls, "mTechHandles", "[I");
        e->SetObjectField(tag, f, handleList);

        f = e->GetFieldID(tag_cls, "mTechLibNfcTypes", "[I");
        e->SetObjectField(tag, f, typeList);

        f = e->GetFieldID(tag_cls, "mConnectedTechIndex", "I");
        e->SetIntField(tag, f,(jint)-1);

        f = e->GetFieldID(tag_cls, "mConnectedHandle", "I");
        e->SetIntField(tag, f,(jint)-1);
      }

      storedHandle = psRemoteDevList[target_index].hTargetDev;
      if (nat->tag != NULL) {
          e->DeleteGlobalRef(nat->tag);
      }
      nat->tag = e->NewGlobalRef(tag);

      /* Notify the service */   
      TRACE("Notify Nfc Service");
      if((psRemoteDevList->psRemoteDevInfo->RemDevType == phNfc_eNfcIP1_Initiator)
          || (psRemoteDevList->psRemoteDevInfo->RemDevType == phNfc_eNfcIP1_Target))
      {
         /* Store the hanlde of the P2P device */
         hLlcpHandle = psRemoteDevList->hTargetDev;
         
         /* Notify manager that new a P2P device was found */
         e->CallVoidMethod(nat->manager, cached_NfcManager_notifyLlcpLinkActivation, tag);
         if(e->ExceptionCheck())
         {
            LOGE("Exception occured");
            kill_client(nat);
         }     
      }
      else
      {
         /* Notify manager that new a tag was found */
         e->CallVoidMethod(nat->manager, cached_NfcManager_notifyNdefMessageListeners, tag);
         if(e->ExceptionCheck())
         {
            LOGE("Exception occured");
            kill_client(nat);
         }     
      }
      e->DeleteLocalRef(tag);
   } 
}

static void nfc_jni_init_callback(void *pContext, NFCSTATUS status)
{
   struct nfc_jni_callback_data * pContextData =  (struct nfc_jni_callback_data*)pContext;

   LOG_CALLBACK("nfc_jni_init_callback", status);

   pContextData->status = status;
   sem_post(&pContextData->sem);
}

static void nfc_jni_deinit_callback(void *pContext, NFCSTATUS status)
{
   struct nfc_jni_callback_data * pContextData =  (struct nfc_jni_callback_data*)pContext;

   LOG_CALLBACK("nfc_jni_deinit_callback", status);

   pContextData->status = status;
   sem_post(&pContextData->sem);
}

/* Set Secure Element mode callback*/
static void nfc_jni_smartMX_setModeCb (void*            pContext,
                                       phLibNfc_Handle  hSecureElement,
                                       NFCSTATUS        status)
{
   struct nfc_jni_callback_data * pContextData =  (struct nfc_jni_callback_data*)pContext;

   LOG_CALLBACK("nfc_jni_smartMX_setModeCb", status);

   pContextData->status = status;
   sem_post(&pContextData->sem);
}

/* Card Emulation callback */
static void nfc_jni_transaction_callback(void *context,
   phLibNfc_eSE_EvtType_t evt_type, phLibNfc_Handle handle,
   phLibNfc_uSeEvtInfo_t *evt_info, NFCSTATUS status)
{
    JNIEnv *e;
    jobject aid_array = NULL;
    struct nfc_jni_native_data *nat;
    phNfc_sData_t *aid;
    struct nfc_jni_callback_data *pCallbackData;
    int i=0;

    LOG_CALLBACK("nfc_jni_transaction_callback", status);

    nat = (struct nfc_jni_native_data *)context;

    nat->vm->GetEnv( (void **)&e, nat->env_version);

    if(status == NFCSTATUS_SUCCESS)
    {
        switch(evt_type)
        {
            case phLibNfc_eSE_EvtStartTransaction:
            {
                TRACE("> SE EVT_START_TRANSACTION");
                if(evt_info->UiccEvtInfo.aid.length <= AID_MAXLEN)
                {
                    aid = &(evt_info->UiccEvtInfo.aid);

                    LOGD("> AID DETECTED");

                    if(aid != NULL)
                    {
                        char aid_str[AID_MAXLEN * 2 + 1];
                        aid_str[0] = '\0';
                        for (i = 0; i < (aid->length) && i < AID_MAXLEN; i++) {
                          snprintf(&aid_str[i*2], 3, "%02x", aid->buffer[i]);
                        }
                        LOGD("> AID: %s", aid_str);

                        aid_array = e->NewByteArray(aid->length);
                        if(aid_array == NULL)
                        {
                            goto error;
                        }

                        e->SetByteArrayRegion((jbyteArray)aid_array, 0, aid->length, (jbyte *)aid->buffer);
                        if(e->ExceptionCheck())
                        {
                            goto error;
                        }
                    }
                    else
                    {
                        goto error;
                    }

                    TRACE("Notify Nfc Service");
                    /* Notify manager that a new event occurred on a SE */
                    e->CallVoidMethod(nat->manager, cached_NfcManager_notifyTransactionListeners, aid_array);
                    if(e->ExceptionCheck())
                    {
                        goto error;
                    }
                }
                else
                {
                    LOGD("> NO AID DETECTED");
                }
            }break;

            case phLibNfc_eSE_EvtFieldOn:
            {
                TRACE("> SE EVT_FIELD_ON");
                TRACE("Notify Nfc Service");
                e->CallVoidMethod(nat->manager, cached_NfcManager_notifySeFieldActivated);
            }break;

            case phLibNfc_eSE_EvtFieldOff:
            {
                TRACE("> SE EVT_FIELD_OFF");
                TRACE("Notify Nfc Service");
                e->CallVoidMethod(nat->manager, cached_NfcManager_notifySeFieldDeactivated);
            }break;

            default:
            {
                TRACE("Unknown SE event");
            }break;
        }
    }
    else
    {
        LOGE("SE transaction notification error");
        goto error;
    }

    /* Function finished, now clean and return */
    goto clean_and_return;

 error:
    /* In case of error, just discard the notification */
    LOGE("Failed to send SE transaction notification");
    e->ExceptionClear();

 clean_and_return:
    if(aid_array != NULL)
    {
       e->DeleteLocalRef(aid_array);
    }
}

static void nfc_jni_se_set_mode_callback(void *pContext,
   phLibNfc_Handle handle, NFCSTATUS status)
{
   struct nfc_jni_callback_data * pContextData =  (struct nfc_jni_callback_data*)pContext;

   LOG_CALLBACK("nfc_jni_se_set_mode_callback", status);

   pContextData->status = status;
   sem_post(&pContextData->sem);
}

/*
 * NFCManager methods
 */

static short get_p2p_mode() {
    char value[PROPERTY_VALUE_MAX];
    property_get("debug.nfc.NXP_NFCI_MODE", value, "");
    if (value[0]) {
        short mode;
        mode = atoi(value);
        LOGD("debug.nfc.NXP_NFCI_MODE = %X", mode);
        return mode;
    }
    return phNfc_eP2P_ALL;  // default
}

static bool get_p2p_target_disable() {
    char value[PROPERTY_VALUE_MAX];
    property_get("debug.nfc.TARGET_DISABLE", value, "");
    if (value[0]) {
        int mode;
        mode = atoi(value);
        LOGD("debug.nfc.TARGET_DISABLE = %d", mode);
        return mode;
    }
    return FALSE;  // default
}


static void nfc_jni_start_discovery_locked(struct nfc_jni_native_data *nat)
{
   NFCSTATUS ret;
   struct nfc_jni_callback_data cb_data;

   /* Create the local semaphore */
   if (!nfc_cb_data_init(&cb_data, NULL))
   {
      goto clean_and_return;
   }
   /* Reset the PN544 ISO XCHG / sw watchdog timeouts */
   nfc_jni_reset_timeout_values();

   nat->discovery_cfg.NfcIP_Mode = get_p2p_mode();  //initiator
   nat->discovery_cfg.Duration = 300000; /* in ms */
   nat->discovery_cfg.NfcIP_Tgt_Disable = get_p2p_target_disable();

   TRACE("******  NFC Config Mode Reader ******");
      
   /* Register for the reader mode */
   REENTRANCE_LOCK();
   ret = phLibNfc_RemoteDev_NtfRegister(&nat->registry_info, nfc_jni_Discovery_notification_callback, (void *)nat);
   REENTRANCE_UNLOCK();
   if(ret != NFCSTATUS_SUCCESS)
   {
        LOGD("pphLibNfc_RemoteDev_NtfRegister returned 0x%02x",ret);
        goto clean_and_return;
   }
   TRACE("phLibNfc_RemoteDev_NtfRegister(%s-%s-%s-%s-%s-%s-%s-%s) returned 0x%x\n",
      nat->registry_info.Jewel==TRUE?"J":"",
      nat->registry_info.MifareUL==TRUE?"UL":"",
      nat->registry_info.MifareStd==TRUE?"Mi":"",
      nat->registry_info.Felica==TRUE?"F":"",
      nat->registry_info.ISO14443_4A==TRUE?"4A":"",
      nat->registry_info.ISO14443_4B==TRUE?"4B":"",
      nat->registry_info.NFC==TRUE?"P2P":"",
      nat->registry_info.ISO15693==TRUE?"R":"", ret);

   /* Register for the card emulation mode */
   REENTRANCE_LOCK();
   ret = phLibNfc_SE_NtfRegister(nfc_jni_transaction_callback,(void *)nat);
   REENTRANCE_UNLOCK();
   if(ret != NFCSTATUS_SUCCESS)
   {
        LOGD("pphLibNfc_RemoteDev_NtfRegister returned 0x%02x",ret);
        goto clean_and_return;
   }
   TRACE("phLibNfc_SE_NtfRegister returned 0x%x\n", ret);

   /* Start Polling loop */
   TRACE("******  Start NFC Discovery ******");
   REENTRANCE_LOCK();
   ret = phLibNfc_Mgt_ConfigureDiscovery(NFC_DISCOVERY_CONFIG,nat->discovery_cfg, nfc_jni_discover_callback, (void *)&cb_data);
   REENTRANCE_UNLOCK();
   TRACE("phLibNfc_Mgt_ConfigureDiscovery(%s-%s-%s-%s-%s-%s, %s-%x-%x) returned 0x%08x\n",
      nat->discovery_cfg.PollDevInfo.PollCfgInfo.EnableIso14443A==TRUE?"3A":"",
      nat->discovery_cfg.PollDevInfo.PollCfgInfo.EnableIso14443B==TRUE?"3B":"",
      nat->discovery_cfg.PollDevInfo.PollCfgInfo.EnableFelica212==TRUE?"F2":"",
      nat->discovery_cfg.PollDevInfo.PollCfgInfo.EnableFelica424==TRUE?"F4":"",
      nat->discovery_cfg.PollDevInfo.PollCfgInfo.EnableNfcActive==TRUE?"NFC":"",
      nat->discovery_cfg.PollDevInfo.PollCfgInfo.EnableIso15693==TRUE?"RFID":"",
      nat->discovery_cfg.PollDevInfo.PollCfgInfo.DisableCardEmulation==FALSE?"CE":"",
      nat->discovery_cfg.NfcIP_Mode, nat->discovery_cfg.Duration, ret);

   if(ret != NFCSTATUS_PENDING)
   {
      emergency_recovery(nat);
   }

   /* Wait for callback response */
   if(sem_wait(&cb_data.sem))
   {
      LOGE("Failed to wait for semaphore (errno=0x%08x)", errno);
      goto clean_and_return;
   }

clean_and_return:
   nfc_cb_data_deinit(&cb_data);
}

static void nfc_jni_stop_discovery_locked(struct nfc_jni_native_data *nat)
{
   phLibNfc_sADD_Cfg_t discovery_cfg;
   NFCSTATUS ret;
   struct nfc_jni_callback_data cb_data;

   /* Create the local semaphore */
   if (!nfc_cb_data_init(&cb_data, NULL))
   {
      goto clean_and_return;
   }

   discovery_cfg.PollDevInfo.PollEnabled = 0;
   discovery_cfg.Duration = 0xffffffff;
   discovery_cfg.NfcIP_Mode = phNfc_eDefaultP2PMode;
   discovery_cfg.NfcIP_Tgt_Disable = TRUE;
 
   /* Start Polling loop */
   TRACE("******  Stop NFC Discovery ******");
   REENTRANCE_LOCK();
   ret = phLibNfc_Mgt_ConfigureDiscovery(NFC_DISCOVERY_CONFIG,discovery_cfg, nfc_jni_discover_callback, (void *)&cb_data);
   REENTRANCE_UNLOCK();
   TRACE("phLibNfc_Mgt_ConfigureDiscovery(%s-%s-%s-%s-%s-%s, %s-%x-%x) returned 0x%08x\n",
      discovery_cfg.PollDevInfo.PollCfgInfo.EnableIso14443A==TRUE?"3A":"",
      discovery_cfg.PollDevInfo.PollCfgInfo.EnableIso14443B==TRUE?"3B":"",
      discovery_cfg.PollDevInfo.PollCfgInfo.EnableFelica212==TRUE?"F2":"",
      discovery_cfg.PollDevInfo.PollCfgInfo.EnableFelica424==TRUE?"F4":"",
      discovery_cfg.PollDevInfo.PollCfgInfo.EnableNfcActive==TRUE?"NFC":"",
      discovery_cfg.PollDevInfo.PollCfgInfo.EnableIso15693==TRUE?"RFID":"",
      discovery_cfg.PollDevInfo.PollCfgInfo.DisableCardEmulation==FALSE?"CE":"",
      discovery_cfg.NfcIP_Mode, discovery_cfg.Duration, ret);

   if(ret != NFCSTATUS_PENDING)
   {
      emergency_recovery(nat);
   }

   /* Wait for callback response */
   if(sem_wait(&cb_data.sem))
   {
      LOGE("Failed to wait for semaphore (errno=0x%08x)", errno);
      goto clean_and_return;
   }

clean_and_return:
   nfc_cb_data_deinit(&cb_data);
}


static void com_android_nfc_NfcManager_disableDiscovery(JNIEnv *e, jobject o)
{
    struct nfc_jni_native_data *nat;

    CONCURRENCY_LOCK();

    /* Retrieve native structure address */
    nat = nfc_jni_get_nat(e, o);
   
    nfc_jni_stop_discovery_locked(nat);

    CONCURRENCY_UNLOCK();

}
    
static void com_android_nfc_NfcManager_enableDiscovery(JNIEnv *e, jobject o) {
    NFCSTATUS ret;
    struct nfc_jni_native_data *nat;

    CONCURRENCY_LOCK();

    nat = nfc_jni_get_nat(e, o);
    nfc_jni_start_discovery_locked(nat);

    CONCURRENCY_UNLOCK();
}

static void com_android_nfc_NfcManager_doResetTimeouts( JNIEnv *e, jobject o) {
    CONCURRENCY_LOCK();
    nfc_jni_reset_timeout_values();
    CONCURRENCY_UNLOCK();
}

static void setFelicaTimeout(jint timeout) {
   // The Felica timeout is configurable in the PN544 upto a maximum of 255 ms.
   // It can be set to 0 to disable the timeout altogether, in which case we
   // use the sw watchdog as a fallback.
   if (timeout <= 255) {
       phLibNfc_SetFelicaTimeout(timeout);
   } else {
       // Disable hw timeout, use sw watchdog for timeout
       phLibNfc_SetFelicaTimeout(0);
       phLibNfc_SetHciTimeout(timeout);
   }

}
// Calculates ceiling log2 of value
static unsigned int log2(int value) {
    unsigned int ret = 0;
    bool isPowerOf2 = ((value & (value - 1)) == 0);
    while ( (value >> ret) > 1 ) ret++;
    if (!isPowerOf2) ret++;
    return ret;
}

static int calcTimeout(int timeout_in_ms) {
   // The Iso/Mifare Xchg timeout in PN544 is a non-linear function over X
   // spanning 0 - 4.9s: timeout in seconds = (256 * 16 / 13560000) * 2 ^ X
   //
   // We keep the constant part of the formula in a static; note the factor
   // 1000 off, which is due to the fact that the formula calculates seconds,
   // but this method gets milliseconds as an argument.
   static double factor = (256 * 16) / 13560.0;
   // timeout = (256 * 16 / 13560000) * 2 ^ X
   // First find the first X for which timeout > requested timeout
   return (log2(ceil(((double) timeout_in_ms) / factor)));
}

static void setIsoDepTimeout(jint timeout) {
   static double factor = (256 * 16) / 13560.0;

   if (timeout <= 4900) {
       int value = calcTimeout(timeout);
       // Then re-compute the actual timeout based on X
       double actual_timeout = factor * (1 << value);
       // Set the sw watchdog a bit longer (The PN544 timeout is very accurate,
       // but it will take some time to get back through the sw layers.
       // 500 ms should be enough).
       phLibNfc_SetHciTimeout(ceil(actual_timeout + 500));
       value |= 0x10; // bit 4 to enable timeout
       phLibNfc_SetIsoXchgTimeout(value);
   }
   else {
       // Also note that if we desire a timeout > 4.9s, the Iso Xchg timeout
       // must be disabled completely, to prevent the PN544 from aborting
       // the transaction. We reuse the HCI sw watchdog to catch the timeout
       // in that case.
       phLibNfc_SetIsoXchgTimeout(0x00);
       phLibNfc_SetHciTimeout(timeout);
   }
}

static void setNfcATimeout(jint timeout) {
   if (timeout <= 4900) {
       int value = calcTimeout(timeout);
       phLibNfc_SetMifareRawTimeout(value);
   }
   else {
       // Disable mifare raw timeout, use HCI sw watchdog instead
       phLibNfc_SetMifareRawTimeout(0x00);
       phLibNfc_SetHciTimeout(timeout);
   }
}

static bool com_android_nfc_NfcManager_doSetTimeout( JNIEnv *e, jobject o,
        jint tech, jint timeout) {
    bool success = false;
    CONCURRENCY_LOCK();
    if (timeout <= 0) {
        LOGE("Timeout must be positive.");
        return false;
    } else {
        switch (tech) {
            case TARGET_TYPE_MIFARE_CLASSIC:
            case TARGET_TYPE_MIFARE_UL:
                // Intentional fall-through, Mifare UL, Classic
                // transceive just uses raw 3A frames
            case TARGET_TYPE_ISO14443_3A:
                setNfcATimeout(timeout);
                success = true;
                break;
            case TARGET_TYPE_ISO14443_4:
                setIsoDepTimeout(timeout);
                success = true;
                break;
            case TARGET_TYPE_FELICA:
                setFelicaTimeout(timeout);
                success = true;
                break;
            default:
                LOGW("doSetTimeout: Timeout not supported for tech %d", tech);
                success = false;
        }
    }
    CONCURRENCY_UNLOCK();
    return success;
}

static jboolean com_android_nfc_NfcManager_init_native_struc(JNIEnv *e, jobject o)
{
   NFCSTATUS status;
   struct nfc_jni_native_data *nat = NULL;
   jclass cls;
   jobject obj;
   jfieldID f;

   TRACE("******  Init Native Structure ******"); 

   /* Initialize native structure */
   nat = (nfc_jni_native_data*)malloc(sizeof(struct nfc_jni_native_data));
   if(nat == NULL)
   {
      LOGD("malloc of nfc_jni_native_data failed");
      return FALSE;   
   }
   memset(nat, 0, sizeof(*nat));
   e->GetJavaVM(&(nat->vm));
   nat->env_version = e->GetVersion();
   nat->manager = e->NewGlobalRef(o);
      
   cls = e->GetObjectClass(o);
   f = e->GetFieldID(cls, "mNative", "I");
   e->SetIntField(o, f, (jint)nat);
                 
   /* Initialize native cached references */
   cached_NfcManager_notifyNdefMessageListeners = e->GetMethodID(cls,
      "notifyNdefMessageListeners","(Lcom/android/nfc/nxp/NativeNfcTag;)V");

   cached_NfcManager_notifyTransactionListeners = e->GetMethodID(cls,
      "notifyTransactionListeners", "([B)V");
         
   cached_NfcManager_notifyLlcpLinkActivation = e->GetMethodID(cls,
      "notifyLlcpLinkActivation","(Lcom/android/nfc/nxp/NativeP2pDevice;)V");
         
   cached_NfcManager_notifyLlcpLinkDeactivated = e->GetMethodID(cls,
      "notifyLlcpLinkDeactivated","(Lcom/android/nfc/nxp/NativeP2pDevice;)V"); 
      
   cached_NfcManager_notifyTargetDeselected = e->GetMethodID(cls,
      "notifyTargetDeselected","()V");

   cached_NfcManager_notifySeFieldActivated = e->GetMethodID(cls,
      "notifySeFieldActivated", "()V");

   cached_NfcManager_notifySeFieldDeactivated = e->GetMethodID(cls,
       "notifySeFieldDeactivated", "()V");

   if(nfc_jni_cache_object(e,"com/android/nfc/nxp/NativeNfcTag",&(nat->cached_NfcTag)) == -1)
   {
      LOGD("Native Structure initialization failed");
      return FALSE;
   }
         
   if(nfc_jni_cache_object(e,"com/android/nfc/nxp/NativeP2pDevice",&(nat->cached_P2pDevice)) == -1)
   {
      LOGD("Native Structure initialization failed");
      return FALSE;   
   }

   TRACE("****** Init Native Structure OK ******"); 
   return TRUE;
}
 
/* Init/Deinit method */
static jboolean com_android_nfc_NfcManager_initialize(JNIEnv *e, jobject o)
{
   struct nfc_jni_native_data *nat = NULL;
   int init_result = JNI_FALSE;
#ifdef TNFC_EMULATOR_ONLY
   char value[PROPERTY_VALUE_MAX];
#endif
   jboolean result;
   
   CONCURRENCY_LOCK();

#ifdef TNFC_EMULATOR_ONLY
   if (!property_get("ro.kernel.qemu", value, 0))
   {
      LOGE("NFC Initialization failed: not running in an emulator\n");
      goto clean_and_return;
   }
#endif

   /* Retrieve native structure address */
   nat = nfc_jni_get_nat(e, o);

   nat->seId = SMX_SECURE_ELEMENT_ID;

   nat->lto = 150;  // LLCP_LTO
   nat->miu = 128; // LLCP_MIU
   nat->wks = 1;  // LLCP_WKS
   nat->opt = 0;  // LLCP_OPT
   nat->discovery_cfg.PollDevInfo.PollCfgInfo.EnableIso14443A = TRUE;
   nat->discovery_cfg.PollDevInfo.PollCfgInfo.EnableIso14443B = TRUE;
   nat->discovery_cfg.PollDevInfo.PollCfgInfo.EnableFelica212 = TRUE;
   nat->discovery_cfg.PollDevInfo.PollCfgInfo.EnableFelica424 = TRUE;
   nat->discovery_cfg.PollDevInfo.PollCfgInfo.EnableIso15693 = TRUE;
   nat->discovery_cfg.PollDevInfo.PollCfgInfo.EnableNfcActive = TRUE;
   nat->discovery_cfg.PollDevInfo.PollCfgInfo.DisableCardEmulation = FALSE;

   nat->registry_info.MifareUL = TRUE;
   nat->registry_info.MifareStd = TRUE;
   nat->registry_info.ISO14443_4A = TRUE;
   nat->registry_info.ISO14443_4B = TRUE;
   nat->registry_info.Jewel = TRUE;
   nat->registry_info.Felica = TRUE;
   nat->registry_info.NFC = TRUE;
   nat->registry_info.ISO15693 = TRUE;

   exported_nat = nat;

   /* Perform the initialization */
   init_result = nfc_jni_initialize(nat);

clean_and_return:
   CONCURRENCY_UNLOCK();

   /* Convert the result and return */
   return (init_result==TRUE)?JNI_TRUE:JNI_FALSE;
}

static jboolean com_android_nfc_NfcManager_deinitialize(JNIEnv *e, jobject o)
{
   struct timespec ts;
   NFCSTATUS status;
   struct nfc_jni_native_data *nat;
   int bStackReset = FALSE;
   struct nfc_jni_callback_data cb_data;

   /* Retrieve native structure address */
   nat = nfc_jni_get_nat(e, o); 

   /* Clear previous configuration */
   memset(&nat->discovery_cfg, 0, sizeof(phLibNfc_sADD_Cfg_t));
   memset(&nat->registry_info, 0, sizeof(phLibNfc_Registry_Info_t));
   
   /* Create the local semaphore */
   if (nfc_cb_data_init(&cb_data, NULL))
   {
      TRACE("phLibNfc_Mgt_DeInitialize()");
      REENTRANCE_LOCK();
      status = phLibNfc_Mgt_DeInitialize(gHWRef, nfc_jni_deinit_callback, (void *)&cb_data);
      REENTRANCE_UNLOCK();
      if (status == NFCSTATUS_PENDING)
      {
         TRACE("phLibNfc_Mgt_DeInitialize() returned 0x%04x[%s]", status, nfc_jni_get_status_name(status));

         clock_gettime(CLOCK_REALTIME, &ts);
         ts.tv_sec += 5;

         /* Wait for callback response */
         if(sem_timedwait(&cb_data.sem, &ts) == -1)
         {
            LOGW("Operation timed out");
            bStackReset = TRUE;
         }

         if(cb_data.status != NFCSTATUS_SUCCESS)
         {
            LOGE("Failed to deinit the stack");
            bStackReset = TRUE;
         }
      }
      else
      {
         TRACE("phLibNfc_Mgt_DeInitialize() returned 0x%04x[%s]", status, nfc_jni_get_status_name(status));
         bStackReset = TRUE;
      }
      nfc_cb_data_deinit(&cb_data);
   }
   else
   {
       LOGE("Failed to create semaphore (errno=0x%08x)", errno);
       bStackReset = TRUE;
   }

   kill_client(nat);

   if(bStackReset == TRUE)
   {
      /* Complete deinit. failed, try hard restart of NFC */
      LOGW("Reseting stack...");
      emergency_recovery(nat);
   }

   /* Unconfigure driver */
   TRACE("phLibNfc_Mgt_UnConfigureDriver()");
   REENTRANCE_LOCK();
   status = phLibNfc_Mgt_UnConfigureDriver(gHWRef);
   REENTRANCE_UNLOCK();
   if(status != NFCSTATUS_SUCCESS)
   {
      LOGE("phLibNfc_Mgt_UnConfigureDriver() returned 0x%04x[%s]", status, nfc_jni_get_status_name(status));
   }
   else
   {
      LOGD("phLibNfc_Mgt_UnConfigureDriver() returned 0x%04x[%s]", status, nfc_jni_get_status_name(status));
   }

   TRACE("NFC Deinitialized");

   return TRUE;
}

/* Secure Element methods */
static jintArray com_android_nfc_NfcManager_doGetSecureElementList(JNIEnv *e, jobject o) {
    NFCSTATUS ret;
    jintArray list= NULL;
    phLibNfc_SE_List_t se_list[PHLIBNFC_MAXNO_OF_SE];
    uint8_t i, se_count = PHLIBNFC_MAXNO_OF_SE;

    TRACE("******  Get Secure Element List ******");
    
    TRACE("phLibNfc_SE_GetSecureElementList()");
    REENTRANCE_LOCK();
    ret = phLibNfc_SE_GetSecureElementList(se_list, &se_count);
    REENTRANCE_UNLOCK();
    if (ret != NFCSTATUS_SUCCESS) {
        LOGE("phLibNfc_SE_GetSecureElementList() returned 0x%04x[%s]", ret,
                nfc_jni_get_status_name(ret));
        return list;
    }
    TRACE("phLibNfc_SE_GetSecureElementList() returned 0x%04x[%s]", ret,
            nfc_jni_get_status_name(ret));

    TRACE("Nb SE: %d", se_count);
    list =e->NewIntArray(se_count);
    for (i = 0; i < se_count; i++) {
        if (se_list[i].eSE_Type == phLibNfc_SE_Type_SmartMX) {
            LOGD("phLibNfc_SE_GetSecureElementList(): SMX detected");
            LOGD("SE ID #%d: 0x%08x", i, se_list[i].hSecureElement);
        } else if(se_list[i].eSE_Type == phLibNfc_SE_Type_UICC) {
            LOGD("phLibNfc_SE_GetSecureElementList(): UICC detected");
            LOGD("SE ID #%d: 0x%08x", i, se_list[i].hSecureElement);
        }
        e->SetIntArrayRegion(list, i, 1, (jint*)&se_list[i].hSecureElement);
    }

    e->DeleteLocalRef(list);

    return list;
}

static void com_android_nfc_NfcManager_doSelectSecureElement(JNIEnv *e, jobject o) {
    NFCSTATUS ret;
    struct nfc_jni_native_data *nat;
    struct nfc_jni_callback_data cb_data;

    CONCURRENCY_LOCK();

    /* Retrieve native structure address */
    nat = nfc_jni_get_nat(e, o);

    /* Create the local semaphore */
    if (!nfc_cb_data_init(&cb_data, NULL)) {
        goto clean_and_return;
    }

    TRACE("******  Select Secure Element ******");

    TRACE("phLibNfc_SE_SetMode()");
    /* Set SE mode - Virtual */
    REENTRANCE_LOCK();
    ret = phLibNfc_SE_SetMode(nat->seId, phLibNfc_SE_ActModeVirtual, nfc_jni_se_set_mode_callback,
            (void *)&cb_data);
    REENTRANCE_UNLOCK();
    if (ret != NFCSTATUS_PENDING) {
        LOGD("phLibNfc_SE_SetMode() returned 0x%04x[%s]", ret, nfc_jni_get_status_name(ret));
        goto clean_and_return;
    }
    TRACE("phLibNfc_SE_SetMode() returned 0x%04x[%s]", ret, nfc_jni_get_status_name(ret));

    /* Wait for callback response */
    if (sem_wait(&cb_data.sem)) {
        LOGE("Failed to wait for semaphore (errno=0x%08x)", errno);
        goto clean_and_return;
    }

    clean_and_return:
    nfc_cb_data_deinit(&cb_data);
    CONCURRENCY_UNLOCK();
}

static void com_android_nfc_NfcManager_doDeselectSecureElement(JNIEnv *e, jobject o) {
    NFCSTATUS ret;
    struct nfc_jni_native_data *nat;
    struct nfc_jni_callback_data cb_data;

    CONCURRENCY_LOCK();

    /* Retrieve native structure address */
    nat = nfc_jni_get_nat(e, o);

    /* Create the local semaphore */
    if (!nfc_cb_data_init(&cb_data, NULL)) {
        goto clean_and_return;
    }

    TRACE("****** Deselect Secure Element ******");

    TRACE("phLibNfc_SE_SetMode()");
    /* Set SE mode - Off */
    REENTRANCE_LOCK();
    ret = phLibNfc_SE_SetMode(nat->seId, phLibNfc_SE_ActModeOff,
           nfc_jni_se_set_mode_callback, (void *)&cb_data);
    REENTRANCE_UNLOCK();
       
    TRACE("phLibNfc_SE_SetMode returned 0x%02x", ret);
    if (ret != NFCSTATUS_PENDING) {
        LOGE("phLibNfc_SE_SetMode() returned 0x%04x[%s]", ret, nfc_jni_get_status_name(ret));
        goto clean_and_return;
    }
    TRACE("phLibNfc_SE_SetMode() returned 0x%04x[%s]", ret, nfc_jni_get_status_name(ret));

    /* Wait for callback response */
    if (sem_wait(&cb_data.sem)) {
        LOGE("Failed to wait for semaphore (errno=0x%08x)", errno);
        goto clean_and_return;
    }

    clean_and_return:
    nfc_cb_data_deinit(&cb_data);
    CONCURRENCY_UNLOCK();
}

/* Llcp methods */

static jboolean com_android_nfc_NfcManager_doCheckLlcp(JNIEnv *e, jobject o)
{
   NFCSTATUS ret;
   jboolean result = JNI_FALSE;
   struct nfc_jni_native_data *nat;
   struct nfc_jni_callback_data  *cb_data;


   CONCURRENCY_LOCK();

   /* Memory allocation for cb_data */
   cb_data = (struct nfc_jni_callback_data*) malloc (sizeof(nfc_jni_callback_data));

   /* Retrieve native structure address */
   nat = nfc_jni_get_nat(e, o);

   /* Create the local semaphore */
   if (!nfc_cb_data_init(cb_data, (void*)nat))
   {
      goto clean_and_return;
   }

   /* Check LLCP compliancy */
   TRACE("phLibNfc_Llcp_CheckLlcp(hLlcpHandle=0x%08x)", hLlcpHandle);
   REENTRANCE_LOCK();
   ret = phLibNfc_Llcp_CheckLlcp(hLlcpHandle,
                                 nfc_jni_checkLlcp_callback,
                                 nfc_jni_llcp_linkStatus_callback,
                                 (void*)cb_data);
   REENTRANCE_UNLOCK();
   /* In case of a NFCIP return NFCSTATUS_SUCCESS and in case of an another protocol
    * NFCSTATUS_PENDING. In this case NFCSTATUS_SUCCESS will also cause the callback. */
   if(ret != NFCSTATUS_PENDING && ret != NFCSTATUS_SUCCESS)
   {
      LOGE("phLibNfc_Llcp_CheckLlcp() returned 0x%04x[%s]", ret, nfc_jni_get_status_name(ret));
      free(cb_data);
      goto clean_and_return;
   }
   TRACE("phLibNfc_Llcp_CheckLlcp() returned 0x%04x[%s]", ret, nfc_jni_get_status_name(ret));

   /* Wait for callback response */
   if(sem_wait(&cb_data->sem))
   {
      LOGE("Failed to wait for semaphore (errno=0x%08x)", errno);
      goto clean_and_return;
   }

   if(cb_data->status == NFCSTATUS_SUCCESS)
   {
      result = JNI_TRUE;
   }

clean_and_return:
   nfc_cb_data_deinit(cb_data);
   CONCURRENCY_UNLOCK();
   return result;
}

static jboolean com_android_nfc_NfcManager_doActivateLlcp(JNIEnv *e, jobject o)
{
   NFCSTATUS ret;
   TRACE("phLibNfc_Llcp_Activate(hRemoteDevice=0x%08x)", hLlcpHandle);
   REENTRANCE_LOCK();
   ret = phLibNfc_Llcp_Activate(hLlcpHandle);
   REENTRANCE_UNLOCK();
   if(ret == NFCSTATUS_SUCCESS)
   {
      TRACE("phLibNfc_Llcp_Activate() returned 0x%04x[%s]", ret, nfc_jni_get_status_name(ret));
      return JNI_TRUE;
   }
   else
   {
      LOGE("phLibNfc_Llcp_Activate() returned 0x%04x[%s]", ret, nfc_jni_get_status_name(ret));
      return JNI_FALSE;   
   }
}



static jobject com_android_nfc_NfcManager_doCreateLlcpConnectionlessSocket(JNIEnv *e, jobject o, jint nSap)
{
   NFCSTATUS ret;
   jobject connectionlessSocket = NULL;
   phLibNfc_Handle hLlcpSocket;
   struct nfc_jni_native_data *nat;
   jclass clsNativeConnectionlessSocket;
   jfieldID f;
   
   /* Retrieve native structure address */
   nat = nfc_jni_get_nat(e, o); 
   
   /* Create socket */
   TRACE("phLibNfc_Llcp_Socket(eType=phFriNfc_LlcpTransport_eConnectionLess, ...)");
   REENTRANCE_LOCK();
   ret = phLibNfc_Llcp_Socket(phFriNfc_LlcpTransport_eConnectionLess,
                              NULL,
                              NULL,
                              &hLlcpSocket,
                              nfc_jni_llcp_transport_socket_err_callback,
                              (void*)nat);
   REENTRANCE_UNLOCK();
 
   if(ret != NFCSTATUS_SUCCESS)
   {
      lastErrorStatus = ret;
      LOGE("phLibNfc_Llcp_Socket() returned 0x%04x[%s]", ret, nfc_jni_get_status_name(ret));
      return NULL;
   }
   TRACE("phLibNfc_Llcp_Socket() returned 0x%04x[%s]", ret, nfc_jni_get_status_name(ret));
   
   
   /* Bind socket */
   TRACE("phLibNfc_Llcp_Bind(hSocket=0x%08x, nSap=0x%02x)", hLlcpSocket, nSap);
   REENTRANCE_LOCK();
   ret = phLibNfc_Llcp_Bind(hLlcpSocket,nSap);
   REENTRANCE_UNLOCK();
   if(ret != NFCSTATUS_SUCCESS)
   {
      lastErrorStatus = ret;
      LOGE("phLibNfc_Llcp_Bind() returned 0x%04x[%s]", ret, nfc_jni_get_status_name(ret));
      /* Close socket created */
      REENTRANCE_LOCK();
      ret = phLibNfc_Llcp_Close(hLlcpSocket); 
      REENTRANCE_UNLOCK();
      return NULL;
   }
   TRACE("phLibNfc_Llcp_Bind() returned 0x%04x[%s]", ret, nfc_jni_get_status_name(ret));
 
   
   /* Create new NativeLlcpConnectionlessSocket object */
   if(nfc_jni_cache_object(e,"com/android/nfc/nxp/NativeLlcpConnectionlessSocket",&(connectionlessSocket)) == -1)
   {
      return NULL;           
   } 
   
   /* Get NativeConnectionless class object */
   clsNativeConnectionlessSocket = e->GetObjectClass(connectionlessSocket);
   if(e->ExceptionCheck())
   {
      return NULL;  
   }
   
   /* Set socket handle */
   f = e->GetFieldID(clsNativeConnectionlessSocket, "mHandle", "I");
   e->SetIntField(connectionlessSocket, f,(jint)hLlcpSocket);
   TRACE("Connectionless socket Handle = %02x\n",hLlcpSocket);  
   
   /* Set the miu link of the connectionless socket */
   f = e->GetFieldID(clsNativeConnectionlessSocket, "mLinkMiu", "I");
   e->SetIntField(connectionlessSocket, f,(jint)PHFRINFC_LLCP_MIU_DEFAULT);
   TRACE("Connectionless socket Link MIU = %d\n",PHFRINFC_LLCP_MIU_DEFAULT);  
   
   /* Set socket SAP */
   f = e->GetFieldID(clsNativeConnectionlessSocket, "mSap", "I");
   e->SetIntField(connectionlessSocket, f,(jint)nSap);
   TRACE("Connectionless socket SAP = %d\n",nSap);  
   
   return connectionlessSocket;
}

static jobject com_android_nfc_NfcManager_doCreateLlcpServiceSocket(JNIEnv *e, jobject o, jint nSap, jstring sn, jint miu, jint rw, jint linearBufferLength)
{
   NFCSTATUS ret;
   phLibNfc_Handle hLlcpSocket;
   phLibNfc_Llcp_sSocketOptions_t sOptions;
   phNfc_sData_t sWorkingBuffer;
   phNfc_sData_t serviceName;
   struct nfc_jni_native_data *nat;
   jobject serviceSocket = NULL;
   jclass clsNativeLlcpServiceSocket;
   jfieldID f;  
  
   /* Retrieve native structure address */
   nat = nfc_jni_get_nat(e, o); 
   
   /* Set Connection Oriented socket options */
   sOptions.miu = miu;
   sOptions.rw  = rw;  
  
   /* Allocate Working buffer length */
   sWorkingBuffer.length = (miu*rw)+ miu + linearBufferLength;
   sWorkingBuffer.buffer = (uint8_t*)malloc(sWorkingBuffer.length);

   
   /* Create socket */
   TRACE("phLibNfc_Llcp_Socket(hRemoteDevice=0x%08x, eType=phFriNfc_LlcpTransport_eConnectionOriented, ...)", hLlcpHandle);
   REENTRANCE_LOCK();
   ret = phLibNfc_Llcp_Socket(phFriNfc_LlcpTransport_eConnectionOriented,
                              &sOptions,
                              &sWorkingBuffer,
                              &hLlcpSocket,
                              nfc_jni_llcp_transport_socket_err_callback,
                              (void*)nat);
   REENTRANCE_UNLOCK();
                                                     
   if(ret != NFCSTATUS_SUCCESS)
   {
      LOGE("phLibNfc_Llcp_Socket() returned 0x%04x[%s]", ret, nfc_jni_get_status_name(ret));
      lastErrorStatus = ret;
      return NULL;
   }
   TRACE("phLibNfc_Llcp_Socket() returned 0x%04x[%s]", ret, nfc_jni_get_status_name(ret));
   
   /* Bind socket */
   TRACE("phLibNfc_Llcp_Bind(hSocket=0x%08x, nSap=0x%02x)", hLlcpSocket, nSap);
   REENTRANCE_LOCK();
   ret = phLibNfc_Llcp_Bind(hLlcpSocket,nSap);
   REENTRANCE_UNLOCK();
   if(ret != NFCSTATUS_SUCCESS)
   {
      lastErrorStatus = ret;
      LOGE("phLibNfc_Llcp_Bind() returned 0x%04x[%s]", ret, nfc_jni_get_status_name(ret));
      /* Close socket created */
      ret = phLibNfc_Llcp_Close(hLlcpSocket); 
      return NULL;
   }
   TRACE("phLibNfc_Llcp_Bind() returned 0x%04x[%s]", ret, nfc_jni_get_status_name(ret));

   /* Service socket */
   if (sn == NULL) {
       serviceName.buffer = NULL;
       serviceName.length = 0;
   } else {
       serviceName.buffer = (uint8_t*)e->GetStringUTFChars(sn, NULL);
       serviceName.length = (uint32_t)e->GetStringUTFLength(sn);
   }

   TRACE("phLibNfc_Llcp_Listen(hSocket=0x%08x, ...)", hLlcpSocket);
   REENTRANCE_LOCK();
   ret = phLibNfc_Llcp_Listen( hLlcpSocket,
                               &serviceName,
                               nfc_jni_llcp_transport_listen_socket_callback,
                               (void*)hLlcpSocket);
   REENTRANCE_UNLOCK();
                               
   if(ret != NFCSTATUS_SUCCESS)
   {
      LOGE("phLibNfc_Llcp_Listen() returned 0x%04x[%s]", ret, nfc_jni_get_status_name(ret));
      lastErrorStatus = ret;
      /* Close created socket */
      REENTRANCE_LOCK();
      ret = phLibNfc_Llcp_Close(hLlcpSocket); 
      REENTRANCE_UNLOCK();
      return NULL;
   }                         
   TRACE("phLibNfc_Llcp_Listen() returned 0x%04x[%s]", ret, nfc_jni_get_status_name(ret));
   
   /* Create new NativeLlcpServiceSocket object */
   if(nfc_jni_cache_object(e,"com/android/nfc/nxp/NativeLlcpServiceSocket",&(serviceSocket)) == -1)
   {
      LOGE("Llcp Socket object creation error");
      return NULL;           
   } 
   
   /* Get NativeLlcpServiceSocket class object */
   clsNativeLlcpServiceSocket = e->GetObjectClass(serviceSocket);
   if(e->ExceptionCheck())
   {
      LOGE("Llcp Socket get object class error");
      return NULL;  
   } 
   
   /* Set socket handle */
   f = e->GetFieldID(clsNativeLlcpServiceSocket, "mHandle", "I");
   e->SetIntField(serviceSocket, f,(jint)hLlcpSocket);
   TRACE("Service socket Handle = %02x\n",hLlcpSocket);  
   
   /* Set socket linear buffer length */
   f = e->GetFieldID(clsNativeLlcpServiceSocket, "mLocalLinearBufferLength", "I");
   e->SetIntField(serviceSocket, f,(jint)linearBufferLength);
   TRACE("Service socket Linear buffer length = %02x\n",linearBufferLength);  
   
   /* Set socket MIU */
   f = e->GetFieldID(clsNativeLlcpServiceSocket, "mLocalMiu", "I");
   e->SetIntField(serviceSocket, f,(jint)miu);
   TRACE("Service socket MIU = %d\n",miu);  
   
   /* Set socket RW */
   f = e->GetFieldID(clsNativeLlcpServiceSocket, "mLocalRw", "I");
   e->SetIntField(serviceSocket, f,(jint)rw);
   TRACE("Service socket RW = %d\n",rw);   
  
   return serviceSocket;
}

static jobject com_android_nfc_NfcManager_doCreateLlcpSocket(JNIEnv *e, jobject o, jint nSap, jint miu, jint rw, jint linearBufferLength)
{
   jobject clientSocket = NULL;
   NFCSTATUS ret;
   phLibNfc_Handle hLlcpSocket;
   phLibNfc_Llcp_sSocketOptions_t sOptions;
   phNfc_sData_t sWorkingBuffer;
   struct nfc_jni_native_data *nat;
   jclass clsNativeLlcpSocket;
   jfieldID f;
   
   /* Retrieve native structure address */
   nat = nfc_jni_get_nat(e, o); 
   
   /* Set Connection Oriented socket options */
   sOptions.miu = miu;
   sOptions.rw  = rw;
   
   /* Allocate Working buffer length */
   sWorkingBuffer.length = (miu*rw)+ miu + linearBufferLength;
   sWorkingBuffer.buffer = (uint8_t*)malloc(sWorkingBuffer.length);

   /* Create socket */
   TRACE("phLibNfc_Llcp_Socket(eType=phFriNfc_LlcpTransport_eConnectionOriented, ...)");
   REENTRANCE_LOCK();
   ret = phLibNfc_Llcp_Socket(phFriNfc_LlcpTransport_eConnectionOriented,
                              &sOptions,
                              &sWorkingBuffer,
                              &hLlcpSocket,
                              nfc_jni_llcp_transport_socket_err_callback,
                              (void*)nat);
   REENTRANCE_UNLOCK();

   if(ret != NFCSTATUS_SUCCESS)
   {
      LOGE("phLibNfc_Llcp_Socket() returned 0x%04x[%s]", ret, nfc_jni_get_status_name(ret));
      lastErrorStatus = ret;
      return NULL;
   }
   TRACE("phLibNfc_Llcp_Socket() returned 0x%04x[%s]", ret, nfc_jni_get_status_name(ret));
   
   /* Create new NativeLlcpSocket object */
   if(nfc_jni_cache_object(e,"com/android/nfc/nxp/NativeLlcpSocket",&(clientSocket)) == -1)
   {
      LOGE("Llcp socket object creation error");  
      return NULL;           
   } 
   
   /* Get NativeConnectionless class object */
   clsNativeLlcpSocket = e->GetObjectClass(clientSocket);
   if(e->ExceptionCheck())
   {
      LOGE("Get class object error");    
      return NULL;  
   }
   
   /* Test if an SAP number is present */
   if(nSap != 0)
   {
      /* Bind socket */
      TRACE("phLibNfc_Llcp_Bind(hSocket=0x%08x, nSap=0x%02x)", hLlcpSocket, nSap);
      REENTRANCE_LOCK();
      ret = phLibNfc_Llcp_Bind(hLlcpSocket,nSap);
      REENTRANCE_UNLOCK();
      if(ret != NFCSTATUS_SUCCESS)
      {
         lastErrorStatus = ret;
         LOGE("phLibNfc_Llcp_Bind() returned 0x%04x[%s]", ret, nfc_jni_get_status_name(ret));
         /* Close socket created */
         REENTRANCE_LOCK();
         ret = phLibNfc_Llcp_Close(hLlcpSocket); 
         REENTRANCE_UNLOCK();
         return NULL;
      }
      TRACE("phLibNfc_Llcp_Bind() returned 0x%04x[%s]", ret, nfc_jni_get_status_name(ret));
      
      /* Set socket SAP */
      f = e->GetFieldID(clsNativeLlcpSocket, "mSap", "I");
      e->SetIntField(clientSocket, f,(jint)nSap);
      TRACE("socket SAP = %d\n",nSap);    
   }  
      
   /* Set socket handle */
   f = e->GetFieldID(clsNativeLlcpSocket, "mHandle", "I");
   e->SetIntField(clientSocket, f,(jint)hLlcpSocket);
   TRACE("socket Handle = %02x\n",hLlcpSocket);  
   
   /* Set socket MIU */
   f = e->GetFieldID(clsNativeLlcpSocket, "mLocalMiu", "I");
   e->SetIntField(clientSocket, f,(jint)miu);
   TRACE("socket MIU = %d\n",miu);  
   
   /* Set socket RW */
   f = e->GetFieldID(clsNativeLlcpSocket, "mLocalRw", "I");
   e->SetIntField(clientSocket, f,(jint)rw);
   TRACE("socket RW = %d\n",rw);   
   
  
   return clientSocket;
}

static jint com_android_nfc_NfcManager_doGetLastError(JNIEnv *e, jobject o)
{
   TRACE("Last Error Status = 0x%02x",lastErrorStatus);
   
   if(lastErrorStatus == NFCSTATUS_BUFFER_TOO_SMALL)
   {
      return ERROR_BUFFER_TOO_SMALL;
   }
   else if(lastErrorStatus == NFCSTATUS_INSUFFICIENT_RESOURCES)
   {
      return  ERROR_INSUFFICIENT_RESOURCES;
   }
   else
   {
      return lastErrorStatus;
   }
}

<<<<<<< HEAD
=======
static void com_android_nfc_NfcManager_doSetProperties(JNIEnv *e, jobject o, jint param, jint value)
{  
   NFCSTATUS ret;
   struct nfc_jni_native_data *nat;

   /* Retrieve native structure address */
   nat = nfc_jni_get_nat(e, o);
   
   switch(param)
   {
   case PROPERTY_LLCP_LTO:
      {
         TRACE("> Set LLCP LTO to %d",value); 
         nat->lto = value;
      }break;
      
   case PROPERTY_LLCP_MIU:
      {
         TRACE("> Set LLCP MIU to %d",value);  
         nat->miu = value;
      }break;
      
   case PROPERTY_LLCP_WKS:
      {
         TRACE("> Set LLCP WKS to %d",value); 
         nat->wks = value;
      }break;
      
   case PROPERTY_LLCP_OPT:
      {
         TRACE("> Set LLCP OPT to %d",value); 
         nat->opt = value;    
      }break;
      
   case PROPERTY_NFC_DISCOVERY_A:
      {
         TRACE("> Set NFC DISCOVERY A to %d",value); 
         nat->discovery_cfg.PollDevInfo.PollCfgInfo.EnableIso14443A = value;  
      }break;
      
   case PROPERTY_NFC_DISCOVERY_B:
      {
         TRACE("> Set NFC DISCOVERY B to %d",value); 
         nat->discovery_cfg.PollDevInfo.PollCfgInfo.EnableIso14443B = value;    
      }break;
      
   case PROPERTY_NFC_DISCOVERY_F:
      {
         TRACE("> Set NFC DISCOVERY F to %d",value); 
         nat->discovery_cfg.PollDevInfo.PollCfgInfo.EnableFelica212 = value;
         nat->discovery_cfg.PollDevInfo.PollCfgInfo.EnableFelica424 = value;
      }break;
      
   case PROPERTY_NFC_DISCOVERY_15693:
      {
         TRACE("> Set NFC DISCOVERY 15693 to %d",value); 
         nat->discovery_cfg.PollDevInfo.PollCfgInfo.EnableIso15693 = value; 
      }break;
      
   case PROPERTY_NFC_DISCOVERY_NCFIP:
      {
         TRACE("> Set NFC DISCOVERY NFCIP to %d",value); 
         nat->discovery_cfg.PollDevInfo.PollCfgInfo.EnableNfcActive = value; 
      }break;
   default:
      {
         TRACE("> Unknown Property "); 
      }break;
   }
   

}

static void com_android_nfc_NfcManager_doAbort(JNIEnv *e, jobject o)
{
    emergency_recovery(NULL);
}

>>>>>>> 8bda4f3e
/*
 * JNI registration.
 */
static JNINativeMethod gMethods[] =
{
   {"initializeNativeStructure", "()Z",
      (void *)com_android_nfc_NfcManager_init_native_struc},
      
   {"initialize", "()Z",
      (void *)com_android_nfc_NfcManager_initialize},
 
   {"deinitialize", "()Z",
      (void *)com_android_nfc_NfcManager_deinitialize},
      
   {"enableDiscovery", "()V",
      (void *)com_android_nfc_NfcManager_enableDiscovery},

   {"doGetSecureElementList", "()[I",
      (void *)com_android_nfc_NfcManager_doGetSecureElementList},
      
   {"doSelectSecureElement", "()V",
      (void *)com_android_nfc_NfcManager_doSelectSecureElement},
      
   {"doDeselectSecureElement", "()V",
      (void *)com_android_nfc_NfcManager_doDeselectSecureElement},
      
   {"doCheckLlcp", "()Z",
      (void *)com_android_nfc_NfcManager_doCheckLlcp},
      
   {"doActivateLlcp", "()Z",
      (void *)com_android_nfc_NfcManager_doActivateLlcp},
            
   {"doCreateLlcpConnectionlessSocket", "(I)Lcom/android/nfc/nxp/NativeLlcpConnectionlessSocket;",
      (void *)com_android_nfc_NfcManager_doCreateLlcpConnectionlessSocket},
        
   {"doCreateLlcpServiceSocket", "(ILjava/lang/String;III)Lcom/android/nfc/nxp/NativeLlcpServiceSocket;",
      (void *)com_android_nfc_NfcManager_doCreateLlcpServiceSocket},
      
   {"doCreateLlcpSocket", "(IIII)Lcom/android/nfc/nxp/NativeLlcpSocket;",
      (void *)com_android_nfc_NfcManager_doCreateLlcpSocket},
      
   {"doGetLastError", "()I",
      (void *)com_android_nfc_NfcManager_doGetLastError},

   {"disableDiscovery", "()V",
      (void *)com_android_nfc_NfcManager_disableDiscovery},

   {"doSetTimeout", "(II)Z",
      (void *)com_android_nfc_NfcManager_doSetTimeout},

<<<<<<< HEAD
   {"doResetTimeouts", "()V",
      (void *)com_android_nfc_NfcManager_doResetTimeouts},
=======
   {"doResetIsoDepTimeout", "()V",
      (void *)com_android_nfc_NfcManager_doResetIsoDepTimeout},

   {"doAbort", "()V",
      (void *)com_android_nfc_NfcManager_doAbort},
>>>>>>> 8bda4f3e
};   
  
      
int register_com_android_nfc_NativeNfcManager(JNIEnv *e)
{
    nfc_jni_native_monitor_t *nfc_jni_native_monitor;

   nfc_jni_native_monitor = nfc_jni_init_monitor();
   if(nfc_jni_native_monitor == NULL)
   {
      LOGE("NFC Manager cannot recover native monitor %x\n", errno);
      return -1;
   }

   return jniRegisterNativeMethods(e,
      "com/android/nfc/nxp/NativeNfcManager",
      gMethods, NELEM(gMethods));
}

} /* namespace android */<|MERGE_RESOLUTION|>--- conflicted
+++ resolved
@@ -2325,87 +2325,11 @@
    }
 }
 
-<<<<<<< HEAD
-=======
-static void com_android_nfc_NfcManager_doSetProperties(JNIEnv *e, jobject o, jint param, jint value)
-{  
-   NFCSTATUS ret;
-   struct nfc_jni_native_data *nat;
-
-   /* Retrieve native structure address */
-   nat = nfc_jni_get_nat(e, o);
-   
-   switch(param)
-   {
-   case PROPERTY_LLCP_LTO:
-      {
-         TRACE("> Set LLCP LTO to %d",value); 
-         nat->lto = value;
-      }break;
-      
-   case PROPERTY_LLCP_MIU:
-      {
-         TRACE("> Set LLCP MIU to %d",value);  
-         nat->miu = value;
-      }break;
-      
-   case PROPERTY_LLCP_WKS:
-      {
-         TRACE("> Set LLCP WKS to %d",value); 
-         nat->wks = value;
-      }break;
-      
-   case PROPERTY_LLCP_OPT:
-      {
-         TRACE("> Set LLCP OPT to %d",value); 
-         nat->opt = value;    
-      }break;
-      
-   case PROPERTY_NFC_DISCOVERY_A:
-      {
-         TRACE("> Set NFC DISCOVERY A to %d",value); 
-         nat->discovery_cfg.PollDevInfo.PollCfgInfo.EnableIso14443A = value;  
-      }break;
-      
-   case PROPERTY_NFC_DISCOVERY_B:
-      {
-         TRACE("> Set NFC DISCOVERY B to %d",value); 
-         nat->discovery_cfg.PollDevInfo.PollCfgInfo.EnableIso14443B = value;    
-      }break;
-      
-   case PROPERTY_NFC_DISCOVERY_F:
-      {
-         TRACE("> Set NFC DISCOVERY F to %d",value); 
-         nat->discovery_cfg.PollDevInfo.PollCfgInfo.EnableFelica212 = value;
-         nat->discovery_cfg.PollDevInfo.PollCfgInfo.EnableFelica424 = value;
-      }break;
-      
-   case PROPERTY_NFC_DISCOVERY_15693:
-      {
-         TRACE("> Set NFC DISCOVERY 15693 to %d",value); 
-         nat->discovery_cfg.PollDevInfo.PollCfgInfo.EnableIso15693 = value; 
-      }break;
-      
-   case PROPERTY_NFC_DISCOVERY_NCFIP:
-      {
-         TRACE("> Set NFC DISCOVERY NFCIP to %d",value); 
-         nat->discovery_cfg.PollDevInfo.PollCfgInfo.EnableNfcActive = value; 
-      }break;
-   default:
-      {
-         TRACE("> Unknown Property "); 
-      }break;
-   }
-   
-
-}
-
 static void com_android_nfc_NfcManager_doAbort(JNIEnv *e, jobject o)
 {
     emergency_recovery(NULL);
 }
 
->>>>>>> 8bda4f3e
 /*
  * JNI registration.
  */
@@ -2456,16 +2380,11 @@
    {"doSetTimeout", "(II)Z",
       (void *)com_android_nfc_NfcManager_doSetTimeout},
 
-<<<<<<< HEAD
    {"doResetTimeouts", "()V",
       (void *)com_android_nfc_NfcManager_doResetTimeouts},
-=======
-   {"doResetIsoDepTimeout", "()V",
-      (void *)com_android_nfc_NfcManager_doResetIsoDepTimeout},
 
    {"doAbort", "()V",
       (void *)com_android_nfc_NfcManager_doAbort},
->>>>>>> 8bda4f3e
 };   
   
       
