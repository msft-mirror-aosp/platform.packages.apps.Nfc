--- conflicted
+++ resolved
@@ -29,11 +29,8 @@
     <string name="pair_no" msgid="5022308368904055020">"نہیں"</string>
     <string name="tap_again_to_pay" msgid="5754988005412859897">"<xliff:g id="APP">%1$s</xliff:g> کے ساتھ ادائیگی کرنے کیلئے دوبارہ تھپتھپائیں"</string>
     <string name="tap_again_to_complete" msgid="5423640945118279123">"<xliff:g id="APP">%1$s</xliff:g> کے ساتھ مکمل کرنے کیلئے دوبارہ تھپتھپائیں"</string>
-<<<<<<< HEAD
-=======
     <string name="tap_again_description" msgid="3019101527041529661">"ریڈر کے سامنے رکھیں"</string>
     <string name="appchooser_description" msgid="2554187931814833244">"اسکین کرنے کے لیے ایپ منتخب کریں"</string>
->>>>>>> 9f13387e
     <string name="transaction_failure" msgid="7828102078637936513">"یہ لین دین <xliff:g id="APP">%1$s</xliff:g> کے ساتھ مکمل نہیں ہو سکا۔"</string>
     <string name="could_not_use_app" msgid="8137587876138569083">"<xliff:g id="APP">%1$s</xliff:g> کا استعمال نہیں کر سکا۔"</string>
     <string name="pay_with" msgid="5531545488795798945">"اس کے ساتھ ادائیگی کریں"</string>
