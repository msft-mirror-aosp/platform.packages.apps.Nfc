--- conflicted
+++ resolved
@@ -61,11 +61,8 @@
             <item name="secure_nfc_default" type="bool"/>
             <item name="tag_intent_blocked_app_list" type="array" />
             <item name="check_display_state_for_screen_state" type="bool" />
-<<<<<<< HEAD
-=======
             <item name="enable_euicc_support" type="bool" />
             <item name="indicate_user_activity_for_hce" type="bool" />
->>>>>>> cec2c46f
           <!-- Params from config.xml that can be overlaid -->
 
           <!-- Params from strings.xml that can be overlaid -->
