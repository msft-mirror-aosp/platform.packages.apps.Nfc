<?xml version="1.0" encoding="utf-8"?>
<resources>
    <bool name="enable_nfc_url_open_dialog">false</bool>
    <bool name="enable_auto_play">true</bool>
    <bool name="enable_notify_dispatch_failed">false</bool>
    <bool name="enable_notify_read_failed">false</bool>
    <bool name="enable_antenna_blocked_alert">false</bool>
    <bool name="polling_disable_allowed">false</bool>
    <bool name="nfcc_always_on_allowed">false</bool>
    <bool name="enable_reader_option_support">false</bool>
    <bool name="enable_service_for_category_other">false</bool>
    <bool name="payment_foreground_preference">true</bool>
    <bool name="tag_intent_app_pref_supported">false</bool>
    <integer name="max_antenna_blocked_failure_count">10</integer>
    <integer name="toast_debounce_time_ms">3000</integer>
    <integer name="unknown_tag_polling_delay">2000</integer>
    <integer name="unknown_tag_polling_delay_count_max">5</integer>
    <integer name="unknown_tag_read_error_count_max">5</integer>
    <integer name="unknown_tag_polling_delay_long">30000</integer>

    <!-- List of SKUs where Secure NFC functionality is supported -->
    <string-array name="config_skuSupportsSecureNfc" translatable="false" />
    <!-- Set true if Secure NFC functionality supported for all SKUs -->
    <bool name="enable_secure_nfc_support">false</bool>
    <!-- NFC blocking alert notification link uri string -->
    <string name="antenna_blocked_alert_link" translatable="false" />
    <!-- NFC Antenna Location API -->
    <integer name="device_width">0</integer>
    <integer name="device_height">0</integer>
    <bool name="device_foldable">false</bool>
    <integer-array name="antenna_x">0</integer-array>
    <integer-array name="antenna_y">0</integer-array>
    <bool name="nfc_observe_mode_supported">false</bool>
    <bool name="nfc_proprietary_getcaps_supported">false</bool>
    <!-- Allow list that contains the package name which are allowed to use NFC -->
    <string-array name="nfc_allow_list" translatable="false" />
    <!-- Number of persistent events to store  -->
    <integer name="max_event_log_num">50</integer>
    <!-- Overlay to indicate that the OEM plans to use OEM extension -->
    <bool name="enable_oem_extension">false</bool>
    <string name="nfc_default_route" translatable="false"></string>
    <!-- Default ISODEP Route value -->
    <string name="nfc_default_isodep_route" translatable="false"></string>
    <!-- Default OffHost Route value -->
    <string name="nfc_default_offhost_route" translatable="false"></string>
    <!-- Default System Code Route value -->
    <string name="nfc_default_sc_route" translatable="false"></string>
    <!-- Overlay to enable NFC developer option notification-->
    <bool name="enable_developer_option_notification">true</bool>
    <!-- Whether to enable NFC by default on boot or not. -->
    <bool name="enable_nfc_default">true</bool>
    <!-- Reader mode should be ON or OFF if reader_option_capable is enabled -->
    <bool name="reader_option_default">true</bool>
    <!-- Secure NFC default value-->
    <bool name="secure_nfc_default">false</bool>
    <!-- Block list that contains the package names which are not desired to get tag intents -->
    <string-array name="tag_intent_blocked_app_list" translatable="false" />
    <!-- Use display state callbacks along with screen on/off intent in determining SCREEN_STATE -->
    <bool name="check_display_state_for_screen_state">false</bool>
<<<<<<< HEAD
=======
    <!-- Enable EUICC support for offhost card emulation -->
    <bool name="enable_euicc_support">false</bool>
    <!-- Whether to indicate user activity using PowerManager.userActivity for HCE activation -->
    <bool name="indicate_user_activity_for_hce">true</bool>
>>>>>>> cec2c46f
</resources><|MERGE_RESOLUTION|>--- conflicted
+++ resolved
@@ -57,11 +57,8 @@
     <string-array name="tag_intent_blocked_app_list" translatable="false" />
     <!-- Use display state callbacks along with screen on/off intent in determining SCREEN_STATE -->
     <bool name="check_display_state_for_screen_state">false</bool>
-<<<<<<< HEAD
-=======
     <!-- Enable EUICC support for offhost card emulation -->
     <bool name="enable_euicc_support">false</bool>
     <!-- Whether to indicate user activity using PowerManager.userActivity for HCE activation -->
     <bool name="indicate_user_activity_for_hce">true</bool>
->>>>>>> cec2c46f
 </resources>