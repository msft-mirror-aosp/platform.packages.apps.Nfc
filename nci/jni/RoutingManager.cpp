--- conflicted
+++ resolved
@@ -296,6 +296,38 @@
     else
       LOG(ERROR) << fn << "Fail to clear default proto routing for T3T";
   }
+}
+
+/*******************************************************************************
+ **
+ ** Function:        isTypeATypeBTechSupportedInEe
+ **
+ ** Description:     receive eeHandle
+ **
+ ** Returns:         true  : if EE support protocol type A/B
+ **                  false : if EE doesn't protocol type A/B
+ **
+ *******************************************************************************/
+bool RoutingManager::isTypeATypeBTechSupportedInEe(tNFA_HANDLE eeHandle) {
+  static const char fn[] = "RoutingManager::isTypeATypeBTechSupportedInEe";
+  bool status = false;
+  uint8_t mActualNumEe = MAX_NUM_EE;
+  tNFA_EE_INFO eeInfo[mActualNumEe];
+  memset(&eeInfo, 0, mActualNumEe * sizeof(tNFA_EE_INFO));
+  tNFA_STATUS nfaStat = NFA_EeGetInfo(&mActualNumEe, eeInfo);
+  DLOG_IF(INFO, nfc_debug_enabled) << fn;
+  if (nfaStat != NFA_STATUS_OK) {
+    return status;
+  }
+  for (auto i = 0; i < mActualNumEe; i++) {
+    if (eeHandle == eeInfo[i].ee_handle) {
+      if (eeInfo[i].la_protocol || eeInfo[i].lb_protocol) {
+        status = true;
+        break;
+      }
+    }
+  }
+  return status;
 }
 
 bool RoutingManager::addAidRouting(const uint8_t* aid, uint8_t aidLen,
@@ -565,13 +597,9 @@
   // Default Routing for ISO-DEP
   tNFA_PROTOCOL_MASK protoMask = NFA_PROTOCOL_MASK_ISO_DEP;
   tNFA_STATUS nfaStat;
-<<<<<<< HEAD
-  if (mDefaultIsoDepRoute != NFC_DH_ID) {
-=======
   if (mDefaultIsoDepRoute != NFC_DH_ID &&
       isTypeATypeBTechSupportedInEe(mDefaultIsoDepRoute |
                                     NFA_HANDLE_GROUP_EE)) {
->>>>>>> 9f13387e
     nfaStat = NFA_EeClearDefaultProtoRouting(mDefaultIsoDepRoute, protoMask);
     nfaStat = NFA_EeSetDefaultProtoRouting(
         mDefaultIsoDepRoute, protoMask, mSecureNfcEnabled ? 0 : protoMask, 0,
@@ -627,19 +655,18 @@
         << fn << ": Succeed to register system code";
   } else {
     LOG(ERROR) << fn << ": Fail to register system code";
+    // still support SCBR routing for other NFCEEs
+    mIsScbrSupported = true;
   }
 
   // Register zero lengthy Aid for default Aid Routing
   if (mDefaultEe != mDefaultIsoDepRoute) {
-<<<<<<< HEAD
-=======
     if ((mDefaultEe != NFC_DH_ID) &&
         (!isTypeATypeBTechSupportedInEe(mDefaultEe | NFA_HANDLE_GROUP_EE))) {
       DLOG_IF(INFO, nfc_debug_enabled)
           << fn << ": mDefaultEE Doesn't support either Tech A/B. Returning...";
       return;
     }
->>>>>>> 9f13387e
     uint8_t powerState = 0x01;
     if (!mSecureNfcEnabled)
       powerState = (mDefaultEe != 0x00) ? mOffHostAidRoutingPowerState : 0x11;
