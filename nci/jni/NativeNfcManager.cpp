--- conflicted
+++ resolved
@@ -622,13 +622,11 @@
   gCachedNfcManagerNotifyVendorSpecificEvent =
       e->GetMethodID(cls.get(), "notifyVendorSpecificEvent", "(II[B)V");
 
-<<<<<<< HEAD
+  gCachedNfcManagerNotifyWlcStopped =
+      e->GetMethodID(cls.get(), "notifyWlcStopped", "(I)V");
+
   gCachedNfcManagerNotifyCommandTimeout =
       e->GetMethodID(cls.get(), "notifyCommandTimeout", "()V");
-=======
-  gCachedNfcManagerNotifyWlcStopped =
-      e->GetMethodID(cls.get(), "notifyWlcStopped", "(I)V");
->>>>>>> 9d94cc94
 
   if (nfc_jni_cache_object(e, gNativeNfcTagClassName, &(nat->cached_NfcTag)) ==
       -1) {
@@ -2155,19 +2153,7 @@
 
     {"doAbort", "(Ljava/lang/String;)V", (void*)nfcManager_doAbort},
 
-<<<<<<< HEAD
-    {"doSetScreenState", "(I)V", (void*)nfcManager_doSetScreenState},
-=======
-    {"doSetP2pInitiatorModes", "(I)V",
-     (void*)nfcManager_doSetP2pInitiatorModes},
-
-    {"doSetP2pTargetModes", "(I)V", (void*)nfcManager_doSetP2pTargetModes},
-
-    {"doEnableScreenOffSuspend", "()V",
-     (void*)nfcManager_doEnableScreenOffSuspend},
-
     {"doSetScreenState", "(IZ)V", (void*)nfcManager_doSetScreenState},
->>>>>>> 9d94cc94
 
     {"doDump", "(Ljava/io/FileDescriptor;)V", (void*)nfcManager_doDump},
 
