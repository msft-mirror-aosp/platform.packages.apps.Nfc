--- conflicted
+++ resolved
@@ -181,7 +181,6 @@
     @Mock VrManager mVrManager;
     @Captor ArgumentCaptor<DeviceHost.DeviceHostListener> mDeviceHostListener;
     @Captor ArgumentCaptor<BroadcastReceiver> mGlobalReceiver;
-    @Captor ArgumentCaptor<AlarmManager.OnAlarmListener> mAlarmListener;
     @Captor ArgumentCaptor<IBinder> mIBinderArgumentCaptor;
     @Captor ArgumentCaptor<Integer> mSoundCaptor;
     @Captor ArgumentCaptor<Intent> mIntentArgumentCaptor;
@@ -251,11 +250,8 @@
                 .thenReturn(new String[]{});
         when(NfcProperties.info_antpos_X()).thenReturn(List.of());
         when(NfcProperties.info_antpos_Y()).thenReturn(List.of());
-<<<<<<< HEAD
-=======
         when(NfcProperties.initialized()).thenReturn(Optional.of(Boolean.TRUE));
         when(mPackageManager.getPackageUid(PKG_NAME, 0)).thenReturn(Binder.getCallingUid());
->>>>>>> cec2c46f
         createNfcService();
     }
 
@@ -322,6 +318,21 @@
     }
 
     @Test
+    public void testEnable_WheOemExtensionEnabledAndNotInitialized() throws Exception {
+        when(mResources.getBoolean(R.bool.enable_oem_extension)).thenReturn(true);
+        when(NfcProperties.initialized()).thenReturn(Optional.of(Boolean.FALSE));
+
+        createNfcService();
+
+        when(mDeviceHost.initialize()).thenReturn(true);
+        when(mPreferences.getBoolean(eq(PREF_NFC_ON), anyBoolean())).thenReturn(true);
+        mNfcService.mNfcAdapter.enable(PKG_NAME);
+        verify(mPreferencesEditor, never()).putBoolean(PREF_NFC_ON, true);
+        mLooper.dispatchAll();
+        verify(mDeviceHost, never()).initialize();
+    }
+
+    @Test
     public void testBootupWithNfcOn() throws Exception {
         when(mPreferences.getBoolean(eq(PREF_NFC_ON), anyBoolean())).thenReturn(true);
         mNfcService = new NfcService(mApplication, mNfcInjector);
@@ -347,20 +358,7 @@
         when(mResources.getBoolean(R.bool.enable_oem_extension)).thenReturn(true);
         createNfcService();
 
-        mNfcService.mNfcAdapter.allowBoot();
-        mLooper.dispatchAll();
-        verify(mDeviceHost).initialize();
-    }
-
-    @Test
-    public void testBootupWithNfcOn_WhenOemExtensionEnabled_ThenTimeout() throws Exception {
-        when(mPreferences.getBoolean(eq(PREF_NFC_ON), anyBoolean())).thenReturn(true);
-        when(mResources.getBoolean(R.bool.enable_oem_extension)).thenReturn(true);
-        createNfcService();
-        verify(mAlarmManager).setExact(
-                anyInt(), anyLong(), anyString(), mAlarmListener.capture(), any());
-
-        mAlarmListener.getValue().onAlarm();
+        mNfcService.mNfcAdapter.triggerInitialization();
         mLooper.dispatchAll();
         verify(mDeviceHost).initialize();
     }
