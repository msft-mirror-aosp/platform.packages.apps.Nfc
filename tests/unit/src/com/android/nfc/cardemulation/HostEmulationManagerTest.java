/*
 * Copyright (C) 2024 The Android Open Source Project
 *
 * Licensed under the Apache License, Version 2.0 (the "License");
 * you may not use this file except in compliance with the License.
 * You may obtain a copy of the License at
 *
 *      http://www.apache.org/licenses/LICENSE-2.0
 *
 * Unless required by applicable law or agreed to in writing, software
 * distributed under the License is distributed on an "AS IS" BASIS,
 * WITHOUT WARRANTIES OR CONDITIONS OF ANY KIND, either express or implied.
 * See the License for the specific language governing permissions and
 * limitations under the License.
 */
package com.android.nfc.cardemulation;

import static org.mockito.ArgumentMatchers.any;
import static org.mockito.ArgumentMatchers.anyInt;
import static org.mockito.ArgumentMatchers.anyList;
import static org.mockito.ArgumentMatchers.anyString;
import static org.mockito.Mockito.mock;
import static org.mockito.Mockito.times;
import static org.mockito.Mockito.verify;
import static org.mockito.Mockito.verifyNoMoreInteractions;
import static org.mockito.Mockito.verifyZeroInteractions;
import static org.mockito.Mockito.when;
import static org.mockito.ArgumentMatchers.eq;

import android.app.KeyguardManager;
import android.content.ComponentName;
import android.content.Context;
import android.content.Intent;
import android.content.ServiceConnection;
import android.content.pm.ApplicationInfo;
import android.content.pm.PackageManager;
import android.nfc.NfcAdapter;
import android.nfc.cardemulation.ApduServiceInfo;
import android.nfc.cardemulation.CardEmulation;
import android.nfc.cardemulation.HostApduService;
import android.nfc.cardemulation.PollingFrame;
import android.os.Bundle;
import android.os.IBinder;
import android.os.Message;
import android.os.Messenger;
import android.os.PowerManager;
import android.os.RemoteException;
import android.os.UserHandle;
import android.testing.AndroidTestingRunner;
import android.testing.TestableLooper;
import android.util.Pair;

import com.android.dx.mockito.inline.extended.ExtendedMockito;
import com.android.nfc.NfcEventLog;
import com.android.nfc.NfcInjector;
import com.android.nfc.NfcService;
import com.android.nfc.NfcStatsLog;
import com.android.nfc.cardemulation.util.StatsdUtils;

import org.junit.After;
import org.junit.Assert;
import org.junit.Before;
import org.junit.Test;
import org.junit.runner.RunWith;
import org.mockito.ArgumentCaptor;
import org.mockito.Captor;
import org.mockito.Mock;
import org.mockito.MockitoAnnotations;
import org.mockito.MockitoSession;
import org.mockito.quality.Strictness;

import java.util.ArrayList;
import java.util.HashMap;
import java.util.HexFormat;
import java.util.List;
import java.util.Map;
import java.util.regex.Pattern;

@RunWith(AndroidTestingRunner.class)
@TestableLooper.RunWithLooper(setAsMainLooper = true)
public class HostEmulationManagerTest {

    private static final String WALLET_HOLDER_PACKAGE_NAME = "com.android.test.walletroleholder";
    private static final ComponentName WALLET_PAYMENT_SERVICE
            = new ComponentName(WALLET_HOLDER_PACKAGE_NAME,
            "com.android.test.walletroleholder.WalletRoleHolderApduService");
    private static final ComponentName ANOTHER_WALLET_SERVICE
            = new ComponentName(WALLET_HOLDER_PACKAGE_NAME,
            "com.android.test.walletroleholder.XRoleHolderApduService");
    private static final int USER_ID = 0;
    private static final UserHandle USER_HANDLE = UserHandle.of(USER_ID);
    private static final String PL_FILTER = "66696C746572";
    private static final Pattern PL_PATTERN = Pattern.compile("66696C*46572");
    private static final List<String> POLLING_LOOP_FILTER = List.of(PL_FILTER);
    private static final List<Pattern> POLLING_LOOP_PATTEN_FILTER
            = List.of(PL_PATTERN);
    private static final String MOCK_AID = "A000000476416E64726F6964484340";

    @Mock
    private Context mContext;
    @Mock
    private RegisteredAidCache mRegisteredAidCache;
    @Mock
    private PowerManager mPowerManager;
    @Mock
    private KeyguardManager mKeyguardManager;
    @Mock
    private PackageManager mPackageManager;
    @Mock
    private NfcAdapter mNfcAdapter;
    @Mock
    private Messenger mMessanger;
    @Mock
    private NfcService mNfcService;
    @Mock
    private NfcInjector mNfcInjector;
    @Mock
    private NfcEventLog mNfcEventLog;
    @Mock
    private StatsdUtils mStatsUtils;
    @Captor
    private ArgumentCaptor<Intent> mIntentArgumentCaptor;
    @Captor
    private ArgumentCaptor<ServiceConnection> mServiceConnectionArgumentCaptor;
    @Captor
    private ArgumentCaptor<List<ApduServiceInfo>> mServiceListArgumentCaptor;
    @Captor
    private ArgumentCaptor<Message> mMessageArgumentCaptor;

    private MockitoSession mStaticMockSession;
    private TestableLooper mTestableLooper;
    private HostEmulationManager mHostEmulationManager;

    @Before
    public void setUp() {
        mStaticMockSession = ExtendedMockito.mockitoSession()
                .mockStatic(com.android.nfc.flags.Flags.class)
                .mockStatic(NfcStatsLog.class)
                .mockStatic(UserHandle.class)
                .mockStatic(NfcAdapter.class)
                .mockStatic(NfcService.class)
                .mockStatic(NfcInjector.class)
                .strictness(Strictness.LENIENT)
                .startMocking();
        MockitoAnnotations.initMocks(this);
        mTestableLooper = TestableLooper.get(this);
        when(NfcAdapter.getDefaultAdapter(mContext)).thenReturn(mNfcAdapter);
        when(UserHandle.getUserHandleForUid(eq(USER_ID))).thenReturn(USER_HANDLE);
        when(UserHandle.of(eq(USER_ID))).thenReturn(USER_HANDLE);
        when(NfcService.getInstance()).thenReturn(mNfcService);
        when(NfcInjector.getInstance()).thenReturn(mNfcInjector);
        when(mNfcInjector.getNfcEventLog()).thenReturn(mNfcEventLog);
        when(com.android.nfc.flags.Flags.statsdCeEventsFlag()).thenReturn(true);
        when(mContext.getSystemService(eq(PowerManager.class))).thenReturn(mPowerManager);
        when(mContext.getSystemService(eq(KeyguardManager.class))).thenReturn(mKeyguardManager);
        when(mRegisteredAidCache.getPreferredPaymentService()).thenReturn(new Pair<>(null, null));
        mHostEmulationManager = new HostEmulationManager(mContext, mTestableLooper.getLooper(),
                mRegisteredAidCache, mStatsUtils);
    }

    @After
    public void tearDown() {
        mStaticMockSession.finishMocking();
    }

    @Test
    public void testConstructor() {
        verify(mContext).getSystemService(eq(PowerManager.class));
        verify(mContext).getSystemService(eq(KeyguardManager.class));
        verifyNoMoreInteractions(mContext);
    }

    @Test
    public void testOnPreferredPaymentServiceChanged_nullService() {
        mHostEmulationManager.mPaymentServiceBound = true;

        mHostEmulationManager.onPreferredPaymentServiceChanged(USER_ID, null);
        mTestableLooper.processAllMessages();

        verify(mContext).getSystemService(eq(PowerManager.class));
        verify(mContext).getSystemService(eq(KeyguardManager.class));
        verify(mContext).unbindService(eq(mHostEmulationManager.getPaymentConnection()));
        verifyNoMoreInteractions(mContext);
    }

    @Test
    public void testOnPreferredPaymentServiceChanged_noPreviouslyBoundService() {
        when(mContext.bindServiceAsUser(any(), any(), anyInt(), any())).thenReturn(true);
        UserHandle userHandle = UserHandle.of(USER_ID);

        mHostEmulationManager.onPreferredPaymentServiceChanged(USER_ID, WALLET_PAYMENT_SERVICE);
        mTestableLooper.processAllMessages();

        verify(mContext).getSystemService(eq(PowerManager.class));
        verify(mContext).getSystemService(eq(KeyguardManager.class));
        verify(mContext).bindServiceAsUser(mIntentArgumentCaptor.capture(),
                mServiceConnectionArgumentCaptor.capture(),
                eq(Context.BIND_AUTO_CREATE | Context.BIND_ALLOW_BACKGROUND_ACTIVITY_STARTS),
                eq(userHandle));
        verifyNoMoreInteractions(mContext);
        Intent intent = mIntentArgumentCaptor.getValue();
        Assert.assertEquals(intent.getAction(), HostApduService.SERVICE_INTERFACE);
        Assert.assertEquals(intent.getComponent(), WALLET_PAYMENT_SERVICE);
        Assert.assertTrue(mHostEmulationManager.mPaymentServiceBound);
        Assert.assertEquals(mHostEmulationManager.mLastBoundPaymentServiceName,
                WALLET_PAYMENT_SERVICE);
        Assert.assertEquals(mHostEmulationManager.mPaymentServiceUserId,
                USER_ID);
    }

    @Test
    public void testOnPreferredPaymentServiceChanged_previouslyBoundService() {
        when(mContext.bindServiceAsUser(any(), any(), anyInt(), any())).thenReturn(true);
        UserHandle userHandle = UserHandle.of(USER_ID);
        mHostEmulationManager.mPaymentServiceBound = true;

        mHostEmulationManager.onPreferredPaymentServiceChanged(USER_ID, WALLET_PAYMENT_SERVICE);
        mTestableLooper.processAllMessages();

        verify(mContext).getSystemService(eq(PowerManager.class));
        verify(mContext).getSystemService(eq(KeyguardManager.class));
        verify(mContext).unbindService(eq(mHostEmulationManager.getPaymentConnection()));
        verify(mContext).bindServiceAsUser(mIntentArgumentCaptor.capture(),
                mServiceConnectionArgumentCaptor.capture(),
                eq(Context.BIND_AUTO_CREATE | Context.BIND_ALLOW_BACKGROUND_ACTIVITY_STARTS),
                eq(userHandle));
        verifyNoMoreInteractions(mContext);
        Intent intent = mIntentArgumentCaptor.getValue();
        Assert.assertEquals(intent.getAction(), HostApduService.SERVICE_INTERFACE);
        Assert.assertEquals(intent.getComponent(), WALLET_PAYMENT_SERVICE);
        Assert.assertTrue(mHostEmulationManager.mPaymentServiceBound);
        Assert.assertEquals(mHostEmulationManager.mLastBoundPaymentServiceName,
                WALLET_PAYMENT_SERVICE);
        Assert.assertEquals(mHostEmulationManager.mPaymentServiceUserId,
                USER_ID);
        Assert.assertNotNull(mServiceConnectionArgumentCaptor.getValue());
    }

    @Test
    public void testUpdatePollingLoopFilters() {
        ApduServiceInfo serviceWithFilter = mock(ApduServiceInfo.class);
        when(serviceWithFilter.getPollingLoopFilters()).thenReturn(POLLING_LOOP_FILTER);
        when(serviceWithFilter.getPollingLoopPatternFilters()).thenReturn(List.of());
        ApduServiceInfo serviceWithPatternFilter = mock(ApduServiceInfo.class);
        when(serviceWithPatternFilter.getPollingLoopFilters()).thenReturn(List.of());
        when(serviceWithPatternFilter.getPollingLoopPatternFilters())
                .thenReturn(POLLING_LOOP_PATTEN_FILTER);

        mHostEmulationManager.updatePollingLoopFilters(USER_ID, List.of(serviceWithFilter,
                serviceWithPatternFilter));

        Map<Integer, Map<String, List<ApduServiceInfo>>> pollingLoopFilters
                = mHostEmulationManager.getPollingLoopFilters();
        Map<Integer, Map<Pattern, List<ApduServiceInfo>>> pollingLoopPatternFilters
                = mHostEmulationManager.getPollingLoopPatternFilters();
        Assert.assertTrue(pollingLoopFilters.containsKey(USER_ID));
        Assert.assertTrue(pollingLoopPatternFilters.containsKey(USER_ID));
        Map<String, List<ApduServiceInfo>> filtersForUser = pollingLoopFilters.get(USER_ID);
        Map<Pattern, List<ApduServiceInfo>> patternFiltersForUser = pollingLoopPatternFilters
                .get(USER_ID);
        Assert.assertTrue(filtersForUser.containsKey(PL_FILTER));
        Assert.assertTrue(patternFiltersForUser.containsKey(PL_PATTERN));
        Assert.assertTrue(filtersForUser.get(PL_FILTER).contains(serviceWithFilter));
        Assert.assertTrue(patternFiltersForUser.get(PL_PATTERN).contains(serviceWithPatternFilter));
    }

    @Test
    public void testOnPollingLoopDetected_activeServiceAlreadyBound_overlappingServices()
            throws PackageManager.NameNotFoundException, RemoteException {
        ApduServiceInfo serviceWithFilter = mock(ApduServiceInfo.class);
        when(serviceWithFilter.getPollingLoopFilters()).thenReturn(POLLING_LOOP_FILTER);
        when(serviceWithFilter.getPollingLoopPatternFilters()).thenReturn(List.of());
        when(serviceWithFilter.getShouldAutoTransact(anyString())).thenReturn(true);
        when(serviceWithFilter.getComponent()).thenReturn(WALLET_PAYMENT_SERVICE);
        when(serviceWithFilter.getUid()).thenReturn(USER_ID);
        ApduServiceInfo overlappingServiceWithFilter = mock(ApduServiceInfo.class);
        when(overlappingServiceWithFilter.getPollingLoopFilters()).thenReturn(POLLING_LOOP_FILTER);
        when(overlappingServiceWithFilter.getPollingLoopPatternFilters()).thenReturn(List.of());
        ApduServiceInfo serviceWithPatternFilter = mock(ApduServiceInfo.class);
        when(serviceWithPatternFilter.getPollingLoopFilters()).thenReturn(List.of());
        when(serviceWithPatternFilter.getPollingLoopPatternFilters())
                .thenReturn(POLLING_LOOP_PATTEN_FILTER);
        when(mRegisteredAidCache.resolvePollingLoopFilterConflict(anyList()))
                .thenReturn(serviceWithFilter);
        mHostEmulationManager.updatePollingLoopFilters(USER_ID, List.of(serviceWithFilter,
                serviceWithPatternFilter, overlappingServiceWithFilter));
        when(mContext.getPackageManager()).thenReturn(mPackageManager);
        when(mRegisteredAidCache.getPreferredService())
                .thenReturn(new Pair<>(USER_ID, WALLET_PAYMENT_SERVICE));
        ApplicationInfo applicationInfo = new ApplicationInfo();
        applicationInfo.uid = USER_ID;
        mHostEmulationManager.mPaymentServiceName = WALLET_PAYMENT_SERVICE;
        when(mPackageManager.getApplicationInfo(eq(WALLET_HOLDER_PACKAGE_NAME), eq(0)))
                .thenReturn(applicationInfo);
        String data = "filter";
        PollingFrame frame1 = new PollingFrame(PollingFrame.POLLING_LOOP_TYPE_UNKNOWN,
                data.getBytes(), 0, 0, false);
        PollingFrame frame2 = new PollingFrame(PollingFrame.POLLING_LOOP_TYPE_OFF,
                null, 0, 0, false);

        mHostEmulationManager.mActiveService = mMessanger;

        mHostEmulationManager.onPollingLoopDetected(List.of(frame1, frame2));
        mTestableLooper.processAllMessages();

        verify(mContext).getSystemService(eq(PowerManager.class));
        verify(mContext).getSystemService(eq(KeyguardManager.class));
        verify(mRegisteredAidCache)
                .resolvePollingLoopFilterConflict(mServiceListArgumentCaptor.capture());
        Assert.assertTrue(mServiceListArgumentCaptor.getValue().contains(serviceWithFilter));
        Assert.assertTrue(mServiceListArgumentCaptor.getValue()
                .contains(overlappingServiceWithFilter));
        verify(mNfcAdapter).setObserveModeEnabled(eq(false));
        Assert.assertTrue(mHostEmulationManager.mEnableObserveModeAfterTransaction);
        Assert.assertTrue(frame1.getTriggeredAutoTransact());
        Assert.assertEquals(mHostEmulationManager.mState, HostEmulationManager.STATE_POLLING_LOOP);
    }

    @Test
    public void testOnPollingLoopDetected_paymentServiceAlreadyBound_4Frames()
            throws PackageManager.NameNotFoundException, RemoteException {
        ApduServiceInfo serviceWithFilter = mock(ApduServiceInfo.class);
        when(serviceWithFilter.getPollingLoopFilters()).thenReturn(POLLING_LOOP_FILTER);
        when(serviceWithFilter.getPollingLoopPatternFilters()).thenReturn(List.of());
        when(serviceWithFilter.getShouldAutoTransact(anyString())).thenReturn(true);
        when(serviceWithFilter.getComponent()).thenReturn(WALLET_PAYMENT_SERVICE);
        when(serviceWithFilter.getUid()).thenReturn(USER_ID);
        mHostEmulationManager.updatePollingLoopFilters(USER_ID, List.of(serviceWithFilter));
        when(mContext.getPackageManager()).thenReturn(mPackageManager);
        when(mRegisteredAidCache.getPreferredService())
                .thenReturn(new Pair<>(USER_ID, WALLET_PAYMENT_SERVICE));
        ApplicationInfo applicationInfo = new ApplicationInfo();
        applicationInfo.uid = USER_ID;
        when(mPackageManager.getApplicationInfo(eq(WALLET_HOLDER_PACKAGE_NAME), eq(0)))
                .thenReturn(applicationInfo);
        PollingFrame frame1 = new PollingFrame(PollingFrame.POLLING_LOOP_TYPE_ON,
                null, 0, 0, false);
        PollingFrame frame2 = new PollingFrame(PollingFrame.POLLING_LOOP_TYPE_ON,
                null, 0, 0, false);
        PollingFrame frame3 = new PollingFrame(PollingFrame.POLLING_LOOP_TYPE_OFF,
                null, 0, 0, false);
        PollingFrame frame4 = new PollingFrame(PollingFrame.POLLING_LOOP_TYPE_OFF,
                null, 0, 0, false);
        mHostEmulationManager.mPaymentService = mMessanger;
        mHostEmulationManager.mPaymentServiceName = WALLET_PAYMENT_SERVICE;

        mHostEmulationManager.onPollingLoopDetected(List.of(frame1, frame2, frame3, frame4));

        verify(mContext).getSystemService(eq(PowerManager.class));
        verify(mContext).getSystemService(eq(KeyguardManager.class));
        verify(mMessanger).send(mMessageArgumentCaptor.capture());
        Message message = mMessageArgumentCaptor.getValue();
        Bundle bundle = message.getData();
        Assert.assertEquals(message.what, HostApduService.MSG_POLLING_LOOP);
        Assert.assertTrue(bundle.containsKey(HostApduService.KEY_POLLING_LOOP_FRAMES_BUNDLE));
        ArrayList<PollingFrame> sentFrames = bundle
                .getParcelableArrayList(HostApduService.KEY_POLLING_LOOP_FRAMES_BUNDLE);
        Assert.assertTrue(sentFrames.contains(frame1));
        Assert.assertTrue(sentFrames.contains(frame2));
        Assert.assertTrue(sentFrames.contains(frame3));
        Assert.assertTrue(sentFrames.contains(frame4));
        Assert.assertNull(mHostEmulationManager.mPendingPollingLoopFrames);
    }

    @Test
    public void testOnPreferredForegroundServiceChanged_noPreviouslyBoundService() {
        when(mContext.bindServiceAsUser(any(), any(), anyInt(), any())).thenReturn(true);
        UserHandle userHandle = UserHandle.of(USER_ID);

        mHostEmulationManager.onPreferredForegroundServiceChanged(USER_ID, WALLET_PAYMENT_SERVICE);

        verify(mContext).getSystemService(eq(PowerManager.class));
        verify(mContext).getSystemService(eq(KeyguardManager.class));
        verify(mContext).bindServiceAsUser(mIntentArgumentCaptor.capture(),
                mServiceConnectionArgumentCaptor.capture(),
                eq(Context.BIND_AUTO_CREATE | Context.BIND_ALLOW_BACKGROUND_ACTIVITY_STARTS),
                eq(userHandle));
        verifyNoMoreInteractions(mContext);
        Intent intent = mIntentArgumentCaptor.getValue();
        Assert.assertEquals(intent.getAction(), HostApduService.SERVICE_INTERFACE);
        Assert.assertEquals(intent.getComponent(), WALLET_PAYMENT_SERVICE);
        Assert.assertTrue(mHostEmulationManager.mServiceBound);
        Assert.assertEquals(mHostEmulationManager.mServiceUserId, USER_ID);
    }

    @Test
    public void testOnPreferredForegroundServiceChanged_nullService() {
        mHostEmulationManager.mServiceBound = true;

        mHostEmulationManager.onPreferredForegroundServiceChanged(USER_ID, null);

        verify(mContext).getSystemService(eq(PowerManager.class));
        verify(mContext).getSystemService(eq(KeyguardManager.class));
        verify(mContext).unbindService(eq(mHostEmulationManager.getServiceConnection()));
        verifyNoMoreInteractions(mContext);
    }

    @Test
    public void testOnPreferredForegroundServiceChanged_nullService_previouslyBoundService() {
        when(mContext.bindServiceAsUser(any(), any(), anyInt(), any())).thenReturn(true);
        UserHandle userHandle = UserHandle.of(USER_ID);
        mHostEmulationManager.mServiceBound = true;

        mHostEmulationManager.onPreferredForegroundServiceChanged(USER_ID, WALLET_PAYMENT_SERVICE);

        verify(mContext).getSystemService(eq(PowerManager.class));
        verify(mContext).getSystemService(eq(KeyguardManager.class));
        verify(mContext).unbindService(eq(mHostEmulationManager.getServiceConnection()));
        verify(mContext).bindServiceAsUser(mIntentArgumentCaptor.capture(),
                mServiceConnectionArgumentCaptor.capture(),
                eq(Context.BIND_AUTO_CREATE | Context.BIND_ALLOW_BACKGROUND_ACTIVITY_STARTS),
                eq(userHandle));
        verifyNoMoreInteractions(mContext);
        Intent intent = mIntentArgumentCaptor.getValue();
        Assert.assertEquals(intent.getAction(), HostApduService.SERVICE_INTERFACE);
        Assert.assertEquals(intent.getComponent(), WALLET_PAYMENT_SERVICE);
        Assert.assertTrue(mHostEmulationManager.mServiceBound);
        Assert.assertEquals(mHostEmulationManager.mServiceUserId, USER_ID);
        Assert.assertNotNull(mServiceConnectionArgumentCaptor.getValue());
    }

    @Test
    public void testOnFieldChangeDetected_fieldOff_returnToIdle() {
        mHostEmulationManager.mState = HostEmulationManager.STATE_XFER;

        // Should not change state immediately
        mHostEmulationManager.onFieldChangeDetected(false);
        Assert.assertEquals(HostEmulationManager.STATE_XFER, mHostEmulationManager.getState());

        mTestableLooper.moveTimeForward(5000);
        mTestableLooper.processAllMessages();
        Assert.assertEquals(HostEmulationManager.STATE_IDLE, mHostEmulationManager.getState());
    }

    @Test
    public void testOnPollingLoopDetected_fieldOff_returnToIdle() {
        PollingFrame frame1 = new PollingFrame(PollingFrame.POLLING_LOOP_TYPE_ON,
                null, 0, 0, false);
        PollingFrame frame2 = new PollingFrame(PollingFrame.POLLING_LOOP_TYPE_OFF,
                null, 0, 0, false);
        mHostEmulationManager.onPollingLoopDetected(List.of(frame1, frame2));
        Assert.assertEquals(HostEmulationManager.STATE_POLLING_LOOP,
                mHostEmulationManager.getState());

        mTestableLooper.moveTimeForward(5000);
        mTestableLooper.processAllMessages();
        Assert.assertEquals(HostEmulationManager.STATE_IDLE, mHostEmulationManager.getState());
    }

    @Test
    public void testOnHostEmulationActivated() {
        mHostEmulationManager.onHostEmulationActivated();

        verify(mContext).getSystemService(eq(PowerManager.class));
        verify(mContext).getSystemService(eq(KeyguardManager.class));
        verify(mContext).sendBroadcastAsUser(mIntentArgumentCaptor.capture(),
                eq(UserHandle.ALL));
        verifyNoMoreInteractions(mContext);
        Intent intent = mIntentArgumentCaptor.getValue();
        Assert.assertEquals(TapAgainDialog.ACTION_CLOSE, intent.getAction());
        Assert.assertEquals(HostEmulationManager.NFC_PACKAGE, intent.getPackage());
        Assert.assertEquals(HostEmulationManager.STATE_W4_SELECT, mHostEmulationManager.getState());
    }

    @Test
    public void testOnHostEmulationActivated_doesNotReturnToIdle() {
        mHostEmulationManager.onFieldChangeDetected(false);
        mHostEmulationManager.onHostEmulationActivated();

        mTestableLooper.moveTimeForward(5000);
        mTestableLooper.processAllMessages();
        Assert.assertEquals(HostEmulationManager.STATE_W4_SELECT, mHostEmulationManager.getState());
    }

    @Test
    public void testOnHostEmulationData_stateIdle() {
        byte[] emptyData = new byte[1];
        mHostEmulationManager.mState = HostEmulationManager.STATE_IDLE;

        mHostEmulationManager.onHostEmulationData(emptyData);

        verifyZeroInteractions(mNfcService);
        verify(mContext).getSystemService(eq(PowerManager.class));
        verify(mContext).getSystemService(eq(KeyguardManager.class));
        verifyNoMoreInteractions(mContext);
    }

    @Test
    public void testOnHostEmulationData_stateW4Deactivate() {
        byte[] emptyData = new byte[1];
        mHostEmulationManager.mState = HostEmulationManager.STATE_W4_DEACTIVATE;

        mHostEmulationManager.onHostEmulationData(emptyData);

        verifyZeroInteractions(mNfcService);
        verify(mContext).getSystemService(eq(PowerManager.class));
        verify(mContext).getSystemService(eq(KeyguardManager.class));
        verifyNoMoreInteractions(mContext);
    }

    @Test
    public void testOnHostEmulationData_stateW4Select_hceAid() {
        byte[] hceAidData = createSelectAidData(HostEmulationManager.ANDROID_HCE_AID);
        mHostEmulationManager.mState = HostEmulationManager.STATE_W4_SELECT;

        mHostEmulationManager.onHostEmulationData(hceAidData);

        verify(mNfcService).sendData(eq(HostEmulationManager.ANDROID_HCE_RESPONSE));
        verify(mContext).getSystemService(eq(PowerManager.class));
        verify(mContext).getSystemService(eq(KeyguardManager.class));
        verifyNoMoreInteractions(mContext);
    }

    @Test
    public void testOnHostEmulationData_stateW4Select_nullResolveInfo() {
        byte[] mockAidData = createSelectAidData(MOCK_AID);
        mHostEmulationManager.mState = HostEmulationManager.STATE_W4_SELECT;
        when(mRegisteredAidCache.resolveAid(eq(MOCK_AID))).thenReturn(null);

        mHostEmulationManager.onHostEmulationData(mockAidData);

        verify(mRegisteredAidCache).resolveAid(eq(MOCK_AID));
        verify(mNfcService).sendData(eq(HostEmulationManager.AID_NOT_FOUND));
        verify(mContext).getSystemService(eq(PowerManager.class));
        verify(mContext).getSystemService(eq(KeyguardManager.class));
        verifyNoMoreInteractions(mContext);
    }

    @Test
    public void testOnHostEmulationData_stateW4Select_emptyResolveInfoServices() {
        byte[] mockAidData = createSelectAidData(MOCK_AID);
        mHostEmulationManager.mState = HostEmulationManager.STATE_W4_SELECT;
        RegisteredAidCache.AidResolveInfo aidResolveInfo = mRegisteredAidCache.new AidResolveInfo();
        aidResolveInfo.services = new ArrayList<>();
        when(mRegisteredAidCache.resolveAid(eq(MOCK_AID))).thenReturn(aidResolveInfo);

        mHostEmulationManager.onHostEmulationData(mockAidData);

        verify(mRegisteredAidCache).resolveAid(eq(MOCK_AID));
        verify(mNfcService).sendData(eq(HostEmulationManager.AID_NOT_FOUND));
        verify(mContext).getSystemService(eq(PowerManager.class));
        verify(mContext).getSystemService(eq(KeyguardManager.class));
        verifyNoMoreInteractions(mContext);
    }

    @Test
    public void testOnHostEmulationData_stateW4Select_defaultServiceExists_requiresUnlock() {
        byte[] mockAidData = createSelectAidData(MOCK_AID);
        mHostEmulationManager.mState = HostEmulationManager.STATE_W4_SELECT;
        ApduServiceInfo apduServiceInfo = mock(ApduServiceInfo.class);
        RegisteredAidCache.AidResolveInfo aidResolveInfo = mRegisteredAidCache.new AidResolveInfo();
        aidResolveInfo.services = new ArrayList<>();
        aidResolveInfo.services.add(apduServiceInfo);
        aidResolveInfo.category = CardEmulation.CATEGORY_PAYMENT;
        when(apduServiceInfo.requiresUnlock()).thenReturn(true);
        when(apduServiceInfo.getUid()).thenReturn(USER_ID);
        when(mNfcService.isSecureNfcEnabled()).thenReturn(false);
        when(mKeyguardManager.isKeyguardLocked()).thenReturn(true);
        aidResolveInfo.defaultService = apduServiceInfo;
        when(mRegisteredAidCache.resolveAid(eq(MOCK_AID))).thenReturn(aidResolveInfo);

        mHostEmulationManager.onHostEmulationData(mockAidData);

        verify(apduServiceInfo, times(2)).getUid();
        verify(mStatsUtils).setCardEmulationEventCategory(eq(CardEmulation.CATEGORY_PAYMENT));
        verify(mStatsUtils).setCardEmulationEventUid(eq(USER_ID));
        verify(mStatsUtils).logCardEmulationWrongSettingEvent();
        verify(mRegisteredAidCache).resolveAid(eq(MOCK_AID));
        verify(mNfcService).sendRequireUnlockIntent();
        verify(mNfcService).sendData(eq(HostEmulationManager.AID_NOT_FOUND));
        verify(mContext).getSystemService(eq(PowerManager.class));
        verify(mContext).getSystemService(eq(KeyguardManager.class));
        verifyTapAgainLaunched(apduServiceInfo, CardEmulation.CATEGORY_PAYMENT);
        verifyNoMoreInteractions(mContext);
    }

    @Test
    public void testOnHostEmulationData_stateW4Select_defaultServiceExists_secureNfcEnabled() {
        byte[] mockAidData = createSelectAidData(MOCK_AID);
        mHostEmulationManager.mState = HostEmulationManager.STATE_W4_SELECT;
        ApduServiceInfo apduServiceInfo = mock(ApduServiceInfo.class);
        RegisteredAidCache.AidResolveInfo aidResolveInfo = mRegisteredAidCache.new AidResolveInfo();
        aidResolveInfo.services = new ArrayList<>();
        aidResolveInfo.services.add(apduServiceInfo);
        aidResolveInfo.category = CardEmulation.CATEGORY_PAYMENT;
        when(apduServiceInfo.requiresUnlock()).thenReturn(false);
        when(mNfcService.isSecureNfcEnabled()).thenReturn(true);
        when(mKeyguardManager.isKeyguardLocked()).thenReturn(true);
        aidResolveInfo.defaultService = apduServiceInfo;
        when(mRegisteredAidCache.resolveAid(eq(MOCK_AID))).thenReturn(aidResolveInfo);

        mHostEmulationManager.onHostEmulationData(mockAidData);

        verify(apduServiceInfo, times(2)).getUid();
        verify(mStatsUtils).setCardEmulationEventCategory(eq(CardEmulation.CATEGORY_PAYMENT));
        verify(mStatsUtils).setCardEmulationEventUid(eq(USER_ID));
        verify(mStatsUtils).logCardEmulationWrongSettingEvent();
        verify(mRegisteredAidCache).resolveAid(eq(MOCK_AID));
        verify(mNfcService).sendRequireUnlockIntent();
        verify(mNfcService).sendData(eq(HostEmulationManager.AID_NOT_FOUND));
        verify(mContext).getSystemService(eq(PowerManager.class));
        verify(mContext).getSystemService(eq(KeyguardManager.class));
        verifyTapAgainLaunched(apduServiceInfo, CardEmulation.CATEGORY_PAYMENT);
        verifyNoMoreInteractions(mContext);
    }

    @Test
    public void testOnHostEmulationData_stateW4Select_defaultServiceExists_requiresScreenOn() {
        byte[] mockAidData = createSelectAidData(MOCK_AID);
        mHostEmulationManager.mState = HostEmulationManager.STATE_W4_SELECT;
        ApduServiceInfo apduServiceInfo = mock(ApduServiceInfo.class);
        RegisteredAidCache.AidResolveInfo aidResolveInfo = mRegisteredAidCache.new AidResolveInfo();
        aidResolveInfo.category = CardEmulation.CATEGORY_PAYMENT;
        aidResolveInfo.services = new ArrayList<>();
        aidResolveInfo.services.add(apduServiceInfo);
        when(apduServiceInfo.requiresUnlock()).thenReturn(false);
        when(apduServiceInfo.requiresScreenOn()).thenReturn(true);
        when(mNfcService.isSecureNfcEnabled()).thenReturn(false);
        when(mKeyguardManager.isKeyguardLocked()).thenReturn(true);
        when(mPowerManager.isScreenOn()).thenReturn(false);
        aidResolveInfo.defaultService = apduServiceInfo;
        when(mRegisteredAidCache.resolveAid(eq(MOCK_AID))).thenReturn(aidResolveInfo);

        mHostEmulationManager.onHostEmulationData(mockAidData);

        verify(apduServiceInfo).getUid();
        verify(mStatsUtils).setCardEmulationEventCategory(eq(CardEmulation.CATEGORY_PAYMENT));
        verify(mStatsUtils).setCardEmulationEventUid(eq(USER_ID));
        verify(mStatsUtils).logCardEmulationWrongSettingEvent();
        verify(mRegisteredAidCache).resolveAid(eq(MOCK_AID));
        verify(mNfcService).sendData(eq(HostEmulationManager.AID_NOT_FOUND));
        verify(mContext).getSystemService(eq(PowerManager.class));
        verify(mContext).getSystemService(eq(KeyguardManager.class));
        verifyNoMoreInteractions(mContext);
    }

    @Test
    public void testOnHostEmulationData_stateW4Select_defaultServiceExists_notOnHost() {
        byte[] mockAidData = createSelectAidData(MOCK_AID);
        mHostEmulationManager.mState = HostEmulationManager.STATE_W4_SELECT;
        ApduServiceInfo apduServiceInfo = mock(ApduServiceInfo.class);
        RegisteredAidCache.AidResolveInfo aidResolveInfo = mRegisteredAidCache.new AidResolveInfo();
        aidResolveInfo.services = new ArrayList<>();
        aidResolveInfo.services.add(apduServiceInfo);
        aidResolveInfo.category = CardEmulation.CATEGORY_PAYMENT;
        when(apduServiceInfo.requiresUnlock()).thenReturn(false);
        when(apduServiceInfo.requiresScreenOn()).thenReturn(false);
        when(apduServiceInfo.isOnHost()).thenReturn(false);
        when(mNfcService.isSecureNfcEnabled()).thenReturn(false);
        when(mKeyguardManager.isKeyguardLocked()).thenReturn(true);
        when(mPowerManager.isScreenOn()).thenReturn(true);
        aidResolveInfo.defaultService = apduServiceInfo;
        when(mRegisteredAidCache.resolveAid(eq(MOCK_AID))).thenReturn(aidResolveInfo);

        mHostEmulationManager.onHostEmulationData(mockAidData);

        verify(apduServiceInfo).getUid();
        verify(mStatsUtils).setCardEmulationEventCategory(eq(CardEmulation.CATEGORY_PAYMENT));
        verify(mStatsUtils).setCardEmulationEventUid(eq(USER_ID));
        verify(mStatsUtils).logCardEmulationNoRoutingEvent();
        verify(mRegisteredAidCache).resolveAid(eq(MOCK_AID));
        verify(mNfcService).sendData(eq(HostEmulationManager.AID_NOT_FOUND));
        verify(mContext).getSystemService(eq(PowerManager.class));
        verify(mContext).getSystemService(eq(KeyguardManager.class));
        verifyNoMoreInteractions(mContext);
    }

    @Test
    public void testOnHostEmulationData_stateW4Select_noDefaultService_noActiveService() {
        byte[] mockAidData = createSelectAidData(MOCK_AID);
        mHostEmulationManager.mState = HostEmulationManager.STATE_W4_SELECT;
        ApduServiceInfo apduServiceInfo = mock(ApduServiceInfo.class);
        RegisteredAidCache.AidResolveInfo aidResolveInfo = mRegisteredAidCache.new AidResolveInfo();
        aidResolveInfo.category = CardEmulation.CATEGORY_PAYMENT;
        aidResolveInfo.services = new ArrayList<>();
        aidResolveInfo.services.add(apduServiceInfo);
        when(mRegisteredAidCache.resolveAid(eq(MOCK_AID))).thenReturn(aidResolveInfo);
        when(apduServiceInfo.getComponent()).thenReturn(WALLET_PAYMENT_SERVICE);

        mHostEmulationManager.onHostEmulationData(mockAidData);

        ExtendedMockito.verify(() -> {
            NfcStatsLog.write(NfcStatsLog.NFC_AID_CONFLICT_OCCURRED, MOCK_AID);
        });
        verify(mStatsUtils).setCardEmulationEventCategory(eq(CardEmulation.CATEGORY_OTHER));
        verify(mStatsUtils).logCardEmulationWrongSettingEvent();
        Assert.assertEquals(HostEmulationManager.STATE_W4_DEACTIVATE,
                mHostEmulationManager.getState());
        verify(mRegisteredAidCache).resolveAid(eq(MOCK_AID));
        verify(mContext).getSystemService(eq(PowerManager.class));
        verify(mContext).getSystemService(eq(KeyguardManager.class));
        verifyResolverLaunched((ArrayList)aidResolveInfo.services, null,
                CardEmulation.CATEGORY_PAYMENT);
        verifyNoMoreInteractions(mContext);
    }

    @Test
    public void testOnHostEmulationData_stateW4Select_noDefaultService_matchingActiveService()
            throws RemoteException {
        byte[] mockAidData = createSelectAidData(MOCK_AID);
        IBinder binder = mock(IBinder.class);
        mHostEmulationManager.mState = HostEmulationManager.STATE_W4_SELECT;
        ApduServiceInfo apduServiceInfo = mock(ApduServiceInfo.class);
        RegisteredAidCache.AidResolveInfo aidResolveInfo = mRegisteredAidCache.new AidResolveInfo();
        aidResolveInfo.services = new ArrayList<>();
        aidResolveInfo.services.add(apduServiceInfo);
        aidResolveInfo.category = CardEmulation.CATEGORY_PAYMENT;
        when(apduServiceInfo.requiresUnlock()).thenReturn(false);
        when(apduServiceInfo.requiresScreenOn()).thenReturn(false);
        when(apduServiceInfo.isOnHost()).thenReturn(false);
        when(apduServiceInfo.getComponent()).thenReturn(WALLET_PAYMENT_SERVICE);
        when(mNfcService.isSecureNfcEnabled()).thenReturn(false);
        when(mKeyguardManager.isKeyguardLocked()).thenReturn(false);
        when(mPowerManager.isScreenOn()).thenReturn(true);
        when(mRegisteredAidCache.resolveAid(eq(MOCK_AID))).thenReturn(aidResolveInfo);
        mHostEmulationManager.mActiveServiceName = WALLET_PAYMENT_SERVICE;
        mHostEmulationManager.mActiveService = mMessanger;
        when(mMessanger.getBinder()).thenReturn(binder);
        mHostEmulationManager.mPaymentServiceBound = true;
        mHostEmulationManager.mPaymentServiceName = WALLET_PAYMENT_SERVICE;
        mHostEmulationManager.mPaymentService = mMessanger;

        mHostEmulationManager.onHostEmulationData(mockAidData);

        Assert.assertEquals(HostEmulationManager.STATE_XFER, mHostEmulationManager.getState());
        verify(apduServiceInfo).getUid();
        verify(mStatsUtils).setCardEmulationEventCategory(eq(CardEmulation.CATEGORY_PAYMENT));
        verify(mStatsUtils).setCardEmulationEventUid(eq(USER_ID));
        verify(mStatsUtils).notifyCardEmulationEventWaitingForResponse();
        verify(mRegisteredAidCache).resolveAid(eq(MOCK_AID));
        verify(mContext).getSystemService(eq(PowerManager.class));
        verify(mContext).getSystemService(eq(KeyguardManager.class));
        verifyNoMoreInteractions(mContext);
        verify(mMessanger).send(mMessageArgumentCaptor.capture());
        Message message = mMessageArgumentCaptor.getValue();
        Bundle bundle = message.getData();
        Assert.assertEquals(message.what, HostApduService.MSG_COMMAND_APDU);
        Assert.assertTrue(bundle.containsKey(HostEmulationManager.DATA_KEY));
        Assert.assertEquals(mockAidData, bundle.getByteArray(HostEmulationManager.DATA_KEY));
        Assert.assertEquals(mHostEmulationManager.getLocalMessenger(), message.replyTo);
    }

    @Test
    public void testOnHostEmulationData_stateW4Select_noDefaultService_noBoundActiveService() {
        when(mContext.bindServiceAsUser(any(), any(), anyInt(), any())).thenReturn(true);
        byte[] mockAidData = createSelectAidData(MOCK_AID);
        mHostEmulationManager.mState = HostEmulationManager.STATE_W4_SELECT;
        ApduServiceInfo apduServiceInfo = mock(ApduServiceInfo.class);
        RegisteredAidCache.AidResolveInfo aidResolveInfo = mRegisteredAidCache.new AidResolveInfo();
        aidResolveInfo.services = new ArrayList<>();
        aidResolveInfo.services.add(apduServiceInfo);
        aidResolveInfo.category = CardEmulation.CATEGORY_PAYMENT;
        when(apduServiceInfo.requiresUnlock()).thenReturn(false);
        when(apduServiceInfo.requiresScreenOn()).thenReturn(false);
        when(apduServiceInfo.isOnHost()).thenReturn(false);
        when(apduServiceInfo.getComponent()).thenReturn(WALLET_PAYMENT_SERVICE);
        when(apduServiceInfo.getUid()).thenReturn(USER_ID);
        when(mNfcService.isSecureNfcEnabled()).thenReturn(false);
        when(mKeyguardManager.isKeyguardLocked()).thenReturn(false);
        when(mPowerManager.isScreenOn()).thenReturn(true);
        when(mRegisteredAidCache.resolveAid(eq(MOCK_AID))).thenReturn(aidResolveInfo);
        mHostEmulationManager.mActiveServiceName = WALLET_PAYMENT_SERVICE;
        mHostEmulationManager.mPaymentServiceBound = false;
        mHostEmulationManager.mServiceBound = false;

        mHostEmulationManager.onHostEmulationData(mockAidData);

        Assert.assertEquals(HostEmulationManager.STATE_W4_SERVICE,
                mHostEmulationManager.getState());
        Assert.assertEquals(mockAidData, mHostEmulationManager.mSelectApdu);
        verify(apduServiceInfo).getUid();
        verify(mStatsUtils).setCardEmulationEventCategory(eq(CardEmulation.CATEGORY_PAYMENT));
        verify(mStatsUtils).setCardEmulationEventUid(eq(USER_ID));
        verify(mStatsUtils).notifyCardEmulationEventWaitingForResponse();
        verify(mRegisteredAidCache).resolveAid(eq(MOCK_AID));
        verify(mContext).getSystemService(eq(PowerManager.class));
        verify(mContext).getSystemService(eq(KeyguardManager.class));
        verify(mContext).bindServiceAsUser(mIntentArgumentCaptor.capture(),
                mServiceConnectionArgumentCaptor.capture(),
                eq(Context.BIND_AUTO_CREATE | Context.BIND_ALLOW_BACKGROUND_ACTIVITY_STARTS),
                eq(USER_HANDLE));
        Intent intent = mIntentArgumentCaptor.getValue();
        Assert.assertEquals(intent.getAction(), HostApduService.SERVICE_INTERFACE);
        Assert.assertEquals(intent.getComponent(), WALLET_PAYMENT_SERVICE);
        Assert.assertEquals(mHostEmulationManager.getServiceConnection(),
                mServiceConnectionArgumentCaptor.getValue());
        Assert.assertTrue(mHostEmulationManager.mServiceBound);
        Assert.assertEquals(USER_ID, mHostEmulationManager.mServiceUserId);
        verifyNoMoreInteractions(mContext);
    }

    @Test
    public void testOnHostEmulationData_stateW4Select_noSelectAid() {
        mHostEmulationManager.mState = HostEmulationManager.STATE_W4_SELECT;
        mHostEmulationManager.mPaymentServiceBound = true;
        mHostEmulationManager.mPaymentServiceName = WALLET_PAYMENT_SERVICE;
        mHostEmulationManager.mPaymentService = mMessanger;

        mHostEmulationManager.onHostEmulationData(null);

        verify(mContext).getSystemService(eq(PowerManager.class));
        verify(mContext).getSystemService(eq(KeyguardManager.class));
        verify(mNfcService).sendData(eq(HostEmulationManager.UNKNOWN_ERROR));
        verifyNoMoreInteractions(mNfcService);
        verifyNoMoreInteractions(mContext);
    }

    @Test
    public void testOnHostEmulationData_stateW4Service() {
        mHostEmulationManager.mState = HostEmulationManager.STATE_W4_SERVICE;

        mHostEmulationManager.onHostEmulationData(null);

        verify(mContext).getSystemService(eq(PowerManager.class));
        verify(mContext).getSystemService(eq(KeyguardManager.class));
        verifyNoMoreInteractions(mNfcService);
        verifyNoMoreInteractions(mContext);
    }

    @Test
    public void testOnHostEmulationData_stateXfer_nullAid_activeService() throws RemoteException {
        byte[] data = new byte[3];
        mHostEmulationManager.mState = HostEmulationManager.STATE_XFER;
        mHostEmulationManager.mActiveServiceName = WALLET_PAYMENT_SERVICE;
        mHostEmulationManager.mActiveService = mMessanger;

        mHostEmulationManager.onHostEmulationData(data);

        verify(mContext).getSystemService(eq(PowerManager.class));
        verify(mContext).getSystemService(eq(KeyguardManager.class));
        verify(mMessanger).send(mMessageArgumentCaptor.capture());
        Message message = mMessageArgumentCaptor.getValue();
        Bundle bundle = message.getData();
        Assert.assertEquals(message.what, HostApduService.MSG_COMMAND_APDU);
        Assert.assertTrue(bundle.containsKey(HostEmulationManager.DATA_KEY));
        Assert.assertEquals(data, bundle.getByteArray(HostEmulationManager.DATA_KEY));
        Assert.assertEquals(mHostEmulationManager.getLocalMessenger(), message.replyTo);
        verifyNoMoreInteractions(mNfcService);
        verifyNoMoreInteractions(mContext);
    }

    @Test
    public void testOnHostEmulationData_stateXfer_selectAid_activeService() throws RemoteException {
        byte[] mockAidData = createSelectAidData(MOCK_AID);
        IBinder binder = mock(IBinder.class);
        mHostEmulationManager.mState = HostEmulationManager.STATE_XFER;
        ApduServiceInfo apduServiceInfo = mock(ApduServiceInfo.class);
        RegisteredAidCache.AidResolveInfo aidResolveInfo = mRegisteredAidCache.new AidResolveInfo();
        aidResolveInfo.services = new ArrayList<>();
        aidResolveInfo.services.add(apduServiceInfo);
        aidResolveInfo.category = CardEmulation.CATEGORY_PAYMENT;
        when(apduServiceInfo.requiresUnlock()).thenReturn(false);
        when(apduServiceInfo.requiresScreenOn()).thenReturn(false);
        when(apduServiceInfo.isOnHost()).thenReturn(false);
        when(apduServiceInfo.getComponent()).thenReturn(WALLET_PAYMENT_SERVICE);
        when(mNfcService.isSecureNfcEnabled()).thenReturn(false);
        when(mKeyguardManager.isKeyguardLocked()).thenReturn(false);
        when(mPowerManager.isScreenOn()).thenReturn(true);
        when(mRegisteredAidCache.resolveAid(eq(MOCK_AID))).thenReturn(aidResolveInfo);
        mHostEmulationManager.mActiveServiceName = WALLET_PAYMENT_SERVICE;
        mHostEmulationManager.mActiveService = mMessanger;
        when(mMessanger.getBinder()).thenReturn(binder);
        mHostEmulationManager.mPaymentServiceBound = true;
        mHostEmulationManager.mPaymentServiceName = WALLET_PAYMENT_SERVICE;
        mHostEmulationManager.mPaymentService = mMessanger;

        mHostEmulationManager.onHostEmulationData(mockAidData);

        Assert.assertEquals(HostEmulationManager.STATE_XFER, mHostEmulationManager.getState());
        verify(mContext).getSystemService(eq(PowerManager.class));
        verify(mContext).getSystemService(eq(KeyguardManager.class));
        verify(mMessanger).send(mMessageArgumentCaptor.capture());
        Message message = mMessageArgumentCaptor.getValue();
        Bundle bundle = message.getData();
        Assert.assertEquals(message.what, HostApduService.MSG_COMMAND_APDU);
        Assert.assertTrue(bundle.containsKey(HostEmulationManager.DATA_KEY));
        Assert.assertEquals(mockAidData, bundle.getByteArray(HostEmulationManager.DATA_KEY));
        Assert.assertEquals(mHostEmulationManager.getLocalMessenger(), message.replyTo);
        verifyNoMoreInteractions(mContext);
    }

    @Test
    public void testOnHostEmulationData_stateXfer_selectAid_noActiveService() throws RemoteException {
        when(mContext.bindServiceAsUser(any(), any(), anyInt(), any())).thenReturn(true);
        byte[] mockAidData = createSelectAidData(MOCK_AID);
        mHostEmulationManager.mState = HostEmulationManager.STATE_XFER;
        ApduServiceInfo apduServiceInfo = mock(ApduServiceInfo.class);
        RegisteredAidCache.AidResolveInfo aidResolveInfo = mRegisteredAidCache.new AidResolveInfo();
        aidResolveInfo.services = new ArrayList<>();
        aidResolveInfo.services.add(apduServiceInfo);
        aidResolveInfo.category = CardEmulation.CATEGORY_PAYMENT;
        when(apduServiceInfo.requiresUnlock()).thenReturn(false);
        when(apduServiceInfo.requiresScreenOn()).thenReturn(false);
        when(apduServiceInfo.isOnHost()).thenReturn(false);
        when(apduServiceInfo.getComponent()).thenReturn(WALLET_PAYMENT_SERVICE);
        when(apduServiceInfo.getUid()).thenReturn(USER_ID);
        when(mNfcService.isSecureNfcEnabled()).thenReturn(false);
        when(mKeyguardManager.isKeyguardLocked()).thenReturn(false);
        when(mPowerManager.isScreenOn()).thenReturn(true);
        when(mRegisteredAidCache.resolveAid(eq(MOCK_AID))).thenReturn(aidResolveInfo);
        mHostEmulationManager.mActiveServiceName = WALLET_PAYMENT_SERVICE;
        mHostEmulationManager.mPaymentServiceBound = false;
        mHostEmulationManager.mServiceBound = false;

        mHostEmulationManager.onHostEmulationData(mockAidData);

        Assert.assertEquals(HostEmulationManager.STATE_W4_SERVICE,
                mHostEmulationManager.getState());
        verify(mContext).getSystemService(eq(PowerManager.class));
        verify(mContext).getSystemService(eq(KeyguardManager.class));
        verify(mContext).bindServiceAsUser(mIntentArgumentCaptor.capture(),
                mServiceConnectionArgumentCaptor.capture(),
                eq(Context.BIND_AUTO_CREATE | Context.BIND_ALLOW_BACKGROUND_ACTIVITY_STARTS),
                eq(USER_HANDLE));
        Intent intent = mIntentArgumentCaptor.getValue();
        Assert.assertEquals(intent.getAction(), HostApduService.SERVICE_INTERFACE);
        Assert.assertEquals(intent.getComponent(), WALLET_PAYMENT_SERVICE);
        Assert.assertEquals(mHostEmulationManager.getServiceConnection(),
                mServiceConnectionArgumentCaptor.getValue());
        Assert.assertTrue(mHostEmulationManager.mServiceBound);
        Assert.assertEquals(USER_ID, mHostEmulationManager.mServiceUserId);
        verifyNoMoreInteractions(mContext);
    }

    @Test
    public void testOnHostEmulationData_doesNotReturnToIdle() {
        mHostEmulationManager.mState = HostEmulationManager.STATE_XFER;
        mHostEmulationManager.onFieldChangeDetected(false);

        byte[] emptyData = new byte[1];
        mHostEmulationManager.onHostEmulationData(emptyData);

        mTestableLooper.moveTimeForward(5000);
        mTestableLooper.processAllMessages();
        Assert.assertEquals(HostEmulationManager.STATE_XFER, mHostEmulationManager.getState());
    }

    @Test
    public void testOnHostEmulationDeactivated_activeService_enableObserveModeAfterTransaction()
            throws RemoteException {
        mHostEmulationManager.mActiveService = mMessanger;
        mHostEmulationManager.mServiceBound = true;
        mHostEmulationManager.mServiceUserId = USER_ID;
        mHostEmulationManager.mServiceName = WALLET_PAYMENT_SERVICE;
        mHostEmulationManager.mEnableObserveModeAfterTransaction = true;

        mHostEmulationManager.onHostEmulationDeactivated();
        mTestableLooper.processAllMessages();

        Assert.assertNull(mHostEmulationManager.mActiveService);
        Assert.assertNull(mHostEmulationManager.mActiveServiceName);
        Assert.assertNull(mHostEmulationManager.mServiceName);
        Assert.assertNull(mHostEmulationManager.mService);
        Assert.assertNull(mHostEmulationManager.mPendingPollingLoopFrames);
        Assert.assertEquals(-1, mHostEmulationManager.mActiveServiceUserId);
        Assert.assertEquals(-1, mHostEmulationManager.mServiceUserId);
        Assert.assertEquals(HostEmulationManager.STATE_IDLE, mHostEmulationManager.getState());
        Assert.assertFalse(mHostEmulationManager.mServiceBound);
        verify(mMessanger).send(mMessageArgumentCaptor.capture());
        Message message = mMessageArgumentCaptor.getValue();
        Assert.assertEquals(message.what, HostApduService.MSG_DEACTIVATED);
        Assert.assertEquals(message.arg1, HostApduService.DEACTIVATION_LINK_LOSS);
        verify(mContext).getSystemService(eq(PowerManager.class));
        verify(mContext).getSystemService(eq(KeyguardManager.class));
        verify(mContext).unbindService(mServiceConnectionArgumentCaptor.capture());
        Assert.assertEquals(mHostEmulationManager.getServiceConnection(),
                mServiceConnectionArgumentCaptor.getValue());
        verify(mStatsUtils).logCardEmulationDeactivatedEvent();

        mTestableLooper.moveTimeForward(5000);
        mTestableLooper.processAllMessages();
        verify(mNfcAdapter).setObserveModeEnabled(eq(true));
        Assert.assertFalse(mHostEmulationManager.mEnableObserveModeAfterTransaction);
        verifyNoMoreInteractions(mMessanger);
        verifyNoMoreInteractions(mContext);
    }

    @Test
    public void testOnHostEmulationDeactivated_noActiveService() throws RemoteException {
        mHostEmulationManager.mActiveService = null;
        mHostEmulationManager.mServiceBound = false;
        mHostEmulationManager.mServiceUserId = USER_ID;
        mHostEmulationManager.mEnableObserveModeAfterTransaction = false;

        mHostEmulationManager.onHostEmulationDeactivated();

        Assert.assertNull(mHostEmulationManager.mActiveService);
        Assert.assertNull(mHostEmulationManager.mActiveServiceName);
        Assert.assertNull(mHostEmulationManager.mServiceName);
        Assert.assertNull(mHostEmulationManager.mService);
        Assert.assertNull(mHostEmulationManager.mPendingPollingLoopFrames);
        Assert.assertEquals(-1, mHostEmulationManager.mActiveServiceUserId);
        Assert.assertEquals(-1, mHostEmulationManager.mServiceUserId);
        Assert.assertEquals(HostEmulationManager.STATE_IDLE, mHostEmulationManager.getState());
        Assert.assertFalse(mHostEmulationManager.mEnableObserveModeAfterTransaction);
        Assert.assertFalse(mHostEmulationManager.mServiceBound);
        verify(mContext).getSystemService(eq(PowerManager.class));
        verify(mContext).getSystemService(eq(KeyguardManager.class));
        verifyZeroInteractions(mMessanger);
        verifyNoMoreInteractions(mMessanger);
        verifyNoMoreInteractions(mContext);
        verify(mStatsUtils).logCardEmulationDeactivatedEvent();
    }

    @Test
    public void testOnOffHostAidSelected_noActiveService_stateXfer() {
        mHostEmulationManager.mActiveService = null;
        mHostEmulationManager.mServiceBound = false;
        mHostEmulationManager.mState = HostEmulationManager.STATE_XFER;

        mHostEmulationManager.onOffHostAidSelected();

        Assert.assertNull(mHostEmulationManager.mActiveService);
        Assert.assertNull(mHostEmulationManager.mActiveServiceName);
        Assert.assertEquals(-1, mHostEmulationManager.mActiveServiceUserId);
        Assert.assertFalse(mHostEmulationManager.mServiceBound);
        verify(mContext).getSystemService(eq(PowerManager.class));
        verify(mContext).getSystemService(eq(KeyguardManager.class));
        verify(mContext).sendBroadcastAsUser(mIntentArgumentCaptor.capture(), eq(UserHandle.ALL));
        Assert.assertEquals(HostEmulationManager.STATE_W4_SELECT,
                mHostEmulationManager.getState());
        Intent intent = mIntentArgumentCaptor.getValue();
        Assert.assertEquals(TapAgainDialog.ACTION_CLOSE, intent.getAction());
        Assert.assertEquals(HostEmulationManager.NFC_PACKAGE, intent.getPackage());
        verifyNoMoreInteractions(mContext);
    }

    @Test
    public void testOnOffHostAidSelected_activeServiceBound_stateXfer() throws RemoteException {
        mHostEmulationManager.mActiveService = mMessanger;
        mHostEmulationManager.mServiceBound = true;
        mHostEmulationManager.mState = HostEmulationManager.STATE_XFER;

        mHostEmulationManager.onOffHostAidSelected();

        Assert.assertNull(mHostEmulationManager.mActiveService);
        Assert.assertNull(mHostEmulationManager.mActiveServiceName);
        Assert.assertEquals(-1, mHostEmulationManager.mActiveServiceUserId);
        Assert.assertFalse(mHostEmulationManager.mServiceBound);
        verify(mContext).unbindService(mServiceConnectionArgumentCaptor.capture());
        verify(mContext).getSystemService(eq(PowerManager.class));
        verify(mContext).getSystemService(eq(KeyguardManager.class));
        verify(mContext).sendBroadcastAsUser(mIntentArgumentCaptor.capture(), eq(UserHandle.ALL));
        Assert.assertEquals(HostEmulationManager.STATE_W4_SELECT,
                mHostEmulationManager.getState());
        Intent intent = mIntentArgumentCaptor.getValue();
        Assert.assertEquals(TapAgainDialog.ACTION_CLOSE, intent.getAction());
        Assert.assertEquals(HostEmulationManager.NFC_PACKAGE, intent.getPackage());
        verify(mMessanger).send(mMessageArgumentCaptor.capture());
        Message message = mMessageArgumentCaptor.getValue();
        Assert.assertEquals(message.what, HostApduService.MSG_DEACTIVATED);
        Assert.assertEquals(message.arg1, HostApduService.DEACTIVATION_DESELECTED);
        verifyNoMoreInteractions(mContext);
    }

    @Test
    public void testOnOffHostAidSelected_activeServiceBound_stateNonXfer() throws RemoteException {
        mHostEmulationManager.mActiveService = mMessanger;
        mHostEmulationManager.mServiceBound = true;
        mHostEmulationManager.mState = HostEmulationManager.STATE_IDLE;

        mHostEmulationManager.onOffHostAidSelected();

        Assert.assertNull(mHostEmulationManager.mActiveService);
        Assert.assertNull(mHostEmulationManager.mActiveServiceName);
        Assert.assertEquals(-1, mHostEmulationManager.mActiveServiceUserId);
        Assert.assertFalse(mHostEmulationManager.mServiceBound);
        verify(mContext).unbindService(mServiceConnectionArgumentCaptor.capture());
        verify(mContext).getSystemService(eq(PowerManager.class));
        verify(mContext).getSystemService(eq(KeyguardManager.class));
        verify(mContext).sendBroadcastAsUser(mIntentArgumentCaptor.capture(), eq(UserHandle.ALL));
        Assert.assertEquals(HostEmulationManager.STATE_W4_SELECT,
                mHostEmulationManager.getState());
        Intent intent = mIntentArgumentCaptor.getValue();
        Assert.assertEquals(TapAgainDialog.ACTION_CLOSE, intent.getAction());
        Assert.assertEquals(HostEmulationManager.NFC_PACKAGE, intent.getPackage());
        verifyZeroInteractions(mMessanger);
        verifyNoMoreInteractions(mContext);
    }

    @Test
    public void testServiceConnectionOnServiceConnected_stateSelectW4_selectApdu()
            throws RemoteException {
        IBinder service = mock(IBinder.class);
        mHostEmulationManager.mState = HostEmulationManager.STATE_W4_SELECT;
        mHostEmulationManager.mSelectApdu = new byte[3];

        mHostEmulationManager.getServiceConnection().onServiceConnected(WALLET_PAYMENT_SERVICE,
                service);

        Assert.assertEquals(mHostEmulationManager.mServiceName, WALLET_PAYMENT_SERVICE);
        Assert.assertNotNull(mHostEmulationManager.mService);
        Assert.assertTrue(mHostEmulationManager.mServiceBound);
        verify(mStatsUtils).notifyCardEmulationEventServiceBound();
        Assert.assertEquals(HostEmulationManager.STATE_XFER, mHostEmulationManager.getState());
        Assert.assertNull(mHostEmulationManager.mSelectApdu);
        verify(service).transact(eq(1), any(), eq(null), eq(1));
    }

    @Test
    public void testServiceConnectionOnServiceConnected_stateSelectW4_pollingLoopFrames()
            throws RemoteException {
        IBinder service = mock(IBinder.class);
        mHostEmulationManager.mState = HostEmulationManager.STATE_W4_SELECT;
        mHostEmulationManager.mSelectApdu = null;
        mHostEmulationManager.mPollingFramesToSend = new HashMap();
        mHostEmulationManager.mPollingFramesToSend.put(WALLET_PAYMENT_SERVICE,
                new ArrayList<>(List.of()));

        mHostEmulationManager.getServiceConnection().onServiceConnected(WALLET_PAYMENT_SERVICE,
                service);

        Assert.assertEquals(mHostEmulationManager.mServiceName, WALLET_PAYMENT_SERVICE);
        Assert.assertNotNull(mHostEmulationManager.mService);
        Assert.assertTrue(mHostEmulationManager.mServiceBound);
<<<<<<< HEAD
        Assert.assertEquals(HostEmulationManager.STATE_XFER, mHostEmulationManager.getState());
        Assert.assertNull(mHostEmulationManager.mPendingPollingLoopFrames);
=======
        Assert.assertEquals(HostEmulationManager.STATE_W4_SELECT, mHostEmulationManager.getState());
        Assert.assertNull(mHostEmulationManager.mPollingFramesToSend.get(WALLET_PAYMENT_SERVICE));
>>>>>>> 441f5acb
        verify(service).transact(eq(1), any(), eq(null), eq(1));
    }

    @Test
    public void testServiceConnectionOnServiceConnected_stateIdle() {
        IBinder service = mock(IBinder.class);
        mHostEmulationManager.mState = HostEmulationManager.STATE_IDLE;

        mHostEmulationManager.getServiceConnection().onServiceConnected(WALLET_PAYMENT_SERVICE,
                service);

        verifyZeroInteractions(service);
    }

    @Test
    public void testServiceConnectionOnServiceDisconnected() {
        mHostEmulationManager.mService = mMessanger;
        mHostEmulationManager.mServiceBound = true;
        mHostEmulationManager.mServiceName = WALLET_PAYMENT_SERVICE;

        mHostEmulationManager.getServiceConnection().onServiceDisconnected(WALLET_PAYMENT_SERVICE);

        Assert.assertNull(mHostEmulationManager.mService);
        Assert.assertFalse(mHostEmulationManager.mServiceBound);
        Assert.assertNull(mHostEmulationManager.mServiceName);
    }

    @Test
    public void testPaymentServiceConnectionOnServiceConnected() {
        IBinder service = mock(IBinder.class);
        mHostEmulationManager.mLastBoundPaymentServiceName = WALLET_PAYMENT_SERVICE;

        mHostEmulationManager.getPaymentConnection().onServiceConnected(WALLET_PAYMENT_SERVICE,
                service);

        Assert.assertNotNull(mHostEmulationManager.mPaymentServiceName);
        Assert.assertEquals(WALLET_PAYMENT_SERVICE, mHostEmulationManager.mPaymentServiceName);
    }

    @Test
    public void testPaymentServiceConnectionOnServiceDisconnected() {
        mHostEmulationManager.mPaymentService = mMessanger;
        mHostEmulationManager.mPaymentServiceBound = true;
        mHostEmulationManager.mPaymentServiceName = WALLET_PAYMENT_SERVICE;

        mHostEmulationManager.getPaymentConnection().onServiceDisconnected(WALLET_PAYMENT_SERVICE);

        Assert.assertNull(mHostEmulationManager.mPaymentService);
        Assert.assertNull(mHostEmulationManager.mPaymentServiceName);
    }

    @Test
    public void testPaymentServiceConnectionOnBindingDied_successfulRebind() {
        when(mContext.bindServiceAsUser(any(), any(), anyInt(), any())).thenReturn(true);

        UserHandle userHandle = UserHandle.of(USER_ID);

        mHostEmulationManager.mPaymentService = mMessanger;
        mHostEmulationManager.mPaymentServiceBound = true;
        mHostEmulationManager.mPaymentServiceName = WALLET_PAYMENT_SERVICE;

        mHostEmulationManager.getPaymentConnection().onServiceDisconnected(WALLET_PAYMENT_SERVICE);
        Assert.assertNull(mHostEmulationManager.mPaymentService);
        Assert.assertNull(mHostEmulationManager.mPaymentServiceName);

        mHostEmulationManager.getPaymentConnection().onBindingDied(WALLET_PAYMENT_SERVICE);

        verify(mContext).unbindService(eq(mHostEmulationManager.getPaymentConnection()));
        verify(mContext).bindServiceAsUser(mIntentArgumentCaptor.capture(),
                mServiceConnectionArgumentCaptor.capture(),
                eq(Context.BIND_AUTO_CREATE | Context.BIND_ALLOW_BACKGROUND_ACTIVITY_STARTS),
                eq(userHandle));

        Assert.assertEquals(USER_ID, mHostEmulationManager.mPaymentServiceUserId);
        Assert.assertTrue(mHostEmulationManager.mPaymentServiceBound);
    }

    @Test
    public void testPaymentServiceConnectionOnBindingDied_rebindOnTap() {
        when(mContext.bindServiceAsUser(any(), any(), anyInt(), any())).thenReturn(false);
        when(mRegisteredAidCache.getPreferredPaymentService()).
                thenReturn(new Pair<>(USER_ID, WALLET_PAYMENT_SERVICE));

        UserHandle userHandle = UserHandle.of(USER_ID);

        mHostEmulationManager.mPaymentService = mMessanger;
        mHostEmulationManager.mPaymentServiceBound = true;
        mHostEmulationManager.mPaymentServiceName = WALLET_PAYMENT_SERVICE;

        mHostEmulationManager.getPaymentConnection().onServiceDisconnected(WALLET_PAYMENT_SERVICE);
        Assert.assertNull(mHostEmulationManager.mPaymentService);
        Assert.assertNull(mHostEmulationManager.mPaymentServiceName);

        mHostEmulationManager.getPaymentConnection().onBindingDied(WALLET_PAYMENT_SERVICE);

        verify(mContext).unbindService(eq(mHostEmulationManager.getPaymentConnection()));
        Assert.assertFalse(verify(mContext).bindServiceAsUser(mIntentArgumentCaptor.capture(),
                mServiceConnectionArgumentCaptor.capture(),
                eq(Context.BIND_AUTO_CREATE | Context.BIND_ALLOW_BACKGROUND_ACTIVITY_STARTS),
                eq(userHandle)));

        Assert.assertFalse(mHostEmulationManager.mPaymentServiceBound);

        when(mContext.bindServiceAsUser(any(), any(), anyInt(), any())).thenReturn(true);

        mHostEmulationManager.bindServiceIfNeededLocked(USER_ID, WALLET_PAYMENT_SERVICE);

        verify(mContext, times(2)).bindServiceAsUser(mIntentArgumentCaptor.capture(),
                mServiceConnectionArgumentCaptor.capture(),
                eq(Context.BIND_AUTO_CREATE | Context.BIND_ALLOW_BACKGROUND_ACTIVITY_STARTS),
                eq(userHandle));

        Assert.assertEquals(USER_ID, mHostEmulationManager.mPaymentServiceUserId);
        Assert.assertTrue(mHostEmulationManager.mPaymentServiceBound);
    }

    @Test
    public void testFindSelectAid_properAid() {
        final byte[] aidData = createSelectAidData(MOCK_AID);

        String aidString = mHostEmulationManager.findSelectAid(aidData);

        Assert.assertEquals(MOCK_AID, aidString);
    }

    @Test
    public void testFindSelectAid_nullData() {
        String aidString = mHostEmulationManager.findSelectAid(null);

        Assert.assertNull(aidString);
    }

    @Test
    public void testFindSelectAid_shortLength() {
        final byte[] aidData = new byte[1];

        String aidString = mHostEmulationManager.findSelectAid(aidData);

        Assert.assertNull(aidString);
    }

    @Test
    public void testFindSelectAid_longAidLength() {
        final byte[] aidData = createSelectAidData(MOCK_AID);
        aidData[4] = (byte)(HostEmulationManager.SELECT_APDU_HDR_LENGTH
                + HexFormat.of().parseHex(MOCK_AID).length + 1);

        String aidString = mHostEmulationManager.findSelectAid(aidData);

        Assert.assertNull(aidString);
    }

    private void verifyTapAgainLaunched(ApduServiceInfo service, String category) {
        verify(mContext).getPackageName();
        verify(mContext).startActivityAsUser(mIntentArgumentCaptor.capture(), eq(USER_HANDLE));
        Intent intent = mIntentArgumentCaptor.getValue();
        Assert.assertEquals(category, intent.getStringExtra(TapAgainDialog.EXTRA_CATEGORY));
        Assert.assertEquals(service, intent.getParcelableExtra(TapAgainDialog.EXTRA_APDU_SERVICE));
        int flags = Intent.FLAG_ACTIVITY_NEW_TASK | Intent.FLAG_ACTIVITY_CLEAR_TASK;
        Assert.assertEquals(flags, intent.getFlags());
        Assert.assertEquals(TapAgainDialog.class.getCanonicalName(),
                intent.getComponent().getClassName());
    }

    private void verifyResolverLaunched(ArrayList<ApduServiceInfo> services,
                                        ComponentName failedComponent, String category) {
        verify(mContext).getPackageName();
        verify(mContext).startActivityAsUser(mIntentArgumentCaptor.capture(), eq(UserHandle.CURRENT));
        Intent intent = mIntentArgumentCaptor.getValue();
        Assert.assertEquals(category, intent.getStringExtra(AppChooserActivity.EXTRA_CATEGORY));
        Assert.assertEquals(services,
                intent.getParcelableArrayListExtra(AppChooserActivity.EXTRA_APDU_SERVICES));
        if (failedComponent != null) {
            Assert.assertEquals(failedComponent,
                    intent.getParcelableExtra(AppChooserActivity.EXTRA_FAILED_COMPONENT));
        }
        int flags = Intent.FLAG_ACTIVITY_NEW_TASK | Intent.FLAG_ACTIVITY_CLEAR_TASK;
        Assert.assertEquals(flags, intent.getFlags());
        Assert.assertEquals(AppChooserActivity.class.getCanonicalName(),
                intent.getComponent().getClassName());
    }

    private static byte[] createSelectAidData(String aid) {
        byte[] aidStringData = HexFormat.of().parseHex(aid);
        byte[] aidData = new byte[HostEmulationManager.SELECT_APDU_HDR_LENGTH
                + aidStringData.length];
        aidData[0] = 0x00;
        aidData[1] = HostEmulationManager.INSTR_SELECT;
        aidData[2] = 0x04;
        aidData[3] = 0x00;
        aidData[4] = (byte)aidStringData.length;
        System.arraycopy(aidStringData, 0, aidData, HostEmulationManager.SELECT_APDU_HDR_LENGTH,
                aidData.length - HostEmulationManager.SELECT_APDU_HDR_LENGTH);
        return aidData;
    }

}<|MERGE_RESOLUTION|>--- conflicted
+++ resolved
@@ -1113,13 +1113,8 @@
         Assert.assertEquals(mHostEmulationManager.mServiceName, WALLET_PAYMENT_SERVICE);
         Assert.assertNotNull(mHostEmulationManager.mService);
         Assert.assertTrue(mHostEmulationManager.mServiceBound);
-<<<<<<< HEAD
-        Assert.assertEquals(HostEmulationManager.STATE_XFER, mHostEmulationManager.getState());
-        Assert.assertNull(mHostEmulationManager.mPendingPollingLoopFrames);
-=======
         Assert.assertEquals(HostEmulationManager.STATE_W4_SELECT, mHostEmulationManager.getState());
         Assert.assertNull(mHostEmulationManager.mPollingFramesToSend.get(WALLET_PAYMENT_SERVICE));
->>>>>>> 441f5acb
         verify(service).transact(eq(1), any(), eq(null), eq(1));
     }
 
